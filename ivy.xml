<ivy-module version="1.0">
  <info organisation="ome" module="bio-formats" status="integration"/>
  <configurations>
    <conf name="build"/>
    <conf name="runtime"/>
  </configurations>
  <publications>
    <artifact name="bio-formats"/>
    <artifact name="jai_imageio"/>
    <artifact name="loci-common"/>
    <artifact name="mdbtools-java"/>
    <artifact name="metakit"/>
    <artifact name="ome-io"/>
    <artifact name="ome-xml"/>
    <artifact name="poi-loci"/>
    <artifact name="scifio"/>
  </publications>
  <dependencies defaultconfmapping="build,runtime->default">
    <!-- Internal -->
    <dependency name="specification" rev="${omero.version}" changing="true" conf="build,runtime->build"/>
    <!-- Deps -->
    <dependency org="bf-deps" name="xalan" rev="2.7.1"/>
    <dependency org="bf-deps" name="serializer" rev="2.7.1"/>
    <dependency org="bf-deps" name="bufr" rev="1.1.00"/>
    <dependency org="bf-deps" name="grib" rev="5.1.03"/>
    <dependency org="bf-deps" name="netcdf" rev="4.0"/>
<<<<<<< HEAD
    <dependency org="bf-deps" name="native-lib-loader" rev="2.0-SNAPSHOT"/>
    <dependency org="bf-deps" name="turbojpeg" rev="1.2.1"/>
=======
    <dependency org="bf-deps" name="assumeng" rev="1.2.3"/>
>>>>>>> acfe604e
  </dependencies>
</ivy-module><|MERGE_RESOLUTION|>--- conflicted
+++ resolved
@@ -24,11 +24,8 @@
     <dependency org="bf-deps" name="bufr" rev="1.1.00"/>
     <dependency org="bf-deps" name="grib" rev="5.1.03"/>
     <dependency org="bf-deps" name="netcdf" rev="4.0"/>
-<<<<<<< HEAD
     <dependency org="bf-deps" name="native-lib-loader" rev="2.0-SNAPSHOT"/>
     <dependency org="bf-deps" name="turbojpeg" rev="1.2.1"/>
-=======
     <dependency org="bf-deps" name="assumeng" rev="1.2.3"/>
->>>>>>> acfe604e
   </dependencies>
 </ivy-module>