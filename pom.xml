--- conflicted
+++ resolved
@@ -41,11 +41,8 @@
     <module>components/scifio-tools</module>
     <module>components/test-suite</module>
     <module>components/stubs/lwf-stubs</module>
-<<<<<<< HEAD
+    <module>components/turbojpeg</module>
     <module>components/xsd-fu</module>
-=======
-    <module>components/turbojpeg</module>
->>>>>>> 890a0fa8
   </modules>
 
   <properties>
