/*
 * #%L
 * BSD implementations of Bio-Formats readers and writers
 * %%
 * Copyright (C) 2005 - 2017 Open Microscopy Environment:
 *   - Board of Regents of the University of Wisconsin-Madison
 *   - Glencoe Software, Inc.
 *   - University of Dundee
 * %%
 * Redistribution and use in source and binary forms, with or without
 * modification, are permitted provided that the following conditions are met:
 * 
 * 1. Redistributions of source code must retain the above copyright notice,
 *    this list of conditions and the following disclaimer.
 * 2. Redistributions in binary form must reproduce the above copyright notice,
 *    this list of conditions and the following disclaimer in the documentation
 *    and/or other materials provided with the distribution.
 * 
 * THIS SOFTWARE IS PROVIDED BY THE COPYRIGHT HOLDERS AND CONTRIBUTORS "AS IS"
 * AND ANY EXPRESS OR IMPLIED WARRANTIES, INCLUDING, BUT NOT LIMITED TO, THE
 * IMPLIED WARRANTIES OF MERCHANTABILITY AND FITNESS FOR A PARTICULAR PURPOSE
 * ARE DISCLAIMED. IN NO EVENT SHALL THE COPYRIGHT HOLDERS OR CONTRIBUTORS BE
 * LIABLE FOR ANY DIRECT, INDIRECT, INCIDENTAL, SPECIAL, EXEMPLARY, OR
 * CONSEQUENTIAL DAMAGES (INCLUDING, BUT NOT LIMITED TO, PROCUREMENT OF
 * SUBSTITUTE GOODS OR SERVICES; LOSS OF USE, DATA, OR PROFITS; OR BUSINESS
 * INTERRUPTION) HOWEVER CAUSED AND ON ANY THEORY OF LIABILITY, WHETHER IN
 * CONTRACT, STRICT LIABILITY, OR TORT (INCLUDING NEGLIGENCE OR OTHERWISE)
 * ARISING IN ANY WAY OUT OF THE USE OF THIS SOFTWARE, EVEN IF ADVISED OF THE
 * POSSIBILITY OF SUCH DAMAGE.
 * #L%
 */

package loci.formats.out;

import java.io.IOException;
import loci.common.RandomAccessInputStream;
import loci.common.Region;
import loci.formats.FormatException;
import loci.formats.FormatTools;
import loci.formats.FormatWriter;
import loci.formats.ImageTools;
import loci.formats.codec.CompressionType;
import loci.formats.gui.AWTImageTools;
import loci.formats.meta.MetadataRetrieve;
import loci.formats.tiff.IFD;
import loci.formats.tiff.TiffCompression;
import loci.formats.tiff.TiffParser;
import loci.formats.tiff.TiffRational;
import loci.formats.tiff.TiffSaver;
import ome.units.quantity.Length;
import ome.units.UNITS;

/**
 * TiffWriter is the file format writer for TIFF files.
 */
public class TiffWriter extends FormatWriter {

  // -- Constants --

  public static final String COMPRESSION_UNCOMPRESSED =
    CompressionType.UNCOMPRESSED.getCompression();
  public static final String COMPRESSION_LZW =
    CompressionType.LZW.getCompression();
  public static final String COMPRESSION_J2K =
    CompressionType.J2K.getCompression();
  public static final String COMPRESSION_J2K_LOSSY =
    CompressionType.J2K_LOSSY.getCompression();
  public static final String COMPRESSION_JPEG =
    CompressionType.JPEG.getCompression();
  public static final String COMPRESSION_ZLIB =
    CompressionType.ZLIB.getCompression();

  private static final String[] BIG_TIFF_SUFFIXES = {"tf2", "tf8", "btf"};

  /**
   * Number of bytes at which to automatically switch to BigTIFF
   * This is approximately 3.9 GB instead of 4 GB,
   * to allow space for the IFDs.
   */
  private static final long BIG_TIFF_CUTOFF = (long) 1024 * 1024 * 3990;

  /** TIFF tiles must be of a height and width divisible by 16. */
  private static final int TILE_GRANULARITY = 16;

  // -- Fields --

  /** Whether or not the output file is a BigTIFF file. */
  protected boolean isBigTiff;

  /** The TiffSaver that will do most of the writing. */
  protected TiffSaver tiffSaver;

  /** Input stream to use when overwriting data. */
  protected RandomAccessInputStream in;

  /** Whether or not to check the parameters passed to saveBytes. */
  protected boolean checkParams = true;

  /** The tile width which will be used for writing. */
  protected int tileSizeX;

  /** The tile height which will be used for writing. */
  protected int tileSizeY;

  /**
   * Sets the compression code for the specified IFD.
   * 
   * @param ifd The IFD table to handle.
   */
  private void formatCompression(IFD ifd)
    throws FormatException
  {
    if (compression == null) compression = "";
    TiffCompression compressType = TiffCompression.UNCOMPRESSED;
    if (compression.equals(COMPRESSION_LZW)) {
      compressType = TiffCompression.LZW;
    }
    else if (compression.equals(COMPRESSION_J2K)) {
      compressType = TiffCompression.JPEG_2000;
    }
    else if (compression.equals(COMPRESSION_J2K_LOSSY)) {
      compressType = TiffCompression.JPEG_2000_LOSSY;
    }
    else if (compression.equals(COMPRESSION_JPEG)) {
      compressType = TiffCompression.JPEG;
    }
    else if (compression.equals(COMPRESSION_ZLIB)) {
      compressType = TiffCompression.DEFLATE;
    }
    Object v = ifd.get(new Integer(IFD.COMPRESSION));
    if (v == null)
      ifd.put(new Integer(IFD.COMPRESSION), compressType.getCode());
  }

  // -- Constructors --

  public TiffWriter() {
    this("Tagged Image File Format",
      new String[] {"tif", "tiff", "tf2", "tf8", "btf"});
  }

  public TiffWriter(String format, String[] exts) {
    super(format, exts);
    compressionTypes = new String[] {
      COMPRESSION_UNCOMPRESSED,
      COMPRESSION_LZW,
      COMPRESSION_J2K,
      COMPRESSION_J2K_LOSSY,
      COMPRESSION_JPEG,
      COMPRESSION_ZLIB
    };
    isBigTiff = false;
  }

  // -- FormatWriter API methods --

  /* @see loci.formats.FormatWriter#setId(String) */
  @Override
  public void setId(String id) throws FormatException, IOException {
    super.setId(id);

    // if a BigTIFF extension is used, or we know that
    // more than 4GB of data will be written, then automatically
    // switch to BigTIFF
    if (!isBigTiff) {
      if (checkSuffix(id, BIG_TIFF_SUFFIXES)) {
        LOGGER.info("Switching to BigTIFF (by file extension)");
        isBigTiff = true;
      }
      else if (compression == null || compression.equals(COMPRESSION_UNCOMPRESSED)) {
        MetadataRetrieve retrieve = getMetadataRetrieve();
        long totalBytes = 0;
        for (int i=0; i<retrieve.getImageCount(); i++) {
          int sizeX = retrieve.getPixelsSizeX(i).getValue();
          int sizeY = retrieve.getPixelsSizeY(i).getValue();
          int sizeZ = retrieve.getPixelsSizeZ(i).getValue();
          int sizeC = retrieve.getPixelsSizeC(i).getValue();
          int sizeT = retrieve.getPixelsSizeT(i).getValue();
          int type = FormatTools.pixelTypeFromString(
            retrieve.getPixelsType(i).toString());
          long bpp = FormatTools.getBytesPerPixel(type);
          totalBytes += (long)sizeX * (long)sizeY * (long)sizeZ * (long)sizeC * (long)sizeT * bpp;
        }

        if (totalBytes >= BIG_TIFF_CUTOFF) {
          LOGGER.info("Switching to BigTIFF (by file size)");
          isBigTiff = true;
        }
      }
    }

    synchronized (this) {
      setupTiffSaver();
    }
  }

  // -- TiffWriter API methods --

  /**
   * Saves the given image to the specified (possibly already open) file.
   * The IFD hashtable allows specification of TIFF parameters such as bit
   * depth, compression and units.
   */
  public void saveBytes(int no, byte[] buf, IFD ifd)
    throws IOException, FormatException
  {
    int w = getSizeX();
    int h = getSizeY();
    saveBytes(no, buf, ifd, 0, 0, w, h);
  }

  /**
   * Saves the given image to the specified series in the current file.
   * The IFD hashtable allows specification of TIFF parameters such as bit
   * depth, compression and units.
   */
  public void saveBytes(int no, byte[] buf, IFD ifd, int x, int y, int w, int h)
    throws IOException, FormatException
  {
    if (checkParams) checkParams(no, buf, x, y, w, h);
    if (ifd == null) ifd = new IFD();
    MetadataRetrieve retrieve = getMetadataRetrieve();
    int type = FormatTools.pixelTypeFromString(
        retrieve.getPixelsType(series).toString());
    int index = no;
    int imageWidth = getSizeX();
    int imageHeight = getSizeY();
    int currentTileSizeX = getTileSizeX();
    int currentTileSizeY = getTileSizeY();
    if (currentTileSizeX != imageWidth || currentTileSizeY != imageHeight) {
      ifd.put(new Integer(IFD.TILE_WIDTH), new Long(currentTileSizeX));
      ifd.put(new Integer(IFD.TILE_LENGTH), new Long(currentTileSizeY));
    }
    if (currentTileSizeX < w || currentTileSizeY < h) {
      int numTilesX = (w + (x % currentTileSizeX) + currentTileSizeX - 1) / currentTileSizeX;
      int numTilesY = (h + (y % currentTileSizeY) + currentTileSizeY - 1) / currentTileSizeY;
      for (int yTileIndex = 0; yTileIndex < numTilesY; yTileIndex++) {
        for (int xTileIndex = 0; xTileIndex < numTilesX; xTileIndex++) {
          Region tileParams = new Region();
          tileParams.width = xTileIndex < numTilesX - 1 ? currentTileSizeX - (x % currentTileSizeX) : w - (currentTileSizeX * xTileIndex);
          tileParams.height = yTileIndex < numTilesY - 1 ? currentTileSizeY - (y % currentTileSizeY) : h - (currentTileSizeY * yTileIndex);
          tileParams.x = x + (xTileIndex * currentTileSizeX) - (xTileIndex > 0 ? (x % currentTileSizeX) : 0);
          tileParams.y = y + (yTileIndex * currentTileSizeY) - (yTileIndex > 0 ? (y % currentTileSizeY) : 0);
          byte [] tileBuf = getTile(buf, tileParams, new Region(x, y, w, h));

          // This operation is synchronized
          synchronized (this) {
            // This operation is synchronized against the TIFF saver.
            synchronized (tiffSaver) {
              index = prepareToWriteImage(no, tileBuf, ifd, tileParams.x, tileParams.y, tileParams.width, tileParams.height);
              if (index == -1) {
                return;
              }
            }
          }

          boolean lastPlane = no == getPlaneCount() - 1;
          boolean lastSeries = getSeries() == retrieve.getImageCount() - 1;
          boolean lastResolution = getResolution() == getResolutionCount() - 1;
          tiffSaver.writeImage(tileBuf, ifd, index, type, tileParams.x, tileParams.y, tileParams.width, tileParams.height,
            lastPlane && lastSeries && lastResolution);
        }
      }
    }
    else {
      // This operation is synchronized
      synchronized (this) {
        // This operation is synchronized against the TIFF saver.
        synchronized (tiffSaver) {
          index = prepareToWriteImage(no, buf, ifd, x, y, w, h);
          if (index == -1) {
            return;
          }
        }
      }

      boolean lastPlane = no == getPlaneCount() - 1;
      boolean lastSeries = getSeries() == retrieve.getImageCount() - 1;
      boolean lastResolution = getResolution() == getResolutionCount() - 1;
      tiffSaver.writeImage(buf, ifd, index, type, x, y, w, h,
        lastPlane && lastSeries && lastResolution);
    }
  }

  /**
   * Performs the preparation for work prior to the usage of the TIFF saver.
   * This method is factored out from <code>saveBytes()</code> in an attempt to
   * ensure thread safety.
   */
  protected int prepareToWriteImage(
      int no, byte[] buf, IFD ifd, int x, int y, int w, int h)
  throws IOException, FormatException {
    MetadataRetrieve retrieve = getMetadataRetrieve();
    boolean littleEndian = false;
    if (retrieve.getPixelsBigEndian(series) != null) {
      littleEndian = !retrieve.getPixelsBigEndian(series).booleanValue();
    }
    else if (retrieve.getPixelsBinDataCount(series) == 0) {
      littleEndian = !retrieve.getPixelsBinDataBigEndian(series, 0).booleanValue();
    }

    // Ensure that no more than one thread manipulated the initialized array
    // at one time.
    synchronized (this) {
      if (!initialized[series][no]) {
        initialized[series][no] = true;

<<<<<<< HEAD
        try (RandomAccessInputStream tmp = createInputStream()) {
          if (tmp.length() == 0) {
            synchronized (this) {
              // write TIFF header
              tiffSaver.writeHeader();
            }
=======
        RandomAccessInputStream tmp = createInputStream();
        tmp.order(littleEndian);
        if (tmp.length() == 0) {
          synchronized (this) {
            // write TIFF header
            tiffSaver.writeHeader();
>>>>>>> 37af14ad
          }
        }
      }
    }

    int c = getSamplesPerPixel();
    int type = FormatTools.pixelTypeFromString(
      retrieve.getPixelsType(series).toString());
    int bytesPerPixel = FormatTools.getBytesPerPixel(type);

    int blockSize = w * h * c * bytesPerPixel;
    if (blockSize > buf.length) {
      c = buf.length / (w * h * bytesPerPixel);
    }

    formatCompression(ifd);
    byte[][] lut = AWTImageTools.get8BitLookupTable(cm);
    if (lut != null) {
      int[] colorMap = new int[lut.length * lut[0].length];
      for (int i=0; i<lut.length; i++) {
        for (int j=0; j<lut[0].length; j++) {
          colorMap[i * lut[0].length + j] = (int) ((lut[i][j] & 0xff) << 8);
        }
      }
      ifd.putIFDValue(IFD.COLOR_MAP, colorMap);
    }
    else {
      short[][] lut16 = AWTImageTools.getLookupTable(cm);
      if (lut16 != null) {
        int[] colorMap = new int[lut16.length * lut16[0].length];
        for (int i=0; i<lut16.length; i++) {
          for (int j=0; j<lut16[0].length; j++) {
            colorMap[i * lut16[0].length + j] = (int) (lut16[i][j] & 0xffff);
          }
        }
        ifd.putIFDValue(IFD.COLOR_MAP, colorMap);
      }
    }

    int width = getSizeX();
    int height = getSizeY();
    ifd.put(new Integer(IFD.IMAGE_WIDTH), new Long(width));
    ifd.put(new Integer(IFD.IMAGE_LENGTH), new Long(height));

    Length px = retrieve.getPixelsPhysicalSizeX(series);
    Double physicalSizeX = px == null || px.value(UNITS.MICROMETER) == null ? null : px.value(UNITS.MICROMETER).doubleValue();
    if (physicalSizeX == null || physicalSizeX.doubleValue() == 0) {
      physicalSizeX = 0d;
    }
    else physicalSizeX = 1d / physicalSizeX;

    Length py = retrieve.getPixelsPhysicalSizeY(series);
    Double physicalSizeY = py == null || py.value(UNITS.MICROMETER) == null ? null : py.value(UNITS.MICROMETER).doubleValue();
    if (physicalSizeY == null || physicalSizeY.doubleValue() == 0) {
      physicalSizeY = 0d;
    }
    else physicalSizeY = 1d / physicalSizeY;

    ifd.put(IFD.RESOLUTION_UNIT, 3);
    ifd.put(IFD.X_RESOLUTION,
      new TiffRational((long) (physicalSizeX * 1000 * 10000), 1000));
    ifd.put(IFD.Y_RESOLUTION,
      new TiffRational((long) (physicalSizeY * 1000 * 10000), 1000));

    if (!isBigTiff) {
      isBigTiff = (out.length() + 2
          * (width * height * c * bytesPerPixel)) >= 4294967296L;
      if (isBigTiff) {
        throw new FormatException("File is too large; call setBigTiff(true)");
      }
    }

    // write the image
    ifd.put(new Integer(IFD.LITTLE_ENDIAN), new Boolean(littleEndian));
    if (!ifd.containsKey(IFD.REUSE)) {
      ifd.put(IFD.REUSE, out.length());
      out.seek(out.length());
    }
    else {
      out.seek((Long) ifd.get(IFD.REUSE));
    }

    ifd.putIFDValue(IFD.PLANAR_CONFIGURATION,
      interleaved || getSamplesPerPixel() == 1 ? 1 : 2);

    int sampleFormat = 1;
    if (FormatTools.isSigned(type)) sampleFormat = 2;
    if (FormatTools.isFloatingPoint(type)) sampleFormat = 3;
    ifd.putIFDValue(IFD.SAMPLE_FORMAT, sampleFormat);

    int channels = retrieve.getPixelsSizeC(series).getValue().intValue();
    int z = retrieve.getPixelsSizeZ(series).getValue().intValue();
    int t = retrieve.getPixelsSizeT(series).getValue().intValue();
    ifd.putIFDValue(IFD.IMAGE_DESCRIPTION,
      "ImageJ=\nhyperstack=true\nimages=" + (channels * z * t) + "\nchannels=" +
      channels + "\nslices=" + z + "\nframes=" + t);

    int index = (no * getResolutionCount()) + getResolution();
    int currentSeries = getSeries();
    int currentResolution = getResolution();
    for (int i=0; i<currentSeries; i++) {
      setSeries(i);
      index += (getPlaneCount() * getResolutionCount());
    }
    setSeries(currentSeries);
    setResolution(currentResolution);
    return index;
  }

  // -- FormatWriter API methods --

  /* (non-Javadoc)
   * @see loci.formats.FormatWriter#close()
   */
  @Override
  public void close() throws IOException {
    super.close();
    if (in != null) {
      in.close();
    }
    if (tiffSaver != null) {
      tiffSaver.close();
    }
  }

  /* @see loci.formats.FormatWriter#getPlaneCount() */
  @Override
  public int getPlaneCount() {
    return getPlaneCount(series);
  }

  // -- IFormatWriter API methods --

  /**
   * @see loci.formats.IFormatWriter#saveBytes(int, byte[], int, int, int, int)
   */
  @Override
  public void saveBytes(int no, byte[] buf, int x, int y, int w, int h)
    throws FormatException, IOException
  {
    IFD ifd = new IFD();
    if (!sequential) {
      try (RandomAccessInputStream stream = new RandomAccessInputStream(currentId)) {
        TiffParser parser = new TiffParser(stream);
        long[] ifdOffsets = parser.getIFDOffsets();
        if (no < ifdOffsets.length) {
          ifd = parser.getIFD(ifdOffsets[no]);
        }
        saveBytes(no, buf, ifd, x, y, w, h);
      }
    }
    else {
      saveBytes(no, buf, ifd, x, y, w, h);
    }
  }

  /* @see loci.formats.IFormatWriter#canDoStacks(String) */
  @Override
  public boolean canDoStacks() { return true; }

  /* @see loci.formats.IFormatWriter#getPixelTypes(String) */
  @Override
  public int[] getPixelTypes(String codec) {
    if (codec != null && codec.equals(COMPRESSION_JPEG)) {
      return new int[] {FormatTools.INT8, FormatTools.UINT8,
        FormatTools.INT16, FormatTools.UINT16};
    }
    else if (codec != null && codec.equals(COMPRESSION_J2K)) {
      return new int[] {FormatTools.INT8, FormatTools.UINT8,
        FormatTools.INT16, FormatTools.UINT16, FormatTools.INT32,
        FormatTools.UINT32, FormatTools.FLOAT};
    }
    return new int[] {FormatTools.INT8, FormatTools.UINT8, FormatTools.INT16,
      FormatTools.UINT16, FormatTools.INT32, FormatTools.UINT32,
      FormatTools.FLOAT, FormatTools.DOUBLE};
  }

  // -- TiffWriter API methods --

  /**
   * Sets whether or not BigTIFF files should be written.
   * This flag is not reset when close() is called.
   */
  public void setBigTiff(boolean bigTiff) {
    FormatTools.assertId(currentId, false, 1);
    isBigTiff = bigTiff;
  }

  // -- Helper methods --

  protected void setupTiffSaver() throws IOException {
    out.close();
    out = createOutputStream();
    tiffSaver = createTiffSaver();

    MetadataRetrieve retrieve = getMetadataRetrieve();
    boolean littleEndian = false;
    if (retrieve.getPixelsBigEndian(series) != null) {
      littleEndian = !retrieve.getPixelsBigEndian(series).booleanValue();
    }
    else if (retrieve.getPixelsBinDataCount(series) == 0) {
      littleEndian = !retrieve.getPixelsBinDataBigEndian(series, 0).booleanValue();
    }

    tiffSaver.setWritingSequentially(sequential);
    tiffSaver.setLittleEndian(littleEndian);
    tiffSaver.setBigTiff(isBigTiff);
    tiffSaver.setCodecOptions(options);
  }

  @Override
  public int getTileSizeX() throws FormatException {
    if (tileSizeX == 0) {
      return super.getTileSizeX();
    }
    return tileSizeX;
  }

  @Override
  public int setTileSizeX(int tileSize) throws FormatException {
    tileSizeX = super.setTileSizeX(tileSize);
    if (tileSize < TILE_GRANULARITY) {
      tileSizeX = TILE_GRANULARITY;
    }
    else {
      tileSizeX = Math.round((float)tileSize/TILE_GRANULARITY) * TILE_GRANULARITY;
    }
    return tileSizeX;
  }

  @Override
  public int getTileSizeY() throws FormatException {
    if (tileSizeY == 0) {
      return super.getTileSizeY();
    }
    return tileSizeY;
  }

  @Override
  public int setTileSizeY(int tileSize) throws FormatException {
    tileSizeY = super.setTileSizeY(tileSize);
    if (tileSize < TILE_GRANULARITY) {
      tileSizeY = TILE_GRANULARITY;
    }
    else {
      tileSizeY = Math.round((float)tileSize/TILE_GRANULARITY) * TILE_GRANULARITY;
    }
    return tileSizeY;
  }

  private byte[] getTile(byte[] buf, Region tileParams, Region srcParams) {
    MetadataRetrieve retrieve = getMetadataRetrieve();
    int type = FormatTools.pixelTypeFromString(retrieve.getPixelsType(series).toString());
    int channel_count = getSamplesPerPixel();
    int bytesPerPixel = FormatTools.getBytesPerPixel(type);
    int tileSize = tileParams.width * tileParams.height * bytesPerPixel * channel_count;
    byte [] returnBuf = new byte[tileSize];

    for (int row = tileParams.y; row != tileParams.y + tileParams.height; row++) {
      for (int sampleoffset = 0; sampleoffset < (tileParams.width * channel_count); sampleoffset++) {
        int channel_index = sampleoffset / tileParams.width;
        int channel_offset = (sampleoffset - (tileParams.width * channel_index)) * bytesPerPixel;
        int full_row_width = srcParams.width * bytesPerPixel;
        int full_plane_size = full_row_width * srcParams.height;
        int xoffset = (tileParams.x - srcParams.x) * bytesPerPixel;
        int yoffset = (row - srcParams.y) * full_row_width;
        int row_offset = (row - tileParams.y) * tileParams.width * bytesPerPixel;
        int src_index = yoffset + xoffset + channel_offset + (channel_index * full_plane_size);
        int dest_index = (tileParams.height * tileParams.width * channel_index * bytesPerPixel) + row_offset;
        for (int pixelByte = 0; pixelByte < bytesPerPixel; pixelByte++) {
          returnBuf[dest_index + channel_offset + pixelByte] = buf[src_index + pixelByte];
        }
      }
    }
    return returnBuf;
  }
  
  protected RandomAccessInputStream createInputStream() throws IOException {
    return new RandomAccessInputStream(currentId);
  }
  
  protected TiffSaver createTiffSaver() {
    return new TiffSaver(out, currentId);
  }

}<|MERGE_RESOLUTION|>--- conflicted
+++ resolved
@@ -305,21 +305,13 @@
       if (!initialized[series][no]) {
         initialized[series][no] = true;
 
-<<<<<<< HEAD
         try (RandomAccessInputStream tmp = createInputStream()) {
+          tmp.order(littleEndian);
           if (tmp.length() == 0) {
             synchronized (this) {
               // write TIFF header
               tiffSaver.writeHeader();
             }
-=======
-        RandomAccessInputStream tmp = createInputStream();
-        tmp.order(littleEndian);
-        if (tmp.length() == 0) {
-          synchronized (this) {
-            // write TIFF header
-            tiffSaver.writeHeader();
->>>>>>> 37af14ad
           }
         }
       }
