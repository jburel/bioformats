--- conflicted
+++ resolved
@@ -2,26 +2,22 @@
  * #%L
  * OME Bio-Formats package for reading and converting biological file formats.
  * %%
-<<<<<<< HEAD
- * Copyright (C) 2005 - 2016 Open Microscopy Environment:
-=======
  * Copyright (C) 2005 - 2017 Open Microscopy Environment:
->>>>>>> 739894ef
  *   - Board of Regents of the University of Wisconsin-Madison
  *   - Glencoe Software, Inc.
  *   - University of Dundee
  * %%
  * This program is free software: you can redistribute it and/or modify
  * it under the terms of the GNU General Public License as
- * published by the Free Software Foundation, either version 2 of the 
+ * published by the Free Software Foundation, either version 2 of the
  * License, or (at your option) any later version.
- * 
+ *
  * This program is distributed in the hope that it will be useful,
  * but WITHOUT ANY WARRANTY; without even the implied warranty of
  * MERCHANTABILITY or FITNESS FOR A PARTICULAR PURPOSE.  See the
  * GNU General Public License for more details.
- * 
- * You should have received a copy of the GNU General Public 
+ *
+ * You should have received a copy of the GNU General Public
  * License along with this program.  If not, see
  * <http://www.gnu.org/licenses/gpl-2.0.html>.
  * #L%
@@ -545,7 +541,7 @@
       if (physicalSizeX != null) {
         store.setPixelsPhysicalSizeX(FormatTools.createLength(physicalSizeX, UNITS.MICROMETER), s);
       }
-    
+
       // populate PhysicalSizeY
       final PositiveFloat physicalSizeY =
         pf(firstFrame.getMicronsPerPixelY(), "PhysicalSizeY");
@@ -833,7 +829,7 @@
 
   /**
    * Gets the first sequence associated with the given series.
-   * 
+   *
    * @param s The series (i.e., stage position).
    * @return The first associated {@code Sequence}.
    */
@@ -843,7 +839,7 @@
 
   /**
    * Gets the sequence associated with the given series and time point.
-   * 
+   *
    * @param t The time point.
    * @param s The series (i.e., stage position).
    * @return The associated {@code Sequence}.
@@ -855,7 +851,7 @@
 
   /**
    * Gets the sequence associated with the given time point and stage position.
-   * 
+   *
    * @param t The time point.
    * @param p The stage position.
    * @param sizeP The number of stage positions.
@@ -868,7 +864,7 @@
   /**
    * Gets the frame index associated with the given (Z, T) position of the
    * specified series.
-   * 
+   *
    * @param sequence The sequence from which to extract the frame.
    * @param z The focal plane.
    * @param t The time point.
