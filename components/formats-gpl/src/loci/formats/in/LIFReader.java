/*
 * #%L
 * OME Bio-Formats package for reading and converting biological file formats.
 * %%
<<<<<<< HEAD
 * Copyright (C) 2005 - 2016 Open Microscopy Environment:
=======
 * Copyright (C) 2005 - 2017 Open Microscopy Environment:
>>>>>>> 739894ef
 *   - Board of Regents of the University of Wisconsin-Madison
 *   - Glencoe Software, Inc.
 *   - University of Dundee
 * %%
 * This program is free software: you can redistribute it and/or modify
 * it under the terms of the GNU General Public License as
 * published by the Free Software Foundation, either version 2 of the 
 * License, or (at your option) any later version.
 * 
 * This program is distributed in the hope that it will be useful,
 * but WITHOUT ANY WARRANTY; without even the implied warranty of
 * MERCHANTABILITY or FITNESS FOR A PARTICULAR PURPOSE.  See the
 * GNU General Public License for more details.
 * 
 * You should have received a copy of the GNU General Public 
 * License along with this program.  If not, see
 * <http://www.gnu.org/licenses/gpl-2.0.html>.
 * #L%
 */

package loci.formats.in;

import java.io.ByteArrayInputStream;
import java.io.IOException;
import java.util.ArrayDeque;
import java.util.Arrays;
import java.util.ArrayList;
import java.util.Deque;
import java.util.HashMap;
import java.util.Iterator;
import java.util.List;
import java.util.HashSet;
import java.util.Set;
import java.util.StringTokenizer;

import javax.xml.parsers.DocumentBuilder;
import javax.xml.parsers.DocumentBuilderFactory;
import javax.xml.parsers.ParserConfigurationException;

import loci.common.DataTools;
import loci.common.DateTools;
import loci.common.RandomAccessInputStream;
import loci.common.services.DependencyException;
import loci.common.services.ServiceException;
import loci.common.services.ServiceFactory;
import loci.common.xml.XMLTools;
import loci.formats.CoreMetadata;
import loci.formats.FormatException;
import loci.formats.FormatReader;
import loci.formats.FormatTools;
import loci.formats.ImageTools;
import loci.formats.MetadataTools;
import loci.formats.meta.MetadataStore;
import loci.formats.services.OMEXMLService;
import ome.xml.model.enums.DetectorType;
import ome.xml.model.enums.LaserMedium;
import ome.xml.model.enums.LaserType;
import ome.xml.model.primitives.Color;
import ome.xml.model.primitives.PercentFraction;
import ome.xml.model.primitives.PositiveFloat;
import ome.xml.model.primitives.Timestamp;
import ome.units.quantity.Length;
import ome.units.quantity.Time;
import ome.units.UNITS;

import org.xml.sax.SAXException;
import org.apache.commons.lang.StringUtils;
import org.w3c.dom.Attr;
import org.w3c.dom.Element;
import org.w3c.dom.NamedNodeMap;
import org.w3c.dom.Node;
import org.w3c.dom.NodeList;

import com.google.common.collect.ImmutableMap;
import com.google.common.collect.ImmutableMap.Builder;

/**
 * LIFReader is the file format reader for Leica LIF files.
 *
 * @author Melissa Linkert melissa at glencoesoftware.com
 */
public class LIFReader extends FormatReader {

  // -- Constants --

  public static final String OLD_PHYSICAL_SIZE_KEY =
    "leicalif.old_physical_size";
  public static final boolean OLD_PHYSICAL_SIZE_DEFAULT = false;

  public static final byte LIF_MAGIC_BYTE = 0x70;
  public static final byte LIF_MEMORY_BYTE = 0x2a;

  /** The encoding used in this file.*/
  private static final String ENCODING = "ISO-8859-1";

  private static final ImmutableMap<String, Integer> CHANNEL_PRIORITIES =
    createChannelPriorities();

  private static ImmutableMap<String, Integer> createChannelPriorities() {
    final Builder<String, Integer> h = ImmutableMap.builder();

    h.put("red", 0);
    h.put("green", 1);
    h.put("blue", 2);
    h.put("cyan", 3);
    h.put("magenta", 4);
    h.put("yellow", 5);
    h.put("black", 6);
    h.put("gray", 7);
    h.put("", 8);

    return h.build();
  }

  // -- Fields --

  /** Offsets to memory blocks, paired with their corresponding description. */
  private List<Long> offsets;

  private int[][] realChannel;
  private int lastChannel = 0;

  private List<String> lutNames = new ArrayList<String>();
  private List<Double> physicalSizeXs = new ArrayList<Double>();
  private List<Double> physicalSizeYs = new ArrayList<Double>();
  private List<Length> fieldPosX = new ArrayList<Length>();
  private List<Length> fieldPosY = new ArrayList<Length>();

  private String[] descriptions, microscopeModels, serialNumber;
  private Double[] pinholes, zooms, zSteps, tSteps, lensNA;
  private Double[][] expTimes, gains, detectorOffsets;
  private String[][] channelNames;
  private List[] detectorModels;
  private Double[][] exWaves;
  private List[] activeDetector;
  private HashMap[] detectorIndexes;

  private String[] immersions, corrections, objectiveModels;
  private Double[] magnification;
  private Length[] posX, posY, posZ;
  private Double[] refractiveIndex;
  private List[] cutIns, cutOuts, filterModels;
  private Double[][] timestamps;
  private List[] laserWavelength, laserIntensity, laserActive, laserFrap;

  private ROI[][] imageROIs;
  private boolean alternateCenter = false;
  private String[] imageNames;
  private double[] acquiredDate;

  private int[] tileCount;
  private long[] tileBytesInc;
  private long endPointer;

  // -- Constructor --

  /** Constructs a new Leica LIF reader. */
  public LIFReader() {
    super("Leica Image File Format", "lif");
    suffixNecessary = false;
    domains = new String[] {FormatTools.LM_DOMAIN};
  }

  public boolean useOldPhysicalSizeCalculation() {
    MetadataOptions options = getMetadataOptions();
    if (options instanceof DynamicMetadataOptions) {
      return ((DynamicMetadataOptions) options).getBoolean(
        OLD_PHYSICAL_SIZE_KEY, OLD_PHYSICAL_SIZE_DEFAULT);
    }
    return OLD_PHYSICAL_SIZE_DEFAULT;
  }

  // -- IFormatReader API methods --

  /* @see loci.formats.IFormatReader#getOptimalTileHeight() */
  @Override
  public int getOptimalTileHeight() {
    FormatTools.assertId(currentId, true, 1);
    return getSizeY();
  }

  /* @see loci.formats.IFormatReader#isThisType(RandomAccessInputStream) */
  @Override
  public boolean isThisType(RandomAccessInputStream stream) throws IOException {
    final int blockLen = 1;
    if (!FormatTools.validStream(stream, blockLen, true)) return false;
    return stream.read() == LIF_MAGIC_BYTE;
  }

  /* @see loci.formats.IFormatReader#get8BitLookupTable() */
  @Override
  public byte[][] get8BitLookupTable() {
    FormatTools.assertId(currentId, true, 1);
    if (getPixelType() != FormatTools.UINT8 || !isIndexed()) return null;

    if (lastChannel < 0 || lastChannel >= 9) {
      return null;
    }

    byte[][] lut = new byte[3][256];
    for (int i=0; i<256; i++) {
      switch (lastChannel) {
        case 0:
          // red
          lut[0][i] = (byte) (i & 0xff);
          break;
        case 1:
          // green
          lut[1][i] = (byte) (i & 0xff);
          break;
        case 2:
          // blue
          lut[2][i] = (byte) (i & 0xff);
          break;
        case 3:
          // cyan
          lut[1][i] = (byte) (i & 0xff);
          lut[2][i] = (byte) (i & 0xff);
          break;
        case 4:
          // magenta
          lut[0][i] = (byte) (i & 0xff);
          lut[2][i] = (byte) (i & 0xff);
          break;
        case 5:
          // yellow
          lut[0][i] = (byte) (i & 0xff);
          lut[1][i] = (byte) (i & 0xff);
          break;
        default:
          // gray
          lut[0][i] = (byte) (i & 0xff);
          lut[1][i] = (byte) (i & 0xff);
          lut[2][i] = (byte) (i & 0xff);
      }
    }
    return lut;
  }

  /* @see loci.formats.IFormatReader#get16BitLookupTable() */
  @Override
  public short[][] get16BitLookupTable() {
    FormatTools.assertId(currentId, true, 1);
    if (getPixelType() != FormatTools.UINT16 || !isIndexed()) return null;

    if (lastChannel < 0 || lastChannel >= 9) {
      return null;
    }

    short[][] lut = new short[3][65536];
    for (int i=0; i<65536; i++) {
      switch (lastChannel) {
        case 0:
          // red
          lut[0][i] = (short) (i & 0xffff);
          break;
        case 1:
          // green
          lut[1][i] = (short) (i & 0xffff);
          break;
        case 2:
          // blue
          lut[2][i] = (short) (i & 0xffff);
          break;
        case 3:
          // cyan
          lut[1][i] = (short) (i & 0xffff);
          lut[2][i] = (short) (i & 0xffff);
          break;
        case 4:
          // magenta
          lut[0][i] = (short) (i & 0xffff);
          lut[2][i] = (short) (i & 0xffff);
          break;
        case 5:
          // yellow
          lut[0][i] = (short) (i & 0xffff);
          lut[1][i] = (short) (i & 0xffff);
          break;
        default:
          // gray
          lut[0][i] = (short) (i & 0xffff);
          lut[1][i] = (short) (i & 0xffff);
          lut[2][i] = (short) (i & 0xffff);
      }
    }
    return lut;
  }

  /**
   * @see loci.formats.IFormatReader#openBytes(int, byte[], int, int, int, int)
   */
  @Override
  public byte[] openBytes(int no, byte[] buf, int x, int y, int w, int h)
    throws FormatException, IOException
  {
    FormatTools.checkPlaneParameters(this, no, buf.length, x, y, w, h);

    if (!isRGB()) {
      int[] pos = getZCTCoords(no);
      lastChannel = realChannel[getTileIndex(series)][pos[1]];
    }

    int index = getTileIndex(series);
    if (index >= offsets.size()) {
      // truncated file; imitate LAS AF and return black planes
      Arrays.fill(buf, (byte) 0);
      return buf;
    }

    long offset = offsets.get(index).longValue();
    int bytes = FormatTools.getBytesPerPixel(getPixelType());
    int bpp = bytes * getRGBChannelCount();

    long planeSize = (long) getSizeX() * getSizeY() * bpp;
    long nextOffset = index + 1 < offsets.size() ?
      offsets.get(index + 1).longValue() : endPointer;
    int bytesToSkip = (int) (nextOffset - offset - planeSize * getImageCount());
    bytesToSkip /= getSizeY();
    if ((getSizeX() % 4) == 0) bytesToSkip = 0;

    if (offset + (planeSize + bytesToSkip * getSizeY()) * no >= in.length()) {
      // truncated file; imitate LAS AF and return black planes
      Arrays.fill(buf, (byte) 0);
      return buf;
    }

<<<<<<< HEAD
    in.seek(offset + planeSize * no);

    int tile = series;
    for (int i=0; i<index; i++) {
      tile -= tileCount[i];
    }

    // seek instead of skipBytes to prevent dangerous int cast
    in.seek(in.getFilePointer() + tile * planeSize * getImageCount());
    in.skipBytes(bytesToSkip * getSizeY() * no);
=======
    seekStartOfPlane(no, offset, planeSize);
>>>>>>> 739894ef

    if (bytesToSkip == 0) {
      readPlane(in, x, y, w, h, buf);
    }
    else {
      in.skipBytes(bytesToSkip * getSizeY() * no);
      in.skipBytes(y * (getSizeX() * bpp + bytesToSkip));
      for (int row=0; row<h; row++) {
        in.skipBytes(x * bpp);
        in.read(buf, row * w * bpp, w * bpp);
        in.skipBytes(bpp * (getSizeX() - w - x) + bytesToSkip);
      }
    }

    // color planes are stored in BGR order
    if (getRGBChannelCount() == 3) {
      ImageTools.bgrToRgb(buf, isInterleaved(), bytes, getRGBChannelCount());
    }

    return buf;
  }
  
  private void seekStartOfPlane(int no, long dataOffset, long planeSize)
    throws IOException
  {
    int index = getTileIndex(series);
    long posInFile;

    int numberOfTiles = tileCount[index];
    if (numberOfTiles > 1) {
      // LAS AF treats tiles just like any other dimension, while we do not.
      // Hence we need to take the tiles into account for a frame's position.
      long bytesIncPerTile = tileBytesInc[index];
      long framesPerTile = bytesIncPerTile / planeSize;

      if (framesPerTile > Integer.MAX_VALUE) {
        throw new IOException("Could not read frame due to int overflow");
      }

      int noOutsideTiles = no / (int) framesPerTile;
      int noInsideTiles = no % (int) framesPerTile;

      int tile = series;
      for (int i = 0; i < index; i++) {
        tile -= tileCount[i];
      }

      posInFile = dataOffset;
      posInFile += noOutsideTiles * bytesIncPerTile * numberOfTiles;
      posInFile += tile * bytesIncPerTile;
      posInFile += noInsideTiles * planeSize;
    }
    else {
      posInFile = dataOffset + no * planeSize;
    }
    
    // seek instead of skipBytes to prevent dangerous int cast
    in.seek(posInFile);
  }

  /* @see loci.formats.IFormatReader#close(boolean) */
  @Override
  public void close(boolean fileOnly) throws IOException {
    super.close(fileOnly);
    if (!fileOnly) {
      offsets = null;
      realChannel = null;
      lastChannel = 0;
      lutNames.clear();
      physicalSizeXs.clear();
      physicalSizeYs.clear();
      descriptions = microscopeModels = serialNumber = null;
      pinholes = zooms = lensNA = null;
      zSteps = tSteps = null;
      expTimes = gains = null;
      detectorOffsets = null;
      channelNames = null;
      detectorModels = null;
      exWaves = null;
      activeDetector = null;
      immersions = corrections = null;
      magnification = null;
      objectiveModels = null;
      posX = posY = posZ = null;
      refractiveIndex = null;
      cutIns = cutOuts = filterModels = null;
      timestamps = null;
      laserWavelength = laserIntensity = laserActive = laserFrap = null;
      imageROIs = null;
      alternateCenter = false;
      imageNames = null;
      acquiredDate = null;
      detectorIndexes = null;
      tileCount = null;
      tileBytesInc = null;
      fieldPosX.clear();
      fieldPosY.clear();
      endPointer = 0;
    }
  }

  // -- Internal FormatReader API methods --

  /* @see loci.formats.FormatReader#initFile(String) */
  @Override
  protected void initFile(String id) throws FormatException, IOException {
    super.initFile(id);
    in = new RandomAccessInputStream(id);
    in.setEncoding(ENCODING);
    offsets = new ArrayList<Long>();

    in.order(true);

    // read the header

    LOGGER.info("Reading header");

    byte checkOne = in.readByte();
    in.skipBytes(2);
    byte checkTwo = in.readByte();
    if (checkOne != LIF_MAGIC_BYTE && checkTwo != LIF_MAGIC_BYTE) {
      throw new FormatException(id + " is not a valid Leica LIF file");
    }

    in.skipBytes(4);

    // read and parse the XML description

    if (in.read() != LIF_MEMORY_BYTE) {
      throw new FormatException("Invalid XML description");
    }

    // number of Unicode characters in the XML block
    int nc = in.readInt();
    String xml = DataTools.stripString(in.readString(nc * 2));

    LOGGER.info("Finding image offsets");

    while (in.getFilePointer() < in.length()) {
      LOGGER.debug("Looking for a block at {}; {} blocks read",
        in.getFilePointer(), offsets.size());
      int check = in.readInt();
      if (check != LIF_MAGIC_BYTE) {
        if (check == 0 && offsets.size() > 0) {
          // newer .lif file; the remainder of the file is all 0s
          endPointer = in.getFilePointer();
          break;
        }
        throw new FormatException("Invalid Memory Block: found magic bytes " +
          check + ", expected " + LIF_MAGIC_BYTE);
      }

      in.skipBytes(4);
      check = in.read();
      if (check != LIF_MEMORY_BYTE) {
        throw new FormatException("Invalid Memory Description: found magic " +
          "byte " + check + ", expected " + LIF_MEMORY_BYTE);
      }

      long blockLength = in.readInt();
      if (in.read() != LIF_MEMORY_BYTE) {
        in.seek(in.getFilePointer() - 5);
        blockLength = in.readLong();
        check = in.read();
        if (check != LIF_MEMORY_BYTE) {
          throw new FormatException("Invalid Memory Description: found magic " +
            "byte " + check + ", expected " + LIF_MEMORY_BYTE);
        }
      }

      int descrLength = in.readInt() * 2;

      if (blockLength > 0) {
        offsets.add(in.getFilePointer() + descrLength);
      }

      in.seek(in.getFilePointer() + descrLength + blockLength);
    }
    initMetadata(xml);
    xml = null;

    if (endPointer == 0) {
      endPointer = in.length();
    }

    // correct offsets, if necessary
    if (offsets.size() > getSeriesCount()) {
      Long[] storedOffsets = offsets.toArray(new Long[offsets.size()]);
      offsets.clear();
      int index = 0;
      for (int i=0; i<getSeriesCount(); i++) {
        setSeries(i);
        long nBytes = (long) FormatTools.getPlaneSize(this) * getImageCount();
        long start = storedOffsets[index];
        long end = index == storedOffsets.length - 1 ? in.length() :
          storedOffsets[index + 1];
        while (end - start < nBytes && ((end - start) / nBytes) != 1) {
          index++;
          start = storedOffsets[index];
          end = index == storedOffsets.length - 1 ? in.length() :
            storedOffsets[index + 1];
        }
        offsets.add(storedOffsets[index]);
        index++;
      }
      setSeries(0);
    }
  }

  // -- Helper methods --

  /** Parses a string of XML and puts the values in a Hashtable. */
  private void initMetadata(String xml) throws FormatException, IOException {
    try {
      ServiceFactory factory = new ServiceFactory();
      OMEXMLService service = factory.getInstance(OMEXMLService.class);
      service.createOMEXMLMetadata();
    }
    catch (DependencyException exc) {
      throw new FormatException("Could not create OME-XML store.", exc);
    }
    catch (ServiceException exc) {
      throw new FormatException("Could not create OME-XML store.", exc);
    }
    MetadataStore store = makeFilterMetadata();

    // the XML blocks stored in a LIF file are invalid,
    // because they don't have a root node

    xml = "<?xml version=\"1.0\" encoding=\""+ENCODING+"\"?><LEICA>" + xml +
      "</LEICA>";

    xml = XMLTools.sanitizeXML(xml);

    translateMetadata(getMetadataRoot(xml));

    for (int i=0; i<imageNames.length; i++) {
      setSeries(i);
      addSeriesMeta("Image name", imageNames[i]);
    }
    setSeries(0);

    // set up mapping to rearrange channels
    // for instance, the green channel may be #0, and the red channel may be #1
    realChannel = new int[tileCount.length][];
    int nextLut = 0;

    for (int i=0; i<core.size(); i++) {
      int index = getTileIndex(i);
      if (realChannel[index] != null) {
        continue;
      }
      CoreMetadata ms = core.get(i);
      realChannel[index] = new int[ms.sizeC];

      for (int q=0; q<ms.sizeC; q++) {
        String lut = "";
        if (nextLut < lutNames.size()) {
          lut = lutNames.get(nextLut++).toLowerCase();
        }
        if (!CHANNEL_PRIORITIES.containsKey(lut)) lut = "";
        realChannel[index][q] = CHANNEL_PRIORITIES.get(lut).intValue();
      }

      int[] sorted = new int[ms.sizeC];
      Arrays.fill(sorted, -1);

      for (int q=0; q<sorted.length; q++) {
        int min = Integer.MAX_VALUE;
        int minIndex = -1;
        for (int n=0; n<ms.sizeC; n++) {
          if (realChannel[index][n] < min &&
            !DataTools.containsValue(sorted, n))
          {
            min = realChannel[index][n];
            minIndex = n;
          }
        }

        sorted[q] = minIndex;
      }
    }

    MetadataTools.populatePixels(store, this, true, false);

    int roiCount = 0;
    for (int i=0; i<getSeriesCount(); i++) {
      setSeries(i);

      String instrumentID = MetadataTools.createLSID("Instrument", i);
      store.setInstrumentID(instrumentID, i);

      int index = getTileIndex(i);

      store.setMicroscopeModel(microscopeModels[index], i);
      store.setMicroscopeType(getMicroscopeType("Other"), i);

      String objectiveID = MetadataTools.createLSID("Objective", i, 0);
      store.setObjectiveID(objectiveID, i, 0);
      store.setObjectiveLensNA(lensNA[index], i, 0);
      store.setObjectiveSerialNumber(serialNumber[index], i, 0);
      if (magnification[index] != null) {
        store.setObjectiveNominalMagnification(magnification[index], i, 0);
      }
      store.setObjectiveImmersion(getImmersion(immersions[index]), i, 0);
      store.setObjectiveCorrection(getCorrection(corrections[index]), i, 0);
      store.setObjectiveModel(objectiveModels[index], i, 0);

      if (cutIns[index] != null && filterModels[index] != null) {
        int channel = 0;
        if (cutIns[index].size() >= filterModels[index].size() * 2) {
          int diff = cutIns[index].size() - filterModels[index].size();
          for (int q=0; q<diff; q++) {
            cutIns[index].remove(filterModels[index].size());
          }
        }
        for (int filter=0; filter<cutIns[index].size(); filter++) {
          String filterID = MetadataTools.createLSID("Filter", i, filter);
          store.setFilterID(filterID, i, filter);
          if (filterModels[index] != null &&
            filter < filterModels[index].size())
          {
            store.setFilterModel(
              (String) filterModels[index].get(filter), i, filter);
          }
          store.setTransmittanceRangeCutIn(
            (Length) cutIns[index].get(filter), i, filter);
          store.setTransmittanceRangeCutOut(
            (Length) cutOuts[index].get(filter), i, filter);
        }
      }

      final List<Double> lasers = laserWavelength[index];
      final List<Double> laserIntensities = laserIntensity[index];

      final List<Boolean> active = laserActive[index];
      final List<Boolean> frap = laserFrap[index];
      int nextChannel = 0;

      if (lasers != null) {
        int laserIndex = 0;
        while (laserIndex < lasers.size()) {
          if ((Double) lasers.get(laserIndex) == 0) {
            lasers.remove(laserIndex);
          }
          else {
            laserIndex++;
          }
        }

        for (int laser=0; laser<lasers.size(); laser++) {
          String id = MetadataTools.createLSID("LightSource", i, laser);
          store.setLaserID(id, i, laser);
          store.setLaserType(LaserType.OTHER, i, laser);
          store.setLaserLaserMedium(LaserMedium.OTHER, i, laser);
          Double wavelength = (Double) lasers.get(laser);
          Length wave = FormatTools.getWavelength(wavelength);
          if (wave != null) {
            store.setLaserWavelength(wave, i, laser);
          }
        }

        Set<Integer> ignoredChannels = new HashSet<Integer>();
        final List<Integer> validIntensities = new ArrayList<Integer>();
        int size = lasers.size();
        int channel = 0;
        Set<Integer> channels = new HashSet<Integer>();

        for (int laser=0; laser<laserIntensities.size(); laser++) {
          double intensity = (Double) laserIntensities.get(laser);
          channel = laser/size;
          if (intensity < 100) {
            validIntensities.add(laser);
            channels.add(channel);
          }
          ignoredChannels.add(channel);
        }
        //remove channels w/o valid intensities
        ignoredChannels.removeAll(channels);
        //remove entries if channel has 2 wavelengths
        //e.g. 30% 458 70% 633
        int s = validIntensities.size();

        int jj;
        Set<Integer> toRemove = new HashSet<Integer>();

        int as = active.size();
        for (int j = 0; j < s; j++) {
          if (j < as && !(Boolean) active.get(j)) {
            toRemove.add(validIntensities.get(j));
          }
          jj = j+1;
          if (jj < s) {
            int v = validIntensities.get(j)/size;
            int vv = validIntensities.get(jj)/size;
            if (vv == v) {//do not consider that channel.
              toRemove.add(validIntensities.get(j));
              toRemove.add(validIntensities.get(jj));
              ignoredChannels.add(j);
            }
          }
        }
        if (toRemove.size() > 0) {
          validIntensities.removeAll(toRemove);
        }

        boolean noNames = true;
        if (channelNames[index] != null) {
          for (String name : channelNames[index]) {
            if (name != null && !name.equals("")) {
              noNames = false;
              break;
            }
          }
        }
        if (!noNames && frap != null) { //only use name for frap.
          for (int k = 0; k < frap.size(); k++) {
            if (!frap.get(k)) {
              noNames = true;
              break;
            }
          }
        }

        int nextFilter = 0;
        //int nextFilter = cutIns[i].size() - getEffectiveSizeC();
        for (int k=0; k<validIntensities.size(); k++, nextChannel++) {
          int laserArrayIndex = validIntensities.get(k);
          double intensity = (Double) laserIntensities.get(laserArrayIndex);
          int laser = laserArrayIndex % lasers.size();
          Double wavelength = (Double) lasers.get(laser);
          if (wavelength != 0) {
            while (ignoredChannels.contains(nextChannel)) {
              nextChannel++;
            }
            while (channelNames != null && nextChannel < getEffectiveSizeC() &&
              channelNames[index] != null &&
              ((channelNames[index][nextChannel] == null ||
              channelNames[index][nextChannel].equals("")) && !noNames))
            {
              nextChannel++;
            }
            if (nextChannel < getEffectiveSizeC()) {
              String id = MetadataTools.createLSID("LightSource", i, laser);
              store.setChannelLightSourceSettingsID(id, i, nextChannel);
              store.setChannelLightSourceSettingsAttenuation(
                new PercentFraction((float) intensity / 100f), i, nextChannel);

              Length ex = FormatTools.getExcitationWavelength(wavelength);
              if (ex != null) {
                store.setChannelExcitationWavelength(ex, i, nextChannel);
              }

              if (wavelength > 0) {
                if (cutIns[index] == null || nextFilter >= cutIns[index].size())
                {
                  continue;
                }
                Double cutIn =
                  ((Length) cutIns[index].get(nextFilter)).value(UNITS.NANOMETER).doubleValue();
                while (cutIn - wavelength > 20) {
                  nextFilter++;
                  if (nextFilter < cutIns[index].size()) {
                    cutIn = ((Length)
                      cutIns[index].get(nextFilter)).value(UNITS.NANOMETER).doubleValue();
                  }
                  else {
                    break;
                  }
                }
                if (nextFilter < cutIns[index].size()) {
                  String fid =
                    MetadataTools.createLSID("Filter", i, nextFilter);
                  //store.setLightPathEmissionFilterRef(fid, i, nextChannel, 0);
                  nextFilter++;
                }
              }
            }
          }
        }
      }

      store.setImageInstrumentRef(instrumentID, i);
      store.setObjectiveSettingsID(objectiveID, i);
      store.setObjectiveSettingsRefractiveIndex(refractiveIndex[index], i);

      store.setImageDescription(descriptions[index], i);
      if (acquiredDate[index] > 0) {
        store.setImageAcquisitionDate(new Timestamp(DateTools.convertDate(
          (long) (acquiredDate[index] * 1000), DateTools.COBOL,
          DateTools.ISO8601_FORMAT, false)), i);
      }
      store.setImageName(imageNames[index].trim(), i);

      Length sizeX =
        FormatTools.getPhysicalSizeX(physicalSizeXs.get(index));
      Length sizeY =
        FormatTools.getPhysicalSizeY(physicalSizeYs.get(index));
      Length sizeZ = FormatTools.getPhysicalSizeZ(zSteps[index]);

      if (sizeX != null) {
        store.setPixelsPhysicalSizeX(sizeX, i);
      }
      if (sizeY != null) {
        store.setPixelsPhysicalSizeY(sizeY, i);
      }
      if (sizeZ != null) {
        store.setPixelsPhysicalSizeZ(sizeZ, i);
      }
      if (tSteps[index] != null) {
        store.setPixelsTimeIncrement(new Time(tSteps[index], UNITS.SECOND), i);
      }

      final List<String> detectors = detectorModels[index];
      if (detectors != null) {
        nextChannel = 0;
        int start = detectors.size() - getEffectiveSizeC();
        if (start < 0) {
          start = 0;
        }
        for (int detector=start; detector<detectors.size(); detector++) {
          int dIndex = detector - start;
          String detectorID = MetadataTools.createLSID("Detector", i, dIndex);
          store.setDetectorID(detectorID, i, dIndex);
          store.setDetectorModel((String) detectors.get(detector), i, dIndex);

          store.setDetectorZoom(zooms[index], i, dIndex);
          store.setDetectorType(DetectorType.PMT, i, dIndex);

          if (activeDetector[index] != null) {
            int detectorIndex =
              activeDetector[index].size() - getEffectiveSizeC() + dIndex;
            if (detectorIndex >= 0 &&
              detectorIndex < activeDetector[index].size() &&
              (Boolean) activeDetector[index].get(detectorIndex) &&
              detectorOffsets[index] != null &&
              nextChannel < detectorOffsets[index].length)
            {
              store.setDetectorOffset(
                detectorOffsets[index][nextChannel++], i, dIndex);
            }
          }
        }
      }

      final List<Boolean> activeDetectors = activeDetector[index];
      int firstDetector = activeDetectors == null ? 0 :
        activeDetectors.size() - getEffectiveSizeC();
      int nextDetector = firstDetector;

      int nextFilter = 0;
      int nextFilterDetector = 0;

      if (activeDetectors != null &&
        activeDetectors.size() > cutIns[index].size() &&
        (Boolean) activeDetectors.get(activeDetectors.size() - 1) &&
        (Boolean) activeDetectors.get(activeDetectors.size() - 2))
      {
        nextFilterDetector = activeDetectors.size() - cutIns[index].size();

        if (cutIns[index].size() > filterModels[index].size()) {
          nextFilterDetector += filterModels[index].size();
          nextFilter += filterModels[index].size();
        }
      }

      for (int c=0; c<getEffectiveSizeC(); c++) {
        if (activeDetectors != null) {
          while (nextDetector >= 0 && nextDetector < activeDetectors.size() &&
            !(Boolean) activeDetectors.get(nextDetector))
          {
            nextDetector++;
          }
          if (nextDetector < activeDetectors.size() && detectors != null &&
            nextDetector - firstDetector < detectors.size())
          {
            String detectorID = MetadataTools.createLSID(
              "Detector", i, nextDetector - firstDetector);
            store.setDetectorSettingsID(detectorID, i, c);
            nextDetector++;

            if (detectorOffsets[index] != null &&
              c < detectorOffsets[index].length)
            {
              store.setDetectorSettingsOffset(detectorOffsets[index][c], i, c);
            }

            if (gains[index] != null) {
              store.setDetectorSettingsGain(gains[index][c], i, c);
            }
          }
        }

        if (channelNames[index] != null) {
          store.setChannelName(channelNames[index][c], i, c);
        }
        if (pinholes[index] != null) {
          store.setChannelPinholeSize(new Length(pinholes[index], UNITS.MICROMETER), i, c);
        }
        if (exWaves[index] != null) {
          if (exWaves[index][c] != null && exWaves[index][c] > 1) {
            Length ex =
              FormatTools.getExcitationWavelength(exWaves[index][c]);
            if (ex != null) {
              store.setChannelExcitationWavelength(ex, i, c);
            }
          }
        }

        // channel coloring is implicit if the image is stored as RGB
        Color channelColor = getChannelColor(realChannel[index][c]);
        if (!isRGB()) {
          store.setChannelColor(channelColor, i, c);
        }

        if (channelColor.getValue() != -1 && nextFilter >= 0) {
          if (nextDetector - firstDetector != getSizeC() &&
            cutIns[index] != null && nextDetector >= cutIns[index].size())
          {
            while (nextFilterDetector < firstDetector) {
              String filterID =
                MetadataTools.createLSID("Filter", i, nextFilter);
              store.setFilterID(filterID, i, nextFilter);

              nextFilterDetector++;
              nextFilter++;
            }
          }
          while (activeDetectors != null &&
            nextFilterDetector < activeDetectors.size() &&
            !(Boolean) activeDetectors.get(nextFilterDetector))
          {
            String filterID = MetadataTools.createLSID("Filter", i, nextFilter);
            store.setFilterID(filterID, i, nextFilter);
            nextFilterDetector++;
            nextFilter++;
          }
          String filterID = MetadataTools.createLSID("Filter", i, nextFilter);
          store.setFilterID(filterID, i, nextFilter);
          store.setLightPathEmissionFilterRef(filterID, i, c, 0);
          nextFilterDetector++;
          nextFilter++;
        }
      }

      for (int image=0; image<getImageCount(); image++) {
        Length xPos = posX[index];
        Length yPos = posY[index];
        if (i < fieldPosX.size() && fieldPosX.get(i) != null) {
          xPos = fieldPosX.get(i);
        }
        if (i < fieldPosY.size() && fieldPosY.get(i) != null) {
          yPos = fieldPosY.get(i);
        }
        if (xPos != null) {
          store.setPlanePositionX(xPos, i, image);
        }
        if (yPos != null) {
          store.setPlanePositionY(yPos, i, image);
        }
        store.setPlanePositionZ(posZ[index], i, image);
        if (timestamps[index] != null) {
          if (timestamps[index][image] != null) {
            double timestamp = timestamps[index][image];
            if (timestamps[index][0] == acquiredDate[index]) {
              timestamp -= acquiredDate[index];
            }
            else if (timestamp == acquiredDate[index] && image > 0) {
              timestamp = timestamps[index][0];
            }
            store.setPlaneDeltaT(new Time(timestamp, UNITS.SECOND), i, image);
          }
        }

        if (expTimes[index] != null) {
          int c = getZCTCoords(image)[1];
          if (expTimes[index][c] != null)
          {
            store.setPlaneExposureTime(new Time(expTimes[index][c], UNITS.SECOND), i, image);
          }
        }
      }

      if (imageROIs[index] != null) {
        for (int roi=0; roi<imageROIs[index].length; roi++) {
          if (imageROIs[index][roi] != null) {
            imageROIs[index][roi].storeROI(store, i, roiCount++, roi);
          }
        }
      }
    }
  }

  private Element getMetadataRoot(String xml)
    throws FormatException, IOException
  {
    ByteArrayInputStream s = null;
    try {
      DocumentBuilderFactory factory = DocumentBuilderFactory.newInstance();
      DocumentBuilder parser = factory.newDocumentBuilder();
      s = new ByteArrayInputStream(xml.getBytes(ENCODING));
      return parser.parse(s).getDocumentElement();
    }
    catch (ParserConfigurationException e) {
      throw new FormatException(e);
    }
    catch (SAXException e) {
      throw new FormatException(e);
    } finally {
        if (s != null) s.close();
    }
  }

  private void translateMetadata(Element root) throws FormatException {
    Element realRoot = (Element) root.getChildNodes().item(0);

    NodeList toPrune = getNodes(realRoot, "LDM_Block_Sequential_Master");
    if (toPrune != null) {
      for (int i=0; i<toPrune.getLength(); i++) {
        Element prune = (Element) toPrune.item(i);
        Element parent = (Element) prune.getParentNode();
        parent.removeChild(prune);
      }
    }

    NodeList images = getNodes(realRoot, "Image");
    List<Element> imageNodes = new ArrayList<Element>();
    Long[] oldOffsets = null;
    if (images.getLength() > offsets.size()) {
      oldOffsets = offsets.toArray(new Long[offsets.size()]);
      offsets.clear();
    }

    int nextOffset = 0;
    for (int i=0; i<images.getLength(); i++) {
      Element image = (Element) images.item(i);
      Element grandparent = (Element) image.getParentNode();
      if (grandparent == null) {
        continue;
      }
      grandparent = (Element) grandparent.getParentNode();
      if (grandparent == null) {
        continue;
      }
      if (!"ProcessingHistory".equals(grandparent.getNodeName())) {
        // image is being referenced from an event list
        imageNodes.add(image);
        if (oldOffsets != null && nextOffset < oldOffsets.length) {
          offsets.add(oldOffsets[nextOffset]);
        }
      }
      grandparent = (Element) grandparent.getParentNode();
      if (grandparent == null) {
        continue;
      }
      grandparent = (Element) grandparent.getParentNode();
      if (grandparent != null) {
        if (!"Image".equals(grandparent.getNodeName())) {
          nextOffset++;
        }
      }
    }

    tileCount = new int[imageNodes.size()];
    Arrays.fill(tileCount, 1);
    tileBytesInc = new long[imageNodes.size()];
    core = new ArrayList<CoreMetadata>(imageNodes.size());
    acquiredDate = new double[imageNodes.size()];
    descriptions = new String[imageNodes.size()];
    laserWavelength = new List[imageNodes.size()];
    laserIntensity = new List[imageNodes.size()];
    laserActive = new List[imageNodes.size()];
    laserFrap = new List[imageNodes.size()];
    timestamps = new Double[imageNodes.size()][];
    activeDetector = new List[imageNodes.size()];
    serialNumber = new String[imageNodes.size()];
    lensNA = new Double[imageNodes.size()];
    magnification = new Double[imageNodes.size()];
    immersions = new String[imageNodes.size()];
    corrections = new String[imageNodes.size()];
    objectiveModels = new String[imageNodes.size()];
    posX = new Length[imageNodes.size()];
    posY = new Length[imageNodes.size()];
    posZ = new Length[imageNodes.size()];
    refractiveIndex = new Double[imageNodes.size()];
    cutIns = new List[imageNodes.size()];
    cutOuts = new List[imageNodes.size()];
    filterModels = new List[imageNodes.size()];
    microscopeModels = new String[imageNodes.size()];
    detectorModels = new List[imageNodes.size()];
    detectorIndexes = new HashMap[imageNodes.size()];
    zSteps = new Double[imageNodes.size()];
    tSteps = new Double[imageNodes.size()];
    pinholes = new Double[imageNodes.size()];
    zooms = new Double[imageNodes.size()];

    expTimes = new Double[imageNodes.size()][];
    gains = new Double[imageNodes.size()][];
    detectorOffsets = new Double[imageNodes.size()][];
    channelNames = new String[imageNodes.size()][];
    exWaves = new Double[imageNodes.size()][];
    imageROIs = new ROI[imageNodes.size()][];
    imageNames = new String[imageNodes.size()];

    core.clear();
    for (int i=0; i<imageNodes.size(); i++) {
      Element image = imageNodes.get(i);

      CoreMetadata ms = new CoreMetadata();
      core.add(ms);

      int index = core.size() - 1;
      setSeries(index);

      translateImageNames(image, index);
      translateImageNodes(image, index);
      translateAttachmentNodes(image, index);
      translateScannerSettings(image, index);
      translateFilterSettings(image, index);
      translateTimestamps(image, index);
      translateLaserLines(image, index);
      translateROIs(image, index);
      translateSingleROIs(image, index);
      translateDetectors(image, index);

      final Deque<String> nameStack = new ArrayDeque<String>();
      populateOriginalMetadata(image, nameStack);
      addUserCommentMeta(image, i);
    }
    setSeries(0);

    int totalSeries = 0;
    for (int count : tileCount) {
      totalSeries += count;
    }
    ArrayList<CoreMetadata> newCore = new ArrayList<CoreMetadata>();
    for (int i=0; i<core.size(); i++) {
      for (int tile=0; tile<tileCount[i]; tile++) {
        newCore.add(core.get(i));
      }
    }
    core = newCore;
  }

  private void populateOriginalMetadata(Element root, Deque<String> nameStack) {
    String name = root.getNodeName();
    if (root.hasAttributes() && !name.equals("Element") &&
      !name.equals("Attachment") && !name.equals("LMSDataContainerHeader"))
    {
      nameStack.push(name);

      String suffix = root.getAttribute("Identifier");
      String value = root.getAttribute("Variant");
      if (suffix == null || suffix.trim().length() == 0) {
        suffix = root.getAttribute("Description");
      }
      final StringBuilder key = new StringBuilder();
      final Iterator<String> nameStackIterator = nameStack.descendingIterator();
      while (nameStackIterator.hasNext()) {
        final String k = nameStackIterator.next();
        key.append(k);
        key.append("|");
      }
      if (suffix != null && value != null && suffix.length() > 0 &&
        value.length() > 0 && !suffix.equals("HighInteger") &&
        !suffix.equals("LowInteger"))
      {
        addSeriesMetaList(key.toString() + suffix, value);
      }
      else {
        NamedNodeMap attributes = root.getAttributes();
        for (int i=0; i<attributes.getLength(); i++) {
          Attr attr = (Attr) attributes.item(i);
          if (!attr.getName().equals("HighInteger") &&
            !attr.getName().equals("LowInteger"))
          {
            addSeriesMeta(key.toString() + attr.getName(), attr.getValue());
          }
        }
      }
    }

    NodeList children = root.getChildNodes();
    for (int i=0; i<children.getLength(); i++) {
      Object child = children.item(i);
      if (child instanceof Element) {
        populateOriginalMetadata((Element) child, nameStack);
      }
    }

    if (root.hasAttributes() && !name.equals("Element") &&
      !name.equals("Attachment") && !name.equals("LMSDataContainerHeader"))
    {
      nameStack.pop();
    }
  }

  private void translateImageNames(Element imageNode, int image) {
    final List<String> names = new ArrayList<String>();
    Element parent = imageNode;
    while (true) {
      parent = (Element) parent.getParentNode();
      if (parent == null || parent.getNodeName().equals("LEICA")) {
        break;
      }
      if (parent.getNodeName().equals("Element")) {
        names.add(parent.getAttribute("Name"));
      }
    }
    imageNames[image] = "";
    for (int i=names.size() - 2; i>=0; i--) {
      imageNames[image] += names.get(i);
      if (i > 0) imageNames[image] += '/';
    }
  }

  private void translateDetectors(Element imageNode, int image)
    throws FormatException
  {
    NodeList definitions = getNodes(imageNode, "ATLConfocalSettingDefinition");
    if (definitions == null) return;

    final List<String> channels = new ArrayList<String>();
    laserActive[image] = new ArrayList<Boolean>();
    int nextChannel = 0;
    for (int definition=0; definition<definitions.getLength(); definition++) {
      Element definitionNode = (Element) definitions.item(definition);
      String parentName = definitionNode.getParentNode().getNodeName();
      boolean isMaster = parentName.endsWith("Master");
      NodeList detectors = getNodes(definitionNode, "Detector");
      if (detectors == null) return;
      int count = 0;
      for (int d=0; d<detectors.getLength(); d++) {
        Element detector = (Element) detectors.item(d);
        NodeList multibands = null;
        if (!isMaster) {
          multibands = getNodes(definitionNode, "MultiBand");
        }

        String v = detector.getAttribute("Gain");
        Double gain =
          v == null || v.trim().isEmpty() ? null : new Double(v.trim());
        v = detector.getAttribute("Offset");
        Double offset =
          v == null || v.trim().isEmpty() ? null : new Double(v.trim());

        boolean active = "1".equals(detector.getAttribute("IsActive"));
        String c = detector.getAttribute("Channel");
        int channel = (c == null || c.trim().length() == 0) ? 0 : Integer.parseInt(c);
        if (active) {
          if (detectorIndexes[image] != null && detectorModels[image] != null) {
            detectorModels[image].add(detectorIndexes[image].get(channel));
          }

          Element multiband = null;

          if (multibands != null) {
            for (int i=0; i<multibands.getLength(); i++) {
              Element mb = (Element) multibands.item(i);
              if (channel == Integer.parseInt(mb.getAttribute("Channel"))) {
                multiband = mb;
                break;
              }
            }
          }

          if (multiband != null) {
            String dye = multiband.getAttribute("DyeName");
            if (!channels.contains(dye)) {
              channels.add(dye);
            }

            double cutIn = new Double(multiband.getAttribute("LeftWorld"));
            double cutOut = new Double(multiband.getAttribute("RightWorld"));
            if ((int) cutIn > 0) {
              if (cutIns[image] == null) {
                cutIns[image] = new ArrayList<PositiveFloat>();
              }
              Length in =
                FormatTools.getCutIn((double) Math.round(cutIn));
              if (in != null) {
                cutIns[image].add(in);
              }
            }
            if ((int) cutOut > 0) {
              if (cutOuts[image] == null) {
                cutOuts[image] = new ArrayList<PositiveFloat>();
              }
              Length out =
                FormatTools.getCutOut((double) Math.round(cutOut));
              if (out != null) {
                cutOuts[image].add(out);
              }
            }
          }
          else {
            channels.add("");
          }

          
          if (!isMaster) {
            if (channel < nextChannel) {
              nextChannel = 0;
            }

            if (nextChannel < getEffectiveSizeC()) {
              if (gains[image] != null) {
                gains[image][nextChannel] = gain;
              }
              if (detectorOffsets[image] != null) {
                detectorOffsets[image][nextChannel] = offset;
              }
            }

            nextChannel++;
          }
        } else {
          count++;
        }
        if (active && activeDetector[image] != null) {
          activeDetector[image].add(active);
        }
      }
      //Store values to check if actually it is active.
      if (!isMaster) {
        laserActive[image].add(count < detectors.getLength());
      }
    }

    if (channels != null && channelNames[image] != null) {
      for (int i=0; i<getEffectiveSizeC(); i++) {
        int index = i + channels.size() - getEffectiveSizeC();
        if (index >= 0 && index < channels.size()) {
          if (channelNames[image][i] == null ||
            channelNames[image][i].trim().isEmpty())
          {
            channelNames[image][i] = channels.get(index);
          }
        }
      }
    }
  }

  private void translateROIs(Element imageNode, int image)
    throws FormatException
  {
    NodeList rois = getNodes(imageNode, "Annotation");
    if (rois == null) return;
    imageROIs[image] = new ROI[rois.getLength()];

    for (int r=0; r<rois.getLength(); r++) {
      Element roiNode = (Element) rois.item(r);

      ROI roi = new ROI();

      String type = roiNode.getAttribute("type");
      if (type != null && !type.trim().isEmpty()) {
        roi.type = Integer.parseInt(type.trim());
      }
      String color = roiNode.getAttribute("color");
      if (color != null && !color.trim().isEmpty()) {
        roi.color = Long.parseLong(color.trim());
      }
      roi.name = roiNode.getAttribute("name");
      roi.fontName = roiNode.getAttribute("fontName");
      roi.fontSize = roiNode.getAttribute("fontSize");
      roi.transX = parseDouble(roiNode.getAttribute("transTransX"));
      roi.transY = parseDouble(roiNode.getAttribute("transTransY"));
      roi.scaleX = parseDouble(roiNode.getAttribute("transScalingX"));
      roi.scaleY = parseDouble(roiNode.getAttribute("transScalingY"));
      roi.rotation = parseDouble(roiNode.getAttribute("transRotation"));
      String linewidth = roiNode.getAttribute("linewidth");
      try {
        if (linewidth != null && !linewidth.trim().isEmpty()) {
          roi.linewidth = Integer.parseInt(linewidth.trim());
        }
      }
      catch (NumberFormatException e) { }

      roi.text = roiNode.getAttribute("text");

      NodeList vertices = getNodes(roiNode, "Vertex");
      if (vertices == null) {
        continue;
      }

      for (int v=0; v<vertices.getLength(); v++) {
        Element vertex = (Element) vertices.item(v);
        String xx = vertex.getAttribute("x");
        String yy = vertex.getAttribute("y");

        if (xx != null && !xx.trim().isEmpty()) {
          roi.x.add(parseDouble(xx.trim()));
        }
        if (yy != null && !yy.trim().isEmpty()) {
          roi.y.add(parseDouble(yy.trim()));
        }
      }
      imageROIs[image][r] = roi;

      if (getNodes(imageNode, "ROI") != null) {
        alternateCenter = true;
      }
    }
  }

  private void translateSingleROIs(Element imageNode, int image)
    throws FormatException
  {
    if (imageROIs[image] != null) return;
    NodeList children = getNodes(imageNode, "ROI");
    if (children == null) return;
    children = getNodes((Element) children.item(0), "Children");
    if (children == null) return;
    children = getNodes((Element) children.item(0), "Element");
    if (children == null) return;
    imageROIs[image] = new ROI[children.getLength()];

    for (int r=0; r<children.getLength(); r++) {
      NodeList rois = getNodes((Element) children.item(r), "ROISingle");

      Element roiNode = (Element) rois.item(0);
      ROI roi = new ROI();

      String type = roiNode.getAttribute("RoiType");
      if (type != null && !type.trim().isEmpty()) {
        roi.type = Integer.parseInt(type.trim());
      }
      String color = roiNode.getAttribute("Color");
      if (color != null && !color.trim().isEmpty()) {
        roi.color = Long.parseLong(color.trim());
      }
      Element parent = (Element) roiNode.getParentNode();
      parent = (Element) parent.getParentNode();
      roi.name = parent.getAttribute("Name");

      NodeList vertices = getNodes(roiNode, "P");

      double sizeX = physicalSizeXs.get(image);
      double sizeY = physicalSizeYs.get(image);

      for (int v=0; v<vertices.getLength(); v++) {
        Element vertex = (Element) vertices.item(v);
        String xx = vertex.getAttribute("X");
        String yy = vertex.getAttribute("Y");

        if (xx != null && !xx.trim().isEmpty()) {
          roi.x.add(parseDouble(xx.trim()) / sizeX);
        }
        if (yy != null && !yy.trim().isEmpty()) {
          roi.y.add(parseDouble(yy.trim()) / sizeY);
        }
      }

      Element transform = (Element) getNodes(roiNode, "Transformation").item(0);

      roi.rotation = parseDouble(transform.getAttribute("Rotation"));

      Element scaling = (Element) getNodes(transform, "Scaling").item(0);
      roi.scaleX = parseDouble(scaling.getAttribute("XScale"));
      roi.scaleY = parseDouble(scaling.getAttribute("YScale"));

      Element translation =
        (Element) getNodes(transform, "Translation").item(0);
      roi.transX = parseDouble(translation.getAttribute("X")) / sizeX;
      roi.transY = parseDouble(translation.getAttribute("Y")) / sizeY;

      imageROIs[image][r] = roi;
    }
  }

  private void translateLaserLines(Element imageNode, int image)
    throws FormatException
  {
    NodeList aotfLists = getNodes(imageNode, "AotfList");
    if (aotfLists == null || aotfLists.getLength() == 0) return;

    laserWavelength[image] = new ArrayList<Double>();
    laserIntensity[image] = new ArrayList<Double>();
    laserFrap[image] = new ArrayList<Boolean>();

    int baseIntensityIndex = 0;

    for (int channel=0; channel<aotfLists.getLength(); channel++) {
      Element aotf = (Element) aotfLists.item(channel);
      NodeList laserLines = getNodes(aotf, "LaserLineSetting");
      if (laserLines == null) return;
      String gpName = aotf.getParentNode().getParentNode().getNodeName();
      //might need parent for attachment
      boolean isMaster = gpName.endsWith("Sequential_Master") ||
              gpName.endsWith("Attachment");
      laserFrap[image].add(gpName.endsWith("FRAP_Master"));
      for (int laser=0; laser<laserLines.getLength(); laser++) {
        Element laserLine = (Element) laserLines.item(laser);
        
        if (isMaster) {
          continue;
        }
        String lineIndex = laserLine.getAttribute("LineIndex");
        String qual = laserLine.getAttribute("Qualifier");
        int index =
          lineIndex == null || lineIndex.trim().isEmpty() ? 0 :
          Integer.parseInt(lineIndex.trim());
        int qualifier =
          qual == null || qual.trim().isEmpty() ? 0:
          Integer.parseInt(qual.trim());

        index += (2 - (qualifier / 10));
        if (index < 0) {
            continue;
            //index = 0;
        }

        String v = laserLine.getAttribute("LaserLine");
        Double wavelength = 0d;
        if (v != null && !v.trim().isEmpty()) {
            wavelength = new Double(v.trim());
        }
        if (index < laserWavelength[image].size()) {
          laserWavelength[image].set(index, wavelength);
        }
        else {
          for (int i=laserWavelength[image].size(); i<index; i++) {
            laserWavelength[image].add(Double.valueOf(0));
          }
          laserWavelength[image].add(wavelength);
        }

        String intensity = laserLine.getAttribute("IntensityDev");
        double realIntensity =
          intensity == null || intensity.trim().isEmpty() ? 0d :
          new Double(intensity.trim());
        realIntensity = 100d - realIntensity;

        int realIndex = baseIntensityIndex + index;

        if (realIndex < laserIntensity[image].size()) {
          laserIntensity[image].set(realIndex, realIntensity);
        }
        else {
          while (realIndex < laserIntensity[image].size()) {
            laserIntensity[image].add(100d);
          }
          laserIntensity[image].add(realIntensity);
        }
      }

      baseIntensityIndex += laserWavelength[image].size();
    }
  }

  private void translateTimestamps(Element imageNode, int image)
    throws FormatException
  {
    NodeList timeStampLists = getNodes(imageNode, "TimeStampList");
    if (timeStampLists == null) return;

    Element timeStampList = (Element)timeStampLists.item(0);
    timestamps[image] = new Double[getImageCount()];
    
    // probe if timestamps are saved in the format of LAS AF 3.1 or newer
    String numberOfTimeStamps = timeStampList.getAttribute("NumberOfTimeStamps");
    if (numberOfTimeStamps != null && !numberOfTimeStamps.isEmpty()) {
      // LAS AF 3.1 (or newer) timestamps are available
      String timeStampsRaw = timeStampList.getTextContent();
      List<String> timeStamps = Arrays.asList(timeStampsRaw.split(" "));
      for (int stamp = 0; stamp < timeStamps.size(); stamp++) {
        if (stamp < getImageCount()) {
          String timestamp = timeStamps.get(stamp);
          timestamps[image][stamp] = translateSingleTimestamp(timestamp);
        }
      }
    }
    else {
      // probe if timestamps are saved in the format of LAS AF 3.0 or older
      NodeList timestampNodes = getNodes(imageNode, "TimeStamp");
      if (timestampNodes != null) {
        // LAS AF 3.0 (or older) timestamps are available
        for (int stamp = 0; stamp < timestampNodes.getLength(); stamp++) {
          if (stamp < getImageCount()) {
            Element timestamp = (Element) timestampNodes.item(stamp);
            timestamps[image][stamp] = translateSingleTimestamp(timestamp);
          }
        }
      }
      else {
        return;
      }
    }
    
    acquiredDate[image] = timestamps[image][0];
  }

  private double translateSingleTimestamp(String timestamp) {
    timestamp = timestamp.trim();
    int stampLowStart = Math.max(0, timestamp.length() - 8);
    int stampHighEnd = Math.max(0, stampLowStart);
    String stampHigh = timestamp.substring(0, stampHighEnd);
    String stampLow = timestamp.substring(stampLowStart, timestamp.length());
    long high
            = stampHigh == null || stampHigh.trim().isEmpty() ? 0
                    : Long.parseLong(stampHigh.trim(), 16);
    long low
            = stampLow == null || stampLow.trim().isEmpty() ? 0
                    : Long.parseLong(stampLow.trim(), 16);
    long milliseconds = DateTools.getMillisFromTicks(high, low);
    double seconds = (double)milliseconds / 1000;
    return seconds;
  }
  
  private double translateSingleTimestamp(Element timestamp) {
    String stampHigh = timestamp.getAttribute("HighInteger");
    String stampLow = timestamp.getAttribute("LowInteger");
    long high
            = stampHigh == null || stampHigh.trim().isEmpty() ? 0
                    : Long.parseLong(stampHigh.trim());
    long low
            = stampLow == null || stampLow.trim().isEmpty() ? 0
                    : Long.parseLong(stampLow.trim());

    long milliseconds = DateTools.getMillisFromTicks(high, low);
    double seconds = (double)milliseconds / 1000;
    return seconds;
  }

  private void translateFilterSettings(Element imageNode, int image)
    throws FormatException
  {
    NodeList filterSettings = getNodes(imageNode, "FilterSettingRecord");
    if (filterSettings == null) return;

    activeDetector[image] = new ArrayList<Boolean>();
    cutIns[image] = new ArrayList<PositiveFloat>();
    cutOuts[image] = new ArrayList<PositiveFloat>();
    filterModels[image] = new ArrayList<String>();
    detectorIndexes[image] = new HashMap<Integer, String>();

    int nextChannel = 0;

    for (int i=0; i<filterSettings.getLength(); i++) {
      Element filterSetting = (Element) filterSettings.item(i);

      String object = filterSetting.getAttribute("ObjectName");
      String attribute = filterSetting.getAttribute("Attribute");
      String objectClass = filterSetting.getAttribute("ClassName");
      String variant = filterSetting.getAttribute("Variant");
      String data = filterSetting.getAttribute("Data");

      if (attribute.equals("NumericalAperture")) {
        if (variant != null && !variant.trim().isEmpty()) {
          lensNA[image] = new Double(variant.trim());
        }
      }
      else if (attribute.equals("OrderNumber")) {
        if (variant != null && !variant.trim().isEmpty()) {
          serialNumber[image] = variant.trim();
        }
      }
      else if (objectClass.equals("CDetectionUnit")) {
        if (attribute.equals("State")) {
          int channel = getChannelIndex(filterSetting);
          if (channel < 0) continue;

          detectorIndexes[image].put(new Integer(data), object);
          activeDetector[image].add("Active".equals(variant.trim()));
        }
      }
      else if (attribute.equals("Objective")) {
        StringTokenizer tokens = new StringTokenizer(variant, " ");
        boolean foundMag = false;
        final StringBuilder model = new StringBuilder();
        while (!foundMag) {
          String token = tokens.nextToken();
          int x = token.indexOf('x');
          if (x != -1) {
            foundMag = true;

            String na = token.substring(x + 1);

            if (na != null && !na.trim().isEmpty()) {
              lensNA[image] = new Double(na.trim());
            }
            na = token.substring(0, x);
            if (na != null && !na.trim().isEmpty()) {
              magnification[image] = new Double(na.trim());
            }
          }
          else {
            model.append(token);
            model.append(" ");
          }
        }

        String immersion = "Other";
        if (tokens.hasMoreTokens()) {
          immersion = tokens.nextToken();
          if (immersion == null || immersion.trim().isEmpty()) {
            immersion = "Other";
          }
        }
        immersions[image] = immersion;

        String correction = "Other";
        if (tokens.hasMoreTokens()) {
          correction = tokens.nextToken();
          if (correction == null || correction.trim().isEmpty()) {
            correction = "Other";
          }
        }
        corrections[image] = correction;

        objectiveModels[image] = model.toString().trim();
      }
      else if (attribute.equals("RefractionIndex")) {
        if (variant != null && !variant.trim().isEmpty()) {
          refractiveIndex[image] = new Double(variant.trim());
        }
      }
      else if (attribute.equals("XPos")) {
        if (variant != null && !variant.trim().isEmpty()) {
          final Double number = Double.valueOf(variant.trim());
          posX[image] = new Length(number, UNITS.REFERENCEFRAME);
        }
      }
      else if (attribute.equals("YPos")) {
        if (variant != null && !variant.trim().isEmpty()) {
          final Double number = Double.valueOf(variant.trim());
          posY[image] = new Length(number, UNITS.REFERENCEFRAME);
        }
      }
      else if (attribute.equals("ZPos")) {
        if (variant != null && !variant.trim().isEmpty()) {
          final Double number = Double.valueOf(variant.trim());
          posZ[image] = new Length(number, UNITS.REFERENCEFRAME);
        }
      }
      else if (objectClass.equals("CSpectrophotometerUnit")) {
        Double v = null;
        try {
          v = Double.parseDouble(variant);
        }
        catch (NumberFormatException e) { }
        String description = filterSetting.getAttribute("Description");
        if (description.endsWith("(left)")) {
          filterModels[image].add(object);
          if (v != null && v > 0) {
            Length in = FormatTools.getCutIn(v);
            if (in != null) {
              cutIns[image].add(in);
            }
          }
        }
        else if (description.endsWith("(right)")) {
          if (v != null && v > 0) {
            Length out = FormatTools.getCutOut(v);
            if (out != null) {
              cutOuts[image].add(out);
            }
          }
        }
        else if (attribute.equals("Stain")) {
          if (nextChannel < channelNames[image].length) {
            channelNames[image][nextChannel++] = variant;
          }
        }
      }
    }
  }

  private void translateScannerSettings(Element imageNode, int image)
    throws FormatException
  {
    NodeList scannerSettings = getNodes(imageNode, "ScannerSettingRecord");
    if (scannerSettings == null) return;

    expTimes[image] = new Double[getEffectiveSizeC()];
    gains[image] = new Double[getEffectiveSizeC()];
    detectorOffsets[image] = new Double[getEffectiveSizeC()];
    channelNames[image] = new String[getEffectiveSizeC()];
    exWaves[image] = new Double[getEffectiveSizeC()];
    detectorModels[image] = new ArrayList<String>();

    for (int i=0; i<scannerSettings.getLength(); i++) {
      Element scannerSetting = (Element) scannerSettings.item(i);
      String id = scannerSetting.getAttribute("Identifier");
      if (id == null) id = "";
      String suffix = scannerSetting.getAttribute("Identifier");
      String value = scannerSetting.getAttribute("Variant");

      if (id.equals("SystemType")) {
        microscopeModels[image] = value;
      }
      else if (id.equals("dblPinhole")) {
        if (value != null && !value.trim().isEmpty()) {
          pinholes[image] = Double.parseDouble(value.trim()) * 1000000;
        }
      }
      else if (id.equals("dblZoom")) {
        if (value != null && !value.trim().isEmpty()) {
          zooms[image] = new Double(value.trim());
        }
      }
      else if (id.equals("dblStepSize")) {
        if (value != null && !value.trim().isEmpty()) {
          zSteps[image] = Double.parseDouble(value.trim()) * 1000000;
        }
      }
      else if (id.equals("nDelayTime_s")) {
        if (value != null && !value.trim().isEmpty()) {
          tSteps[image] = new Double(value.trim());
        }
      }
      else if (id.equals("CameraName")) {
        detectorModels[image].add(value);
      }
      else if (id.equals("eDirectional")) {
        addSeriesMeta("Reverse X orientation", "1".equals(value.trim()));
      }
      else if (id.equals("eDirectionalY")) {
        addSeriesMeta("Reverse Y orientation", "1".equals(value.trim()));
      }
      else if (id.indexOf("WFC") == 1) {
        int c = 0;
        try {
          c = Integer.parseInt(id.replaceAll("\\D", ""));
        }
        catch (NumberFormatException e) { }
        if (c < 0 || c >= getEffectiveSizeC()) {
          continue;
        }

        if (id.endsWith("ExposureTime")) {
          if (value != null && !value.trim().isEmpty()) {
            expTimes[image][c] = new Double(value.trim());
          }
        }
        else if (id.endsWith("Gain")) {
          if (value != null && !value.trim().isEmpty()) {
            gains[image][c] = new Double(value.trim());
          }
        }
        else if (id.endsWith("WaveLength")) {
          if (value != null && !value.trim().isEmpty()) {
            Double exWave = new Double(value.trim());
            if (exWave > 0) {
              exWaves[image][c] = exWave;
            }
          }
        }
        // NB: "UesrDefName" is not a typo.
        else if ((id.endsWith("UesrDefName") || id.endsWith("UserDefName")) &&
          !value.equals("None"))
        {
          if (channelNames[image][c] == null ||
            channelNames[image][c].trim().isEmpty())
          {
            channelNames[image][c] = value;
          }
        }
      }
    }
  }

  private void translateAttachmentNodes(Element imageNode, int image)
    throws FormatException
  {
    NodeList attachmentNodes = getNodes(imageNode, "Attachment");
    if (attachmentNodes == null) return;
    for (int i=0; i<attachmentNodes.getLength(); i++) {
      Element attachment = (Element) attachmentNodes.item(i);

      String attachmentName = attachment.getAttribute("Name");

      if ("ContextDescription".equals(attachmentName)) {
        descriptions[image] = attachment.getAttribute("Content");
      }
      else if ("TileScanInfo".equals(attachmentName)) {
        NodeList tiles = getNodes(attachment, "Tile");

        for (int tile=0; tile<tiles.getLength(); tile++) {
          Element tileNode = (Element) tiles.item(tile);
          String posX = tileNode.getAttribute("PosX");
          String posY = tileNode.getAttribute("PosY");

          if (posX != null) {
            try {
              final Double number = Double.valueOf(posX);
              fieldPosX.add(new Length(number, UNITS.REFERENCEFRAME));
            }
            catch (NumberFormatException e) {
              LOGGER.debug("", e);
              fieldPosX.add(null);
            }
          }
          if (posY != null) {
            try {
              final Double number = Double.valueOf(posY);
              fieldPosY.add(new Length(number, UNITS.REFERENCEFRAME));
            }
            catch (NumberFormatException e) {
              LOGGER.debug("", e);
              fieldPosY.add(null);
            }
          }
        }
      }
    }
  }

  private void addUserCommentMeta(Element imageNode, int image)
    throws FormatException
  {
    NodeList attachmentNodes = getNodes(imageNode, "User-Comment");
    if (attachmentNodes == null) return;
    for (int i=0; i<attachmentNodes.getLength(); i++) {
      Node attachment = attachmentNodes.item(i);
      addSeriesMeta("User-Comment[" + i + "]", attachment.getTextContent());
      if (i == 0 && descriptions[image] == null) {
        descriptions[image] = attachment.getTextContent();
      }
    }
  }

  private void translateImageNodes(Element imageNode, int i)
    throws FormatException
  {
    CoreMetadata ms = core.get(i);
    ms.orderCertain = true;
    ms.metadataComplete = true;
    ms.littleEndian = true;
    ms.falseColor = true;

    NodeList channels = getChannelDescriptionNodes(imageNode);
    NodeList dimensions = getDimensionDescriptionNodes(imageNode);

    HashMap<Long, String> bytesPerAxis = new HashMap<Long, String>();

    Double physicalSizeX = null;
    Double physicalSizeY = null;
    Double physicalSizeZ = null;

    ms.sizeC = channels.getLength();
    for (int ch=0; ch<channels.getLength(); ch++) {
      Element channel = (Element) channels.item(ch);

      lutNames.add(channel.getAttribute("LUTName"));
      String bytesInc = channel.getAttribute("BytesInc");
      long bytes =
        bytesInc == null || bytesInc.trim().isEmpty() ? 0 :
            Long.parseLong(bytesInc.trim());
      if (bytes > 0) {
        bytesPerAxis.put(bytes, "C");
      }
    }

    int extras = 1;

    for (int dim=0; dim<dimensions.getLength(); dim++) {
      Element dimension = (Element) dimensions.item(dim);

      String v = dimension.getAttribute("DimID");
      int id = v == null || v.trim().isEmpty() ? 0 : Integer.parseInt(v.trim());
      v = dimension.getAttribute("NumberOfElements");
      int len = v == null || v.trim().isEmpty() ? 0 : Integer.parseInt(v.trim());
      v = dimension.getAttribute("BytesInc");
      long nBytes = v == null || v.trim().isEmpty() ? 0 : Long.parseLong(v.trim());
      v = dimension.getAttribute("Length");
      Double physicalLen;
      if (StringUtils.isBlank(v)) {
        physicalLen = 0d;
      } else {
        physicalLen = new Double(v.trim());
      }
      String unit = dimension.getAttribute("Unit");

      double offByOnePhysicalLen = 0d;
      if (len > 1) {
        offByOnePhysicalLen = physicalLen / len;
        physicalLen /= (len - 1);
      }
      else {
        physicalLen = 0d;
      }
      
      if (unit.equals("Ks")) {
        physicalLen /= 1000;
        offByOnePhysicalLen /= 1000;
      }
      else if (unit.equals("m")) {
        physicalLen *= 1000000;
        offByOnePhysicalLen *= 1000000;
      }

      boolean oldPhysicalSize = useOldPhysicalSizeCalculation();
      switch (id) {
        case 1: // X axis
          ms.sizeX = len;
          ms.rgb = (nBytes % 3) == 0;
          if (ms.rgb) nBytes /= 3;
          ms.pixelType =
            FormatTools.pixelTypeFromBytes((int) nBytes, false, true);
          physicalSizeX = oldPhysicalSize ? offByOnePhysicalLen : physicalLen;
          break;
        case 2: // Y axis
          if (ms.sizeY != 0) {
            if (ms.sizeZ == 1) {
              ms.sizeZ = len;
              bytesPerAxis.put(nBytes, "Z");
              physicalSizeZ = physicalLen;
            }
            else if (ms.sizeT == 1) {
              ms.sizeT = len;
              bytesPerAxis.put(nBytes, "T");
            }
          }
          else {
            ms.sizeY = len;
            physicalSizeY = oldPhysicalSize ? offByOnePhysicalLen : physicalLen;
          }
          break;
        case 3: // Z axis
          if (ms.sizeY == 0) {
            // XZ scan - swap Y and Z
            ms.sizeY = len;
            ms.sizeZ = 1;
            bytesPerAxis.put(nBytes, "Y");
            physicalSizeY = oldPhysicalSize ? offByOnePhysicalLen : physicalLen;
          }
          else {
            ms.sizeZ = len;
            bytesPerAxis.put(nBytes, "Z");
            physicalSizeZ = physicalLen;
          }
          break;
        case 4: // T axis
          if (ms.sizeY == 0) {
            // XT scan - swap Y and T
            ms.sizeY = len;
            ms.sizeT = 1;
            bytesPerAxis.put(nBytes, "Y");
            physicalSizeY = oldPhysicalSize ? offByOnePhysicalLen : physicalLen;
          }
          else {
            ms.sizeT = len;
            bytesPerAxis.put(nBytes, "T");
          }
          break;
        case 10: // tile axis
          tileCount[i] *= len;
          tileBytesInc[i] = nBytes;
          break;
        default:
          extras *= len;
      }
    }

    physicalSizeXs.add(physicalSizeX);
    physicalSizeYs.add(physicalSizeY);

    if (zSteps[i] == null && physicalSizeZ != null) {
      zSteps[i] = Math.abs(physicalSizeZ);
    }

    if (extras > 1) {
      if (ms.sizeZ == 1) ms.sizeZ = extras;
      else {
        if (ms.sizeT == 0) ms.sizeT = extras;
        else ms.sizeT *= extras;
      }
    }

    if (ms.sizeC == 0) ms.sizeC = 1;
    if (ms.sizeZ == 0) ms.sizeZ = 1;
    if (ms.sizeT == 0) ms.sizeT = 1;

    if (ms.sizeX == 0) ms.sizeX = 1;
    if (ms.sizeY == 0) ms.sizeY = 1;

    ms.interleaved = ms.rgb;
    ms.indexed = !ms.rgb;
    ms.imageCount = ms.sizeZ * ms.sizeT;
    if (!ms.rgb) ms.imageCount *= ms.sizeC;
    else {
      ms.imageCount *= (ms.sizeC / 3);
    }

    Long[] bytes = bytesPerAxis.keySet().toArray(new Long[0]);
    Arrays.sort(bytes);
    ms.dimensionOrder = "XY";
    if (getRGBChannelCount() == 1 || getRGBChannelCount() == getSizeC()) {
      if (getSizeC() > 1 && getSizeT() > 1) {
        ms.dimensionOrder += 'C';
      }
      for (Long nBytes : bytes) {
        String axis = bytesPerAxis.get(nBytes);
        if (ms.dimensionOrder.indexOf(axis) == -1) {
          ms.dimensionOrder += axis;
        }
      }
    }

    if (ms.dimensionOrder.indexOf('Z') == -1) {
      ms.dimensionOrder += 'Z';
    }
    if (ms.dimensionOrder.indexOf('C') == -1) {
      ms.dimensionOrder += 'C';
    }
    if (ms.dimensionOrder.indexOf('T') == -1) {
      ms.dimensionOrder += 'T';
    }
  }

  private NodeList getNodes(Element root, String nodeName) {
    NodeList nodes = root.getElementsByTagName(nodeName);
    if (nodes.getLength() == 0) {
      NodeList children = root.getChildNodes();
      for (int i=0; i<children.getLength(); i++) {
        Object child = children.item(i);
        if (child instanceof Element) {
          NodeList childNodes = getNodes((Element) child, nodeName);
          if (childNodes != null) {
            return childNodes;
          }
        }
      }
      return null;
    }
    else return nodes;
  }

  private Element getImageDescription(Element root) {
    return (Element) root.getElementsByTagName("ImageDescription").item(0);
  }

  private NodeList getChannelDescriptionNodes(Element root) {
    Element imageDescription = getImageDescription(root);
    Element channels =
      (Element) imageDescription.getElementsByTagName("Channels").item(0);
    return channels.getElementsByTagName("ChannelDescription");
  }

  private NodeList getDimensionDescriptionNodes(Element root) {
    Element imageDescription = getImageDescription(root);
    Element channels =
      (Element) imageDescription.getElementsByTagName("Dimensions").item(0);
    return channels.getElementsByTagName("DimensionDescription");
  }

  private int getChannelIndex(Element filterSetting) {
    String data = filterSetting.getAttribute("data");
    if (data == null || data.equals("")) {
      data = filterSetting.getAttribute("Data");
    }
    int channel = data == null || data.equals("") ? 0 : Integer.parseInt(data);
    if (channel < 0) return -1;
    return channel - 1;
  }

  // -- Helper class --

  class ROI {
    // -- Constants --

    public static final int TEXT = 512;
    public static final int SCALE_BAR = 8192;
    public static final int POLYGON = 32;
    public static final int RECTANGLE = 16;
    public static final int LINE = 256;
    public static final int ARROW = 2;

    // -- Fields --
    public int type;

    public List<Double> x = new ArrayList<Double>();
    public List<Double> y = new ArrayList<Double>();

    // center point of the ROI
    public double transX, transY;

    // transformation parameters
    public double scaleX, scaleY;
    public double rotation;

    public long color;
    public int linewidth;

    public String text;
    public String fontName;
    public String fontSize;
    public String name;

    private boolean normalized = false;

    // -- ROI API methods --

    public void storeROI(MetadataStore store, int series, int roi, int roiIndex)
    {
      MetadataLevel level = getMetadataOptions().getMetadataLevel();
      if (level == MetadataLevel.NO_OVERLAYS || level == MetadataLevel.MINIMUM)
      {
        return;
      }

      // keep in mind that vertices are given relative to the center
      // point of the ROI and the transX/transY values are relative to
      // the center point of the image

      String roiID = MetadataTools.createLSID("ROI", roi);
      store.setImageROIRef(roiID, series, roiIndex);
      store.setROIID(roiID, roi);
      store.setLabelID(MetadataTools.createLSID("Shape", roi, 0), roi, 0);
      if (text == null) {
        text = name;
      }
      store.setLabelText(text, roi, 0);
      if (fontSize != null) {
        try {
          int size = (int) Double.parseDouble(fontSize);
          Length fontSize = FormatTools.getFontSize(size);
          if (fontSize != null) {
            store.setLabelFontSize(fontSize, roi, 0);
          }
        }
        catch (NumberFormatException e) { }
      }
      Length l = new Length((double) linewidth, UNITS.PIXEL);
      store.setLabelStrokeWidth(l, roi, 0);

      if (!normalized) normalize();

      double cornerX = x.get(0).doubleValue();
      double cornerY = y.get(0).doubleValue();

      store.setLabelX(cornerX, roi, 0);
      store.setLabelY(cornerY, roi, 0);

      int centerX = (core.get(series).sizeX / 2) - 1;
      int centerY = (core.get(series).sizeY / 2) - 1;

      double roiX = centerX + transX;
      double roiY = centerY + transY;

      if (alternateCenter) {
        roiX = transX - 2 * cornerX;
        roiY = transY - 2 * cornerY;
      }

      // TODO : rotation/scaling not populated

      String shapeID = MetadataTools.createLSID("Shape", roi, 1);
      switch (type) {
        case POLYGON:
          final StringBuilder points = new StringBuilder();
          for (int i=0; i<x.size(); i++) {
            points.append(x.get(i).doubleValue() + roiX);
            points.append(",");
            points.append(y.get(i).doubleValue() + roiY);
            if (i < x.size() - 1) points.append(" ");
          }
          store.setPolygonID(shapeID, roi, 1);
          store.setPolygonPoints(points.toString(), roi, 1);

          break;
        case TEXT:
        case RECTANGLE:
          store.setRectangleID(shapeID, roi, 1);
          store.setRectangleX(roiX - Math.abs(cornerX), roi, 1);
          store.setRectangleY(roiY - Math.abs(cornerY), roi, 1);
          double width = 2 * Math.abs(cornerX);
          double height = 2 * Math.abs(cornerY);
          store.setRectangleWidth(width, roi, 1);
          store.setRectangleHeight(height, roi, 1);

          break;
        case SCALE_BAR:
        case ARROW:
        case LINE:
          store.setLineID(shapeID, roi, 1);
          store.setLineX1(roiX + x.get(0), roi, 1);
          store.setLineY1(roiY + y.get(0), roi, 1);
          store.setLineX2(roiX + x.get(1), roi, 1);
          store.setLineY2(roiY + y.get(1), roi, 1);
          break;
      }
    }

    // -- Helper methods --

    /**
     * Vertices and transformation values are not stored in pixel coordinates.
     * We need to convert them from physical coordinates to pixel coordinates
     * so that they can be stored in a MetadataStore.
     */
    private void normalize() {
      if (normalized) return;

      // coordinates are in meters

      transX *= 1000000;
      transY *= 1000000;
      transX *= 1;
      transY *= 1;

      for (int i=0; i<x.size(); i++) {
        double coordinate = x.get(i).doubleValue() * 1000000;
        coordinate *= 1;
        x.set(i, coordinate);
      }

      for (int i=0; i<y.size(); i++) {
        double coordinate = y.get(i).doubleValue() * 1000000;
        coordinate *= 1;
        y.set(i, coordinate);
      }

      normalized = true;
    }
  }

  private double parseDouble(String number) {
    if (number != null) {
      number = number.replaceAll(",", ".");
      try {
        return Double.parseDouble(number);
      }
      catch (NumberFormatException e) { }
    }
    return 0;
  }

  private Color getChannelColor(int colorCode) {
    switch (colorCode) {
      case 0: // red
        return new Color(255, 0, 0, 255);
      case 1: // green
        return new Color(0, 255, 0, 255);
      case 2: // blue
        return new Color(0, 0, 255, 255);
      case 3: // cyan
        return new Color(0, 255, 255, 255);
      case 4: // magenta
        return new Color(255, 0, 255, 255);
      case 5: // yellow
        return new Color(255, 255, 0, 255);
    }
    return new Color(255, 255, 255, 255);
  }

  private int getTileIndex(int coreIndex) {
    int count = 0;
    for (int tile=0; tile<tileCount.length; tile++) {
      if (coreIndex < count + tileCount[tile]) {
        return tile;
      }
      count += tileCount[tile];
    }
    return -1;
  }

}<|MERGE_RESOLUTION|>--- conflicted
+++ resolved
@@ -2,11 +2,7 @@
  * #%L
  * OME Bio-Formats package for reading and converting biological file formats.
  * %%
-<<<<<<< HEAD
- * Copyright (C) 2005 - 2016 Open Microscopy Environment:
-=======
  * Copyright (C) 2005 - 2017 Open Microscopy Environment:
->>>>>>> 739894ef
  *   - Board of Regents of the University of Wisconsin-Madison
  *   - Glencoe Software, Inc.
  *   - University of Dundee
@@ -334,20 +330,7 @@
       return buf;
     }
 
-<<<<<<< HEAD
-    in.seek(offset + planeSize * no);
-
-    int tile = series;
-    for (int i=0; i<index; i++) {
-      tile -= tileCount[i];
-    }
-
-    // seek instead of skipBytes to prevent dangerous int cast
-    in.seek(in.getFilePointer() + tile * planeSize * getImageCount());
-    in.skipBytes(bytesToSkip * getSizeY() * no);
-=======
     seekStartOfPlane(no, offset, planeSize);
->>>>>>> 739894ef
 
     if (bytesToSkip == 0) {
       readPlane(in, x, y, w, h, buf);
