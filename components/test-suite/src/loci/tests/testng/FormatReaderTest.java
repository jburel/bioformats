--- conflicted
+++ resolved
@@ -2708,15 +2708,16 @@
               continue;
             }
 
-<<<<<<< HEAD
             // Cellomics datasets cannot be reliably detected with .mdb file
             if (used[i].toLowerCase().endsWith(".mdb") &&
               r instanceof CellomicsReader)
-=======
+            {
+              continue;
+            }
+
             // MetaXpress TIFF reader can flag .HTD files from CellWorX
             if (result && r instanceof CellWorxReader &&
               readers[j] instanceof MetaxpressTiffReader)
->>>>>>> 39c7a98a
             {
               continue;
             }
