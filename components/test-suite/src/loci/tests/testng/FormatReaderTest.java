/*
 * #%L
 * OME Bio-Formats manual and automated test suite.
 * %%
 * Copyright (C) 2006 - 2014 Open Microscopy Environment:
 *   - Board of Regents of the University of Wisconsin-Madison
 *   - Glencoe Software, Inc.
 *   - University of Dundee
 * %%
 * This program is free software: you can redistribute it and/or modify
 * it under the terms of the GNU General Public License as
 * published by the Free Software Foundation, either version 2 of the 
 * License, or (at your option) any later version.
 * 
 * This program is distributed in the hope that it will be useful,
 * but WITHOUT ANY WARRANTY; without even the implied warranty of
 * MERCHANTABILITY or FITNESS FOR A PARTICULAR PURPOSE.  See the
 * GNU General Public License for more details.
 * 
 * You should have received a copy of the GNU General Public 
 * License along with this program.  If not, see
 * <http://www.gnu.org/licenses/gpl-2.0.html>.
 * #L%
 */

package loci.tests.testng;

import java.awt.image.BufferedImage;
import java.io.BufferedWriter;
import java.io.File;
import java.io.FileOutputStream;
import java.io.IOException;
import java.io.OutputStreamWriter;
import java.util.Arrays;
import java.util.HashMap;
import java.util.LinkedList;
import java.util.List;

import loci.common.Constants;
import loci.common.DataTools;
import loci.common.DateTools;
import loci.common.Location;
import loci.common.services.DependencyException;
import loci.common.services.ServiceException;
import loci.common.services.ServiceFactory;
import loci.formats.FileStitcher;
import loci.formats.FormatException;
import loci.formats.FormatTools;
import loci.formats.IFormatReader;
import loci.formats.ImageReader;
import loci.formats.Memoizer;
import loci.formats.ReaderWrapper;
import loci.formats.gui.AWTImageTools;
import loci.formats.gui.BufferedImageReader;
import loci.formats.in.*;
import loci.formats.meta.IMetadata;
import loci.formats.meta.MetadataRetrieve;
import loci.formats.meta.MetadataStore;
import loci.formats.ome.OMEXMLMetadata;
import loci.formats.services.OMEXMLService;
import ome.xml.model.primitives.PositiveFloat;
import ome.xml.model.primitives.PositiveInteger;
import ome.xml.model.primitives.Timestamp;

import org.slf4j.Logger;
import org.slf4j.LoggerFactory;
import org.testng.SkipException;
import org.testng.annotations.AfterClass;
import org.testng.annotations.BeforeClass;
import org.testng.annotations.Test;

/**
 * TestNG tester for Bio-Formats file format readers.
 * Details on failed tests are written to a log file, for easier processing.
 *
 * NB: {@link loci.formats.ome} and ome-xml.jar
 * are required for some of the tests.
 *
 * To run tests:
 * ant -Dtestng.directory="/path" -Dtestng.multiplier="1.0" test-all
 *
 * <dl><dt><b>Source code:</b></dt>
 * <dd><a href="http://trac.openmicroscopy.org.uk/ome/browser/bioformats.git/components/test-suite/src/loci/tests/testng/FormatReaderTest.java">Trac</a>,
 * <a href="http://git.openmicroscopy.org/?p=bioformats.git;a=blob;f=components/test-suite/src/loci/tests/testng/FormatReaderTest.java;hb=HEAD">Gitweb</a></dd></dl>
 */
public class FormatReaderTest {

  // -- Constants --

  private static final Logger LOGGER =
    LoggerFactory.getLogger(FormatReaderTest.class);

  /** Message to give for why a test was skipped. */
  private static final String SKIP_MESSAGE = "Dataset already tested.";

  // -- Static fields --

  /** Configuration tree structure containing dataset metadata. */
  public static ConfigurationTree configTree;

  /** List of files to skip. */
  private static List<String> skipFiles = new LinkedList<String>();

  /** Global shared jeader for use in all tests. */
  private BufferedImageReader reader;

  // -- Fields --

  private String id;
  private boolean skip = false;
  private Configuration config;
  private String omexmlDir = System.getProperty("testng.omexmlDirectory");

  /**
   * Multiplier for use adjusting timing values. Slower machines take longer to
   * complete the timing test, and thus need to set a higher (&gt;1) multiplier
   * to avoid triggering false timing test failures. Conversely, faster
   * machines should set a lower (&lt;1) multipler to ensure things finish as
   * quickly as expected.
   */
  private float timeMultiplier = 1;

  private boolean inMemory = false;

  private OMEXMLService omexmlService = null;

  // -- Constructor --

  public FormatReaderTest(String filename, float multiplier, boolean inMemory) {
    id = filename;
    timeMultiplier = multiplier;
    this.inMemory = inMemory;
    try {
      ServiceFactory factory = new ServiceFactory();
      omexmlService = factory.getInstance(OMEXMLService.class);
    }
    catch (DependencyException e) {
      LOGGER.warn("OMEXMLService not available", e);
    }
  }

  public String getID() {
    return id;
  }

  // -- Setup/teardown methods --

  @BeforeClass
  public void setup() throws IOException {
    initFile();
  }

  @AfterClass
  public void close() throws IOException {
    reader.close();
    HashMap<String, Object> idMap = Location.getIdMap();
    idMap.clear();
    Location.setIdMap(idMap);
  }

  // -- Tests --

  @Test(groups = {"all", "pixels", "automated"})
  public void testBufferedImageDimensions() {
    String testName = "testBufferedImageDimensions";
    if (!initFile()) result(testName, false, "initFile");
    boolean success = true;
    String msg = null;
    try {
      BufferedImage b = null;
      for (int i=0; i<reader.getSeriesCount() && success; i++) {
        reader.setSeries(i);

        int x = reader.getSizeX();
        int y = reader.getSizeY();
        int c = reader.getRGBChannelCount();
        int type = reader.getPixelType();
        int bytes = FormatTools.getBytesPerPixel(type);

        int plane = x * y * c * bytes;
        long checkPlane = (long) x * y * c * bytes;

        // account for the fact that most histology (big image) files
        // require more memory for decoding/re-encoding BufferedImages
        if (DataTools.indexOf(reader.getDomains(),
          FormatTools.HISTOLOGY_DOMAIN) >= 0)
        {
          plane *= 2;
          checkPlane *= 2;
        }

        if (c > 4 || plane < 0 || plane != checkPlane ||
          !TestTools.canFitInMemory(plane))
        {
          continue;
        }

        int num = reader.getImageCount();
        if (num > 3) num = 3; // test first three image planes only, for speed
        for (int j=0; j<num && success; j++) {
          b = reader.openImage(j);

          int actualX = b.getWidth();
          boolean passX = x == actualX;
          if (!passX) msg = "X: was " + actualX + ", expected " + x;

          int actualY = b.getHeight();
          boolean passY = y == actualY;
          if (!passY) msg = "Y: was " + actualY + ", expected " + y;

          int actualC = b.getRaster().getNumBands();
          boolean passC = c == actualC;
          if (!passC) msg = "C: was " + actualC + ", expected " + c;

          int actualType = AWTImageTools.getPixelType(b);
          boolean passType = type == actualType;
          if (!passType && actualType == FormatTools.UINT16 &&
            type == FormatTools.INT16)
          {
            passType = true;
          }

          if (!passType) msg = "type: was " + actualType + ", expected " + type;

          success = passX && passY && passC && passType;
        }
      }
    }
    catch (Throwable t) {
      LOGGER.info("", t);
      success = false;
    }
    result(testName, success, msg);
  }

  @Test(groups = {"all", "pixels", "automated"})
  public void testByteArrayDimensions() {
    String testName = "testByteArrayDimensions";
    if (!initFile()) result(testName, false, "initFile");
    boolean success = true;
    String msg = null;
    try {
      byte[] b = null;
      for (int i=0; i<reader.getSeriesCount() && success; i++) {
        reader.setSeries(i);
        int x = reader.getSizeX();
        int y = reader.getSizeY();
        int c = reader.getRGBChannelCount();
        int bytes = FormatTools.getBytesPerPixel(reader.getPixelType());

        int expected = -1;
        try {
          expected = DataTools.safeMultiply32(x, y, c, bytes);
        }
        catch (IllegalArgumentException e) {
          continue;
        }

        if (!TestTools.canFitInMemory(expected) || expected < 0) {
          continue;
        }

        int num = reader.getImageCount();
        if (num > 3) num = 3; // test first three planes only, for speed
        for (int j=0; j<num && success; j++) {
          b = reader.openBytes(j);
          success = b.length == expected;
          if (!success) {
            msg = "series #" + i + ", image #" + j +
              ": was " + b.length + ", expected " + expected;
          }
        }
      }
    }
    catch (Throwable t) {
      LOGGER.info("", t);
      success = false;
    }
    result(testName, success, msg);
  }

  @Test(groups = {"all", "pixels", "automated"})
  public void testThumbnailImageDimensions() {
    String testName = "testThumbnailImageDimensions";
    if (!initFile()) result(testName, false, "initFile");
    boolean success = true;
    String msg = null;
    try {
      int seriesCount = reader.getSeriesCount();
      if (DataTools.indexOf(reader.getDomains(), FormatTools.HCS_DOMAIN) >= 0) {
        seriesCount = 1;
      }
      for (int i=0; i<seriesCount && success; i++) {
        reader.setSeries(i);

        int x = reader.getThumbSizeX();
        int y = reader.getThumbSizeY();
        int c = reader.getRGBChannelCount();
        int type = reader.getPixelType();
        int bytes = FormatTools.getBytesPerPixel(type);

        int fx = reader.getSizeX();
        int fy = reader.getSizeY();

        if (c > 4 || type == FormatTools.FLOAT || type == FormatTools.DOUBLE ||
          !TestTools.canFitInMemory((long) fx * fy * c * bytes))
        {
          continue;
        }

        BufferedImage b = null;
        try {
          b = reader.openThumbImage(0);
        }
        catch (OutOfMemoryError e) {
          result(testName, true, "Image too large");
          return;
        }

        int actualX = b.getWidth();
        boolean passX = x == actualX;
        if (!passX) {
          msg = "series #" + i + ": X: was " + actualX + ", expected " + x;
        }

        int actualY = b.getHeight();
        boolean passY = y == actualY;
        if (!passY) {
          msg = "series #" + i + ": Y: was " + actualY + ", expected " + y;
        }

        int actualC = b.getRaster().getNumBands();
        boolean passC = c == actualC;
        if (!passC) {
          msg = "series #" + i + ": C: was " + actualC + ", expected < " + c;
        }

        int actualType = AWTImageTools.getPixelType(b);
        boolean passType = type == actualType;
        if (!passType && actualType == FormatTools.UINT16 &&
          type == FormatTools.INT16)
        {
          passType = true;
        }

        if (!passType) {
          msg = "series #" + i + ": type: was " +
            actualType + ", expected " + type;
        }

        success = passX && passY && passC && passType;
      }
    }
    catch (Throwable t) {
      LOGGER.info("", t);
      success = false;
    }
    result(testName, success, msg);
  }

  @Test(groups = {"all", "pixels", "automated"})
  public void testThumbnailByteArrayDimensions() {
    String testName = "testThumbnailByteArrayDimensions";
    if (!initFile()) result(testName, false, "initFile");
    boolean success = true;
    String msg = null;
    try {
      for (int i=0; i<reader.getSeriesCount() && success; i++) {
        reader.setSeries(i);
        int x = reader.getThumbSizeX();
        int y = reader.getThumbSizeY();
        int c = reader.getRGBChannelCount();
        int type = reader.getPixelType();
        int bytes = FormatTools.getBytesPerPixel(type);
        int expected = x * y * c * bytes;

        int fx = reader.getSizeX();
        int fy = reader.getSizeY();

        if (c > 4 || type == FormatTools.FLOAT || type == FormatTools.DOUBLE ||
          !TestTools.canFitInMemory((long) fx * fy * c * bytes * 20))
        {
          continue;
        }

        byte[] b = null;
        try {
          b = reader.openThumbBytes(0);
        }
        catch (OutOfMemoryError e) {
          result(testName, true, "Image too large");
          return;
        }
        success = b.length == expected;
        if (!success) {
          msg = "series #" + i + ": was " + b.length + ", expected " + expected;
        }
      }
    }
    catch (Throwable t) {
      LOGGER.info("", t);
      success = false;
    }
    result(testName, success, msg);
  }

  @Test(groups = {"all", "fast", "automated"})
  public void testImageCount() {
    String testName = "testImageCount";
    if (!initFile()) result(testName, false, "initFile");
    boolean success = true;
    String msg = null;
    try {
      for (int i=0; i<reader.getSeriesCount() && success; i++) {
        reader.setSeries(i);
        int imageCount = reader.getImageCount();
        int z = reader.getSizeZ();
        int c = reader.getEffectiveSizeC();
        int t = reader.getSizeT();
        success = imageCount == z * c * t;
        msg = "series #" + i + ": imageCount=" + imageCount +
          ", z=" + z + ", c=" + c + ", t=" + t;
      }
    }
    catch (Throwable t) {
      LOGGER.info("", t);
      success = false;
    }
    result(testName, success, msg);
  }

  @Test(groups = {"all", "fast", "automated"})
  public void testTileWidth() {
    String testName = "testTileWidth";
    if (!initFile()) result(testName, false, "initFile");

    boolean success = true;
    String msg = null;
    try {
      for (int i=0; i<reader.getSeriesCount() && success; i++) {
        reader.setSeries(i);
        int width = reader.getOptimalTileWidth();
        success = width > 0;
        msg = "series #" + i + ": tile width = " + width;
      }
    }
    catch (Throwable t) {
      LOGGER.info("", t);
      success = false;
    }
    result(testName, success, msg);
  }

  @Test(groups = {"all", "fast", "automated"})
  public void testTileHeight() {
    String testName = "testTileHeight";
    if (!initFile()) result(testName, false, "initFile");

    boolean success = true;
    String msg = null;
    try {
      for (int i=0; i<reader.getSeriesCount() && success; i++) {
        reader.setSeries(i);
        int height = reader.getOptimalTileHeight();
        success = height > 0;
        msg = "series #" + i + ": tile height = " + height;
      }
    }
    catch (Throwable t) {
      LOGGER.info("", t);
      success = false;
    }
    result(testName, success, msg);
  }

  @Test(groups = {"all", "xml", "fast", "automated"})
  public void testOMEXML() {
    String testName = "testOMEXML";
    if (!initFile()) result(testName, false, "initFile");
    String msg = null;
    try {
      MetadataRetrieve retrieve = (MetadataRetrieve) reader.getMetadataStore();
      boolean success = omexmlService.isOMEXMLMetadata(retrieve);
      if (!success) msg = TestTools.shortClassName(retrieve);

      for (int i=0; i<reader.getSeriesCount() && msg == null; i++) {
        reader.setSeries(i);

        String type = FormatTools.getPixelTypeString(reader.getPixelType());

        if (reader.getSizeX() !=
          retrieve.getPixelsSizeX(i).getValue().intValue())
        {
          msg = "SizeX";
        }
        if (reader.getSizeY() !=
          retrieve.getPixelsSizeY(i).getValue().intValue())
        {
          msg = "SizeY";
        }
        if (reader.getSizeZ() !=
          retrieve.getPixelsSizeZ(i).getValue().intValue())
        {
          msg = "SizeZ";
        }
        if (reader.getSizeC() !=
          retrieve.getPixelsSizeC(i).getValue().intValue())
        {
          msg = "SizeC";
        }
        if (reader.getSizeT() !=
          retrieve.getPixelsSizeT(i).getValue().intValue())
        {
          msg = "SizeT";
        }

        // NB: OME-TIFF files do not have a BinData element under Pixels
        IFormatReader r = reader.unwrap();
        if (r instanceof FileStitcher) r = ((FileStitcher) r).getReader();
        if (r instanceof ReaderWrapper) r = ((ReaderWrapper) r).unwrap();
        if (!(r instanceof OMETiffReader)) {
          if (reader.isLittleEndian() ==
            retrieve.getPixelsBinDataBigEndian(i, 0).booleanValue())
          {
            msg = "BigEndian";
          }
        }
        if (!reader.getDimensionOrder().equals(
          retrieve.getPixelsDimensionOrder(i).toString()))
        {
          msg = "DimensionOrder";
        }
        if (!type.equalsIgnoreCase(retrieve.getPixelsType(i).toString())) {
          msg = "PixelType";
        }
      }
    }
    catch (Throwable t) {
      LOGGER.info("", t);
      msg = t.getMessage();
    }
    result(testName, msg == null, msg);
  }

  @Test(groups = {"all", "fast", "automated"})
  public void testConsistentReader() {
    if (config == null) throw new SkipException("No config tree");
    String testName = "testConsistentReader";
    if (!initFile()) result(testName, false, "initFile");

    String format = config.getReader();

    IFormatReader r = reader;
    if (r instanceof ImageReader) {
      r = ((ImageReader) r).getReader();
    }
    else if (r instanceof ReaderWrapper) {
      try {
        r = ((ReaderWrapper) r).unwrap();
      }
      catch (FormatException e) { }
      catch (IOException e) { }
    }

    String realFormat = TestTools.shortClassName(r);

    result(testName, realFormat.equals(format), realFormat);
  }

  @Test(groups = {"all", "xml", "automated"})
  public void testSaneOMEXML() {
    String testName = "testSaneOMEXML";
    if (!initFile()) result(testName, false, "initFile");
    String msg = null;
    try {
      String format = config.getReader();
      if (format.equals("OMETiffReader") || format.equals("OMEXMLReader")) {
        result(testName, true);
        return;
      }

      MetadataRetrieve retrieve = (MetadataRetrieve) reader.getMetadataStore();
      boolean success = omexmlService.isOMEXMLMetadata(retrieve);
      if (!success) msg = TestTools.shortClassName(retrieve);

      for (int i=0; i<reader.getSeriesCount() && msg == null; i++) {
        // total number of ChannelComponents should match SizeC
        int sizeC = retrieve.getPixelsSizeC(i).getValue().intValue();
        int nChannelComponents = retrieve.getChannelCount(i);
        int samplesPerPixel =
          retrieve.getChannelSamplesPerPixel(i, 0).getValue();

        if (sizeC != nChannelComponents * samplesPerPixel) {
          msg = "ChannelComponent";
        }

        // Z, C and T indices should be populated if PlaneTiming is present

        Double deltaT = null;
        Double exposure = null;
        Integer z = null, c = null, t = null;

        if (retrieve.getPlaneCount(i) > 0) {
          deltaT = retrieve.getPlaneDeltaT(i, 0);
          exposure = retrieve.getPlaneExposureTime(i, 0);
          z = retrieve.getPlaneTheZ(i, 0).getValue();
          c = retrieve.getPlaneTheC(i, 0).getValue();
          t = retrieve.getPlaneTheT(i, 0).getValue();
        }

        if ((deltaT != null || exposure != null) &&
          (z == null || c == null || t == null))
        {
          msg = "PlaneTiming";
        }

        // if CreationDate is before 1990, it's probably invalid
        String date = retrieve.getImageAcquisitionDate(i).getValue();
        String configDate = config.getDate();
        if (date != null && !date.equals(configDate)) {
          date = date.trim();
          long acquiredDate = new Timestamp(date).asInstant().getMillis();
          long saneDate = new Timestamp("1990-01-01T00:00:00").asInstant().getMillis();
          long fileDate = new Location(
            reader.getCurrentFile()).getAbsoluteFile().lastModified();
          if (acquiredDate < saneDate && fileDate >= saneDate) {
            msg = "CreationDate (date=" + date + " acquiredDate=" + acquiredDate + " fileDate=" + fileDate + " saneDate=" + saneDate + ")";
          }
        }
      }
    }
    catch (Throwable t) {
      LOGGER.info("", t);
      msg = t.getMessage();
    }
    result(testName, msg == null, msg);
  }

  // -- Consistency tests --

  @Test(groups = {"all", "fast", "automated"})
  public void testSeriesCount() {
    if (config == null) throw new SkipException("No config tree");
    String testName = "SeriesCount";
    if (!initFile()) result(testName, false, "initFile");

    result(testName, reader.getSeriesCount() == config.getSeriesCount());
  }

  @Test(groups = {"all", "fast", "automated"})
  public void testSizeX() {
    if (config == null) throw new SkipException("No config tree");
    String testName = "SizeX";
    if (!initFile()) result(testName, false, "initFile");

    for (int i=0; i<reader.getSeriesCount(); i++) {
      reader.setSeries(i);
      config.setSeries(i);

      if (reader.getSizeX() != config.getSizeX()) {
        result(testName, false, "Series " + i + " (expected " + config.getSizeX() + ", actual " + reader.getSizeX() + ")");
      }
    }
    result(testName, true);
  }

  @Test(groups = {"all", "fast", "automated"})
  public void testSizeY() {
    if (config == null) throw new SkipException("No config tree");
    String testName = "SizeY";
    if (!initFile()) result(testName, false, "initFile");

    for (int i=0; i<reader.getSeriesCount(); i++) {
      reader.setSeries(i);
      config.setSeries(i);

      if (reader.getSizeY() != config.getSizeY()) {
        result(testName, false, "Series " + i + " (expected " + config.getSizeY() + ", actual " + reader.getSizeY() + ")");
      }
    }
    result(testName, true);
  }

  @Test(groups = {"all", "fast", "automated"})
  public void testSizeZ() {
    if (config == null) throw new SkipException("No config tree");
    String testName = "SizeZ";
    if (!initFile()) result(testName, false, "initFile");

    for (int i=0; i<reader.getSeriesCount(); i++) {
      reader.setSeries(i);
      config.setSeries(i);

      if (reader.getSizeZ() != config.getSizeZ()) {
        result(testName, false, "Series " + i + " (expected " + config.getSizeZ() + ", actual " + reader.getSizeZ() + ")");
      }
    }
    result(testName, true);
  }

  @Test(groups = {"all", "fast", "automated"})
  public void testSizeC() {
    if (config == null) throw new SkipException("No config tree");
    String testName = "SizeC";
    if (!initFile()) result(testName, false, "initFile");

    for (int i=0; i<reader.getSeriesCount(); i++) {
      reader.setSeries(i);
      config.setSeries(i);

      if (reader.getSizeC() != config.getSizeC()) {
        result(testName, false, "Series " + i + " (expected " + config.getSizeC() + ", actual " + reader.getSizeC() + ")");
      }
    }
    result(testName, true);
  }

  @Test(groups = {"all", "fast", "automated"})
  public void testSizeT() {
    if (config == null) throw new SkipException("No config tree");
    String testName = "SizeT";
    if (!initFile()) result(testName, false, "initFile");

    for (int i=0; i<reader.getSeriesCount(); i++) {
      reader.setSeries(i);
      config.setSeries(i);

      if (reader.getSizeT() != config.getSizeT()) {
        result(testName, false, "Series " + i + " (expected " + config.getSizeT() + ", actual " + reader.getSizeT() + ")");
      }
    }
    result(testName, true);
  }

  @Test(groups = {"all", "fast", "automated"})
  public void testDimensionOrder() {
    if (config == null) throw new SkipException("No config tree");
    String testName = "DimensionOrder";
    if (!initFile()) result(testName, false, "initFile");

    for (int i=0; i<reader.getSeriesCount(); i++) {
      reader.setSeries(i);
      config.setSeries(i);

      String realOrder = reader.getDimensionOrder();
      String expectedOrder = config.getDimensionOrder();

      if (!realOrder.equals(expectedOrder)) {
        result(testName, false, "Series " + i + " (got " + realOrder +
          ", expected " + expectedOrder + ")");
      }
    }
    result(testName, true);
  }

  @Test(groups = {"all", "fast", "automated"})
  public void testIsInterleaved() {
    if (config == null) throw new SkipException("No config tree");
    String testName = "Interleaved";
    if (!initFile()) result(testName, false, "initFile");

    for (int i=0; i<reader.getSeriesCount(); i++) {
      reader.setSeries(i);
      config.setSeries(i);

      if (reader.isInterleaved() != config.isInterleaved()) {
        result(testName, false, "Series " + i + " (expected " + config.isInterleaved() + ", actual " + reader.isInterleaved() + ")");
      }
    }
    result(testName, true);
  }

  @Test(groups = {"all", "fast", "automated"})
  public void testIndexed() {
    if (config == null) throw new SkipException("No config tree");
    String testName = "Indexed";
    if (!initFile()) result(testName, false, "initFile");

    for (int i=0; i<reader.getSeriesCount(); i++) {
      reader.setSeries(i);
      config.setSeries(i);

      if (reader.isIndexed() != config.isIndexed()) {
        result(testName, false, "Series " + i + " (expected " + config.isIndexed() + ", actual " + reader.isIndexed() + ")");
      }
    }
    result(testName, true);
  }

  @Test(groups = {"all", "fast", "automated"})
  public void testFalseColor() {
    if (config == null) throw new SkipException("No config tree");
    String testName = "FalseColor";
    if (!initFile()) result(testName, false, "initFile");

    for (int i=0; i<reader.getSeriesCount(); i++) {
      reader.setSeries(i);
      config.setSeries(i);

      if (reader.isFalseColor() != config.isFalseColor()) {
        result(testName, false, "Series " + i + " (expected " + config.isFalseColor() + ", actual " + reader.isFalseColor() + ")");
      }
    }
    result(testName, true);
  }

  @Test(groups = {"all", "fast", "automated"})
  public void testRGB() {
    if (config == null) throw new SkipException("No config tree");
    String testName = "RGB";
    if (!initFile()) result(testName, false, "initFile");

    for (int i=0; i<reader.getSeriesCount(); i++) {
      reader.setSeries(i);
      config.setSeries(i);

      if (reader.isRGB() != config.isRGB()) {
        result(testName, false, "Series " + i + " (expected " + config.isRGB() + ", actual " + reader.isRGB() + ")");
      }
    }
    result(testName, true);
  }

  @Test(groups = {"all", "fast", "automated"})
  public void testThumbSizeX() {
    if (config == null) throw new SkipException("No config tree");
    String testName = "ThumbSizeX";
    if (!initFile()) result(testName, false, "initFile");

    for (int i=0; i<reader.getSeriesCount(); i++) {
      reader.setSeries(i);
      config.setSeries(i);

      if (reader.getThumbSizeX() != config.getThumbSizeX()) {
        result(testName, false, "Series " + i + " (expected " + config.getThumbSizeX() + ", actual " + reader.getThumbSizeX() + ")");
      }
    }
    result(testName, true);
  }

  @Test(groups = {"all", "fast", "automated"})
  public void testThumbSizeY() {
    if (config == null) throw new SkipException("No config tree");
    String testName = "ThumbSizeY";
    if (!initFile()) result(testName, false, "initFile");

    for (int i=0; i<reader.getSeriesCount(); i++) {
      reader.setSeries(i);
      config.setSeries(i);

      if (reader.getThumbSizeY() != config.getThumbSizeY()) {
        result(testName, false, "Series " + i + " (expected " + config.getThumbSizeY() + ", actual " + reader.getThumbSizeY() + ")");
      }
    }
    result(testName, true);
  }

  @Test(groups = {"all", "fast", "automated"})
  public void testPixelType() {
    if (config == null) throw new SkipException("No config tree");
    String testName = "PixelType";
    if (!initFile()) result(testName, false, "initFile");

    for (int i=0; i<reader.getSeriesCount(); i++) {
      reader.setSeries(i);
      config.setSeries(i);

      if (reader.getPixelType() !=
        FormatTools.pixelTypeFromString(config.getPixelType()))
      {
        result(testName, false, "Series " + i + " (expected " + config.getPixelType() + ", actual " + reader.getPixelType() + ")");
      }
    }
    result(testName, true);
  }

  @Test(groups = {"all", "fast", "automated"})
  public void testLittleEndian() {
    if (config == null) throw new SkipException("No config tree");
    String testName = "LittleEndian";
    if (!initFile()) result(testName, false, "initFile");

    for (int i=0; i<reader.getSeriesCount(); i++) {
      reader.setSeries(i);
      config.setSeries(i);

      if (reader.isLittleEndian() != config.isLittleEndian()) {
        result(testName, false, "Series " + i + " (expected " + config.isLittleEndian() + ", actual " + reader.isLittleEndian() + ")");
      }
    }
    result(testName, true);
  }

  @Test(groups = {"all", "fast", "automated"})
  public void testPhysicalSizeX() {
    if (config == null) throw new SkipException("No config tree");
    String testName = "PhysicalSizeX";
    if (!initFile()) result(testName, false, "initFile");
    IMetadata retrieve = (IMetadata) reader.getMetadataStore();

    for (int i=0; i<reader.getSeriesCount(); i++) {
      config.setSeries(i);

      Double expectedSize = config.getPhysicalSizeX();
      if (expectedSize == null || expectedSize == 0d) {
        expectedSize = null;
      }
      PositiveFloat realSize = retrieve.getPixelsPhysicalSizeX(i);
      Double size = realSize == null ? null : realSize.getValue();

      if (!(expectedSize == null && realSize == null) &&
        (expectedSize == null || !expectedSize.equals(size)))
      {
        result(testName, false, "Series " + i + " (expected " + expectedSize + ", actual " + realSize + ")");
      }
    }
    result(testName, true);
  }

  @Test(groups = {"all", "fast", "automated"})
  public void testPhysicalSizeY() {
    if (config == null) throw new SkipException("No config tree");
    String testName = "PhysicalSizeY";
    if (!initFile()) result(testName, false, "initFile");
    IMetadata retrieve = (IMetadata) reader.getMetadataStore();

    for (int i=0; i<reader.getSeriesCount(); i++) {
      config.setSeries(i);
      Double expectedSize = config.getPhysicalSizeY();
      if (expectedSize == null || expectedSize == 0d) {
        expectedSize = null;
      }
      PositiveFloat realSize = retrieve.getPixelsPhysicalSizeY(i);
      Double size = realSize == null ? null : realSize.getValue();

      if (!(expectedSize == null && realSize == null) &&
        (expectedSize == null || !expectedSize.equals(size)))
      {
        result(testName, false, "Series " + i + " (expected " + expectedSize + ", actual " + realSize + ")");
      }
    }
    result(testName, true);
  }

  @Test(groups = {"all", "fast", "automated"})
  public void testPhysicalSizeZ() {
    if (config == null) throw new SkipException("No config tree");
    String testName = "PhysicalSizeZ";
    if (!initFile()) result(testName, false, "initFile");
    IMetadata retrieve = (IMetadata) reader.getMetadataStore();

    for (int i=0; i<reader.getSeriesCount(); i++) {
      config.setSeries(i);

      Double expectedSize = config.getPhysicalSizeZ();
      if (expectedSize == null || expectedSize == 0d) {
        expectedSize = null;
      }
      PositiveFloat realSize = retrieve.getPixelsPhysicalSizeZ(i);
      Double size = realSize == null ? null : realSize.getValue();

      if (!(expectedSize == null && realSize == null) &&
        (expectedSize == null || !expectedSize.equals(size)))
      {
        result(testName, false, "Series " + i + " (expected " + expectedSize + ", actual " + realSize + ")");
      }
    }
    result(testName, true);
  }

  @Test(groups = {"all", "fast", "automated"})
  public void testTimeIncrement() {
    if (config == null) throw new SkipException("No config tree");
    String testName = "TimeIncrement";
    if (!initFile()) result(testName, false, "initFile");
    IMetadata retrieve = (IMetadata) reader.getMetadataStore();

    for (int i=0; i<reader.getSeriesCount(); i++) {
      config.setSeries(i);

      Double expectedIncrement = config.getTimeIncrement();
      Double realIncrement = retrieve.getPixelsTimeIncrement(i);

      if (!(expectedIncrement == null && realIncrement == null) &&
        !expectedIncrement.equals(realIncrement))
      {
        result(testName, false, "Series " + i + " (expected " + expectedIncrement + ", actual " + realIncrement + ")");
      }
    }
    result(testName, true);
  }

  @Test(groups = {"all", "fast", "automated"})
  public void testLightSources() {
    if (config == null) throw new SkipException("No config tree");
    String testName = "LightSources";
    if (!initFile()) result(testName, false, "initFile");
    IMetadata retrieve = (IMetadata) reader.getMetadataStore();

    for (int i=0; i<reader.getSeriesCount(); i++) {
      config.setSeries(i);

      for (int c=0; c<config.getChannelCount(); c++) {
        String expectedLightSource = config.getLightSource(c);
        String realLightSource = null;
        try {
          realLightSource = retrieve.getChannelLightSourceSettingsID(i, c);
        }
        catch (NullPointerException e) { }

        if (!(expectedLightSource == null && realLightSource == null) &&
          !expectedLightSource.equals(realLightSource))
        {
          result(testName, false, "Series " + i + " channel " + c + " (expected " + expectedLightSource + ", actual " + realLightSource + ")");
        }
      }
    }
    result(testName, true);
  }

  @Test(groups = {"all", "fast", "automated"})
  public void testChannelNames() {
    if (config == null) throw new SkipException("No config tree");
    String testName = "ChannelNames";
    if (!initFile()) result(testName, false, "initFile");
    IMetadata retrieve = (IMetadata) reader.getMetadataStore();

    for (int i=0; i<reader.getSeriesCount(); i++) {
      config.setSeries(i);

      for (int c=0; c<config.getChannelCount(); c++) {
        String realName = retrieve.getChannelName(i, c);
        String expectedName = config.getChannelName(c);

        if (!expectedName.equals(realName) &&
          (realName == null && !expectedName.equals("null")))
        {
          result(testName, false, "Series " + i + " channel " + c +
            " (got '" + realName + "', expected '" + expectedName + "')");
        }
      }
    }
    result(testName, true);
  }

  @Test(groups = {"all", "fast", "automated"})
  public void testExposureTimes() {
    if (config == null) throw new SkipException("No config tree");
    String testName = "ExposureTimes";
    if (!initFile()) result(testName, false, "initFile");
    IMetadata retrieve = (IMetadata) reader.getMetadataStore();

    for (int i=0; i<reader.getSeriesCount(); i++) {
      reader.setSeries(i);
      config.setSeries(i);

      if (reader.getImageCount() != retrieve.getPlaneCount(i)) {
        continue;
      }

      for (int c=0; c<config.getChannelCount(); c++) {
        if (config.hasExposureTime(c)) {
          Double exposureTime = config.getExposureTime(c);

          for (int p=0; p<reader.getImageCount(); p++) {
            int[] zct = reader.getZCTCoords(p);
            if (zct[1] == c && p < retrieve.getPlaneCount(i)) {
              Double planeExposureTime = retrieve.getPlaneExposureTime(i, p);

              if (exposureTime == null && planeExposureTime == null) {
                continue;
              }

              if (exposureTime == null || planeExposureTime == null ||
                !exposureTime.equals(planeExposureTime))
              {
                result(testName, false, "Series " + i + " plane " + p +
                  " channel " + c + " (got " + planeExposureTime +
                  ", expected " + exposureTime + ")");
              }
            }
          }
        }
      }
    }
    result(testName, true);
  }

  @Test(groups = {"all", "fast", "automated"})
  public void testEmissionWavelengths() {
    if (config == null) throw new SkipException("No config tree");
    String testName = "EmissionWavelengths";
    if (!initFile()) result(testName, false, "initFile");
    IMetadata retrieve = (IMetadata) reader.getMetadataStore();

    for (int i=0; i<reader.getSeriesCount(); i++) {
      config.setSeries(i);

      for (int c=0; c<config.getChannelCount(); c++) {
        PositiveFloat realWavelength =
          retrieve.getChannelEmissionWavelength(i, c);
        Double expectedWavelength = config.getEmissionWavelength(c);

        if (realWavelength == null && expectedWavelength == null) {
          continue;
        }

        if (realWavelength == null || expectedWavelength == null ||
          Math.abs(expectedWavelength - realWavelength.getValue()) > Constants.EPSILON)
        {
          result(testName, false, "Series " + i + " channel " + c + " (expected " + expectedWavelength + ", actual " + realWavelength + ")");
        }
      }
    }
    result(testName, true);
  }

  @Test(groups = {"all", "fast", "automated"})
  public void testExcitationWavelengths() {
    if (config == null) throw new SkipException("No config tree");
    String testName = "ExcitationWavelengths";
    if (!initFile()) result(testName, false, "initFile");
    IMetadata retrieve = (IMetadata) reader.getMetadataStore();

    for (int i=0; i<reader.getSeriesCount(); i++) {
      config.setSeries(i);

      for (int c=0; c<config.getChannelCount(); c++) {
        PositiveFloat realWavelength =
          retrieve.getChannelExcitationWavelength(i, c);
        Double expectedWavelength = config.getExcitationWavelength(c);

        if (realWavelength == null && expectedWavelength == null) {
          continue;
        }

        if (realWavelength == null || expectedWavelength == null ||
          Math.abs(expectedWavelength - realWavelength.getValue()) > Constants.EPSILON)
        {
          result(testName, false, "Series " + i + " channel " + c + " (expected " + expectedWavelength + ", actual " + realWavelength + ")");
        }
      }
    }
    result(testName, true);
  }

  @Test(groups = {"all", "fast", "automated"})
  public void testDetectors() {
    if (config == null) throw new SkipException("No config tree");
    String testName = "Detectors";
    if (!initFile()) result(testName, false, "initFile");
    IMetadata retrieve = (IMetadata) reader.getMetadataStore();

    for (int i=0; i<reader.getSeriesCount(); i++) {
      config.setSeries(i);

      for (int c=0; c<config.getChannelCount(); c++) {
        String expectedDetector = config.getDetector(c);
        String realDetector = null;

        try {
          realDetector = retrieve.getDetectorSettingsID(i, c);
        }
        catch (NullPointerException e) { }

        if (!(expectedDetector == null && realDetector == null)) {
          if ((expectedDetector == null ||
            !expectedDetector.equals(realDetector)) && (realDetector == null ||
            !realDetector.equals(expectedDetector)))
          {
            result(testName, false, "Series " + i + " channel " + c + " (expected " + expectedDetector + ", actual " + realDetector + ")");
          }
        }
      }
    }
    result(testName, true);
  }

  @Test(groups = {"all", "fast", "automated"})
  public void testImageNames() {
    if (config == null) throw new SkipException("No config tree");
    String testName = "ImageNames";
    if (!initFile()) result(testName, false, "initFile");
    IMetadata retrieve = (IMetadata) reader.getMetadataStore();

    for (int i=0; i<reader.getSeriesCount(); i++) {
      config.setSeries(i);

      String realName = retrieve.getImageName(i);
      String expectedName = config.getImageName();

      if (!expectedName.equals(realName) &&
        !(realName == null && expectedName.equals("null")))
      {
        result(testName, false, "Series " + i + " (got '" + realName +
          "', expected '" + expectedName + "')");
      }
    }
    result(testName, true);
  }

  @Test(groups = {"all", "fast", "automated"})
  public void testImageDescriptions() {
    if (config == null) throw new SkipException("No config tree");
    String testName = "ImageDescriptions";
    if (!initFile()) result(testName, false, "initFile");
    IMetadata retrieve = (IMetadata) reader.getMetadataStore();

    for (int i=0; i<reader.getSeriesCount(); i++) {
      config.setSeries(i);

      String realDescription = retrieve.getImageDescription(i);
      if (realDescription != null) {
        realDescription = realDescription.trim();
      }
      if (config.hasImageDescription()) {
        String expectedDescription = config.getImageDescription();
        if (expectedDescription != null) {
          expectedDescription = expectedDescription.trim();
        }

        if (!expectedDescription.equals(realDescription) &&
          !(realDescription == null && expectedDescription.equals("null")))
        {
          result(testName, false, "Series " + i + " (got '" + realDescription +
            "', expected '" + expectedDescription + "')");
        }
      }
    }
    result(testName, true);
  }

  @Test(groups = {"all", "xml", "automated"})
  public void testEqualOMEXML() {
    if (config == null) throw new SkipException("No config tree");
    String testName = "testEqualOMEXML";
    if (!initFile()) result(testName, false, "initFile");

    boolean success = true;
    String msg = null;
    try {
      String format = config.getReader();
      if (format.equals("OMETiffReader") || format.equals("OMEXMLReader")) {
        result(testName, true);
        return;
      }

      MetadataStore store = reader.getMetadataStore();
      success = omexmlService.isOMEXMLMetadata(store);
      if (!success) msg = TestTools.shortClassName(store);

      String file = reader.getCurrentFile() + ".ome.xml";
      if (success) {
        if (!new File(file).exists() && omexmlDir != null &&
          new File(omexmlDir).exists())
        {
          String dir = System.getProperty("testng.directory");
          if (dir != null) {
            file = reader.getCurrentFile().replace(dir, omexmlDir) + ".ome.xml";

            if (!new File(file).exists()) {
              file = reader.getCurrentFile().replace(dir, omexmlDir);
              file = file.substring(0, file.lastIndexOf(".")) + ".ome.xml";
            }
          }
        }
        if (new File(file).exists()) {
          String xml = DataTools.readFile(file);
          OMEXMLMetadata base = omexmlService.createOMEXMLMetadata(xml);

          success = omexmlService.isEqual(base, (OMEXMLMetadata) store);
        }
      }
    }
    catch (Throwable t) {
      LOGGER.info("", t);
      msg = t.getMessage();
    }
    result(testName, success, msg);
  }

  @Test(groups = {"all"})
  public void testPerformance() {
    if (config == null) throw new SkipException("No config tree");
    String testName = "testPerformance";
    if (!initFile()) result(testName, false, "initFile");
    boolean success = true;
    String msg = null;
    try {
      int properMem = config.getMemory();
      double properTime = config.getAccessTimeMillis();
      if (properMem <= 0 || properTime <= 0) {
        success = true;
        msg = "no configuration";
      }
      else {
        Runtime r = Runtime.getRuntime();
        System.gc(); // clean memory before we start
        Thread.sleep(1000);
        System.gc(); // clean memory before we start
        long m1 = r.totalMemory() - r.freeMemory();
        long t1 = System.currentTimeMillis();
        int totalPlanes = 0;
        int seriesCount = reader.getSeriesCount();
        for (int i=0; i<seriesCount; i++) {
          reader.setSeries(i);
          int imageCount = reader.getImageCount();
          totalPlanes += imageCount;
          int planeSize = FormatTools.getPlaneSize(reader);
          if (planeSize < 0) {
            continue;
          }
          byte[] buf = new byte[planeSize];
          for (int j=0; j<imageCount; j++) {
            try {
              reader.openBytes(j, buf);
            }
            catch (FormatException e) {
              LOGGER.info("", e);
            }
            catch (IOException e) {
              LOGGER.info("", e);
            }
          }
        }
        long t2 = System.currentTimeMillis();
        System.gc();
        Thread.sleep(1000);
        System.gc();
        long m2 = r.totalMemory() - r.freeMemory();
        double actualTime = (double) (t2 - t1) / totalPlanes;
        int actualMem = (int) ((m2 - m1) >> 20);

        // check time elapsed
        if (actualTime - timeMultiplier * properTime > 250.0) {
          success = false;
          msg = "got " + actualTime + " ms, expected " + properTime + " ms";
        }

        // check memory used
        else if (actualMem > properMem + 20) {
          success = false;
          msg =  "used " + actualMem + " MB; expected <= " + properMem + " MB";
        }
      }
    }
    catch (Throwable t) {
      LOGGER.info("", t);
      success = false;
    }
    result(testName, success, msg);
  }

  @Test(groups = {"all", "type", "automated"})
  public void testSaneUsedFiles() {
    if (!initFile()) return;
    String file = reader.getCurrentFile();
    String testName = "testSaneUsedFiles";
    boolean success = true;
    String msg = null;
    try {
      String[] base = reader.getUsedFiles();
      if (base.length == 1) {
        if (!base[0].equals(file)) success = false;
      }
      else {
        Arrays.sort(base);
        IFormatReader r =
          /*config.noStitching() ? new ImageReader() :*/ new FileStitcher();

        int maxFiles = (int) Math.min(base.length, 100);

        if (DataTools.indexOf(
	  reader.getDomains(), FormatTools.HCS_DOMAIN) >= 0 ||
	  file.toLowerCase().endsWith(".czi"))
	{
          maxFiles = (int) Math.min(maxFiles, 10);
        }

        for (int i=0; i<maxFiles && success; i++) {
          // .xlog files in InCell 1000/2000 files may belong to more
          // than one dataset
          if (reader.getFormat().equals("InCell 1000/2000")) {
            if (!base[i].toLowerCase().endsWith(".xdce") &&
              !base[i].toLowerCase().endsWith(".xml"))
            {
              continue;
            }
          }

          // Volocity datasets can only be detected with the .mvd2 file
          if (file.toLowerCase().endsWith(".mvd2") &&
            !base[i].toLowerCase().endsWith(".mvd2"))
          {
            continue;
          }

          // Bruker datasets can only be detected with the
          // 'fid' and 'acqp' files
          if ((file.toLowerCase().endsWith("fid") ||
            file.toLowerCase().endsWith("acqp")) &&
            !base[i].toLowerCase().endsWith("fid") &&
            !base[i].toLowerCase().endsWith("acqp") &&
            reader.getFormat().equals("Bruker"))
          {
            continue;
          }

          // CellR datasets cannot be detected with a TIFF file
          if (reader.getFormat().equals("Olympus APL") &&
            base[i].toLowerCase().endsWith("tif"))
          {
            continue;
          }

          // DICOM companion files may not be detected
          if (reader.getFormat().equals("DICOM") && !base[i].equals(file)) {
            continue;
          }

          // SVS files in AFI datasets are detected as SVS
          if (reader.getFormat().equals("Aperio AFI") &&
            base[i].toLowerCase().endsWith(".svs"))
          {
            continue;
          }

          if (reader.getFormat().equals("BD Pathway") &&
            (base[i].endsWith(".adf") || base[i].endsWith(".txt")) ||
            base[i].endsWith(".roi"))
          {
            continue;
          }

          // Hamamatsu VMS datasets cannot be detected with non-.vms files
          if (reader.getFormat().equals("Hamamatsu VMS") &&
            !base[i].toLowerCase().endsWith(".vms"))
          {
            continue;
          }

<<<<<<< HEAD
          // multi-file Zeiss CZI datasets are only detected when the
          // "master" file is chosen
          if (reader.getFormat().equals("Zeiss CZI")) {
            continue;
          }

          // pattern datasets can only be detected with the pattern file
          if (reader.getFormat().equals("File pattern")) {
            continue;
          }

=======
>>>>>>> 3c8c6a75
          r.setId(base[i]);

          String[] comp = r.getUsedFiles();

          // If an .mdb file was initialized, then .lsm files are grouped.
          // If one of the .lsm files is initialized, though, then files
          // are not grouped.  This is expected behavior; see ticket #3701.
          if (base[i].toLowerCase().endsWith(".lsm") && comp.length == 1) {
            r.close();
            continue;
          }

          // Deltavision datasets are allowed to have different
          // used file counts.  In some cases, a log file is associated
          // with multiple .dv files, so initializing the log file
          // will give different results.
          if (file.toLowerCase().endsWith(".dv") &&
            base[i].toLowerCase().endsWith(".log"))
          {
            r.close();
            continue;
          }

          // Hitachi datasets consist of one text file and one pixels file
          // in a common format (e.g. BMP, JPEG, TIF).
          // It is acceptable for the pixels file to have a different
          // used file count from the text file.
          if (reader.getFormat().equals("Hitachi")) {
            r.close();
            continue;
          }

          // JPEG files that are part of a Trestle dataset can be detected
          // separately
          if (reader.getFormat().equals("Trestle")) {
            r.close();
            continue;
          }

          // TIFF files in CellR datasets are detected separately
          if (reader.getFormat().equals("Olympus APL") &&
            base[i].toLowerCase().endsWith(".tif"))
          {
            r.close();
            continue;
          }

          // TIFF files in Li-Cor datasets are detected separately
          if (reader.getFormat().equals("Li-Cor L2D") &&
            !base[i].toLowerCase().endsWith("l2d"))
          {
            r.close();
            continue;
          }

          // TIFF files in Prairie datasets may be detected as OME-TIFF
          if (reader.getFormat().equals("Prairie TIFF") &&
            base[i].toLowerCase().endsWith(".tif") &&
            r.getFormat().equals("OME-TIFF"))
          {
            r.close();
            continue;
          }

          if (reader.getFormat().equals("Hamamatsu NDPIS") &&
            r.getFormat().equals("Hamamatsu NDPI"))
          {
            r.close();
            continue;
          }

          if (base[i].endsWith(".bmp") && reader.getFormat().equals("BD Pathway"))
          {
            r.close();
            continue;
          }

          if (comp.length != base.length) {
            success = false;
            msg = base[i] + " (file list length was " + comp.length +
              "; expected " + base.length + ")";
          }
          if (success) Arrays.sort(comp);

          // NRRD datasets are allowed to have differing used files.
          // One raw file can have multiple header files associated with
          // it, in which case selecting the raw file will always produce
          // a test failure (which we can do nothing about).
          if (file.toLowerCase().endsWith(".nhdr") ||
            base[i].toLowerCase().endsWith(".nhdr"))
          {
            r.close();
            continue;
          }

          for (int j=0; j<comp.length && success; j++) {
            if (!comp[j].equals(base[j])) {
              success = false;
              msg = base[i] + "(file @ " + j + " was '" + comp[j] +
                "', expected '" + base[j] + "')";
            }
          }
          r.close();
        }
      }
    }
    catch (Throwable t) {
      LOGGER.info("", t);
      success = false;
    }
    result(testName, success, msg);
  }

  @Test(groups = {"all", "xml", "fast", "automated"})
  public void testValidXML() {
    if (config == null) throw new SkipException("No config tree");
    String testName = "testValidXML";
    if (!initFile()) result(testName, false, "initFile");
    String format = config.getReader();
    if (format.equals("OMETiffReader") || format.equals("OMEXMLReader")) {
      result(testName, true);
    }
    else {
      boolean success = true;
      try {
        MetadataStore store = reader.getMetadataStore();
        MetadataRetrieve retrieve = omexmlService.asRetrieve(store);
        String xml = omexmlService.getOMEXML(retrieve);
        // prevent issues due to thread-unsafeness of
        // javax.xml.validation.Validator as used during XML validation
        synchronized (configTree) {
          success = xml != null && omexmlService.validateOMEXML(xml);
        }
      }
      catch (Throwable t) {
        LOGGER.info("", t);
        success = false;
      }
      result(testName, success);
    }
    try {
      close();
    }
    catch (IOException e) {
      LOGGER.info("", e);
    }
  }

  @Test(groups = {"all", "pixels", "automated"})
  public void testUnflattenedPixelsHashes() {
    if (config == null) throw new SkipException("No config tree");
    String testName = "testUnflattenedPixelsHashes";
    if (!initFile()) result(testName, false, "initFile");

    boolean success = true;
    String msg = null;
    try {
      IFormatReader resolutionReader =
        new BufferedImageReader(new FileStitcher());
      resolutionReader.setFlattenedResolutions(false);
      resolutionReader.setNormalized(true);
      resolutionReader.setOriginalMetadataPopulated(false);
      resolutionReader.setMetadataFiltered(true);
      resolutionReader.setId(id);

      // check the MD5 of the first plane in each resolution
      for (int i=0; i<resolutionReader.getSeriesCount() && success; i++) {
        resolutionReader.setSeries(i);

        for (int r=0; r<resolutionReader.getResolutionCount() && success; r++) {
          resolutionReader.setResolution(r);
          config.setSeries(resolutionReader.getCoreIndex());

          long planeSize = -1;
          try {
            planeSize = DataTools.safeMultiply32(resolutionReader.getSizeX(),
              resolutionReader.getSizeY(),
              resolutionReader.getRGBChannelCount(),
              FormatTools.getBytesPerPixel(resolutionReader.getPixelType()));
          }
          catch (IllegalArgumentException e) {
            continue;
          }

          if (planeSize < 0 || !TestTools.canFitInMemory(planeSize)) {
            continue;
          }

          String md5 = TestTools.md5(resolutionReader.openBytes(0));
          String expected1 = config.getMD5();
          String expected2 = config.getAlternateMD5();

          if (expected1 == null && expected2 == null) {
            continue;
          }
          if (!md5.equals(expected1) && !md5.equals(expected2)) {
            success = false;
            msg = "series " + i + ", resolution " + r;
          }
        }
      }
      resolutionReader.close();
    }
    catch (Throwable t) {
      LOGGER.info("", t);
      success = false;
    }
    result(testName, success, msg);
  }

  @Test(groups = {"all", "pixels", "automated"})
  public void testPixelsHashes() {
    if (config == null) throw new SkipException("No config tree");
    String testName = "testPixelsHashes";
    if (!initFile()) result(testName, false, "initFile");
    boolean success = true;
    String msg = null;
    try {
      // check the MD5 of the first plane in each series
      for (int i=0; i<reader.getSeriesCount() && success; i++) {
        reader.setSeries(i);
        config.setSeries(i);

        long planeSize = -1;
        try {
          planeSize = DataTools.safeMultiply32(reader.getSizeX(),
            reader.getSizeY(), reader.getRGBChannelCount(),
            FormatTools.getBytesPerPixel(reader.getPixelType()));
        }
        catch (IllegalArgumentException e) {
          continue;
        }

        if (planeSize < 0 || !TestTools.canFitInMemory(planeSize)) {
          continue;
        }

        String md5 = TestTools.md5(reader.openBytes(0));
        String expected1 = config.getMD5();
        String expected2 = config.getAlternateMD5();

        if (expected1 == null && expected2 == null) {
          continue;
        }
        if (!md5.equals(expected1) && !md5.equals(expected2)) {
          success = false;
          msg = "series " + i + " (" + md5 + ")";
        }
      }
    }
    catch (Throwable t) {
      LOGGER.info("", t);
      success = false;
    }
    result(testName, success, msg);
  }

  /*
  @Test(groups = {"all", "pixels"})
  public void testReorderedPixelsHashes() {
    if (config == null) throw new SkipException("No config tree");
    String testName = "testReorderedPixelsHashes";
    if (!initFile()) result(testName, false, "initFile");
    boolean success = true;
    String msg = null;
    try {
      for (int i=0; i<reader.getSeriesCount() && success; i++) {
        reader.setSeries(i);
        config.setSeries(i);

        for (int j=0; j<3; j++) {
          int index = (int) (Math.random() * reader.getImageCount());
          reader.openBytes(index);
        }

        String md5 = TestTools.md5(reader.openBytes(0));
        String expected1 = config.getMD5();
        String expected2 = config.getAlternateMD5();

        if (!md5.equals(expected1) && !md5.equals(expected2)) {
          success = false;
          msg = expected1 == null && expected2 == null ? "no configuration" :
            "series " + i;
        }
      }
    }
    catch (Throwable t) {
      LOGGER.info("", t);
      success = false;
    }
    result(testName, success, msg);
  }
  */

  @Test(groups = {"all", "pixels", "automated"})
  public void testUnflattenedSubimagePixelsHashes() {
    if (config == null) throw new SkipException("No config tree");
    String testName = "testUnflattenedSubimagePixelsHashes";
    if (!initFile()) result(testName, false, "initFile");

    boolean success = true;
    String msg = null;
    try {
      IFormatReader resolutionReader =
        new BufferedImageReader(new FileStitcher());
      resolutionReader.setFlattenedResolutions(false);
      resolutionReader.setNormalized(true);
      resolutionReader.setOriginalMetadataPopulated(false);
      resolutionReader.setMetadataFiltered(true);
      resolutionReader.setId(id);

      // check the MD5 of the first plane in each resolution
      for (int i=0; i<resolutionReader.getSeriesCount() && success; i++) {
        resolutionReader.setSeries(i);

        for (int r=0; r<resolutionReader.getResolutionCount() && success; r++) {
          resolutionReader.setResolution(r);
          config.setSeries(resolutionReader.getCoreIndex());

          int w = (int) Math.min(Configuration.TILE_SIZE,
            resolutionReader.getSizeX());
          int h = (int) Math.min(Configuration.TILE_SIZE,
            resolutionReader.getSizeY());

          String expected1 = config.getTileMD5();
          String expected2 = config.getTileAlternateMD5();

          String md5 = null;

          try {
            md5 = TestTools.md5(resolutionReader.openBytes(0, 0, 0, w, h));
          }
          catch (Exception e) {
            LOGGER.warn("", e);
          }

          if (md5 == null && expected1 == null && expected2 == null) {
            success = true;
          }
          else if (!md5.equals(expected1) && !md5.equals(expected2) &&
            (expected1 != null || expected2 != null))
          {
            success = false;
            msg = "series " + i + ", resolution " + r;
          }
        }
      }
      resolutionReader.close();
    }
    catch (Throwable t) {
      LOGGER.info("", t);
      success = false;
    }
    result(testName, success, msg);
  }

  @Test(groups = {"all", "pixels", "automated"})
  public void testSubimagePixelsHashes() {
    if (config == null) throw new SkipException("No config tree");
    String testName = "testSubimagePixelsHashes";
    if (!initFile()) result(testName, false, "initFile");
    boolean success = true;
    String msg = null;
    try {
      // check the MD5 of the first 512x512 tile of
      // the first plane in each series
      for (int i=0; i<reader.getSeriesCount() && success; i++) {
        reader.setSeries(i);
        config.setSeries(i);

        int w = (int) Math.min(Configuration.TILE_SIZE, reader.getSizeX());
        int h = (int) Math.min(Configuration.TILE_SIZE, reader.getSizeY());

        String expected1 = config.getTileMD5();
        String expected2 = config.getTileAlternateMD5();

        String md5 = null;

        try {
          md5 = TestTools.md5(reader.openBytes(0, 0, 0, w, h));
        }
        catch (Exception e) { }

        if (md5 == null && expected1 == null && expected2 == null) {
          success = true;
        }
        else if (!md5.equals(expected1) && !md5.equals(expected2) &&
          (expected1 != null || expected2 != null))
        {
          success = false;
          msg = "series " + i + " (" + md5 + ")";
        }
      }
    }
    catch (Throwable t) {
      LOGGER.info("", t);
      success = false;
    }
    result(testName, success, msg);
  }

  @Test(groups = {"all", "fast", "automated"})
  public void testIsThisTypeConsistent() {
    String testName = "testIsThisTypeConsistent";
    if (!initFile()) result(testName, false, "initFile");

    String file = reader.getCurrentFile();
    boolean isThisTypeOpen = reader.isThisType(file, true);
    boolean isThisTypeNotOpen = reader.isThisType(file, false);
    result(testName, (isThisTypeOpen == isThisTypeNotOpen) ||
      (isThisTypeOpen && !isThisTypeNotOpen),
      "open = " + isThisTypeOpen + ", !open = " + isThisTypeNotOpen);
  }

  @Test(groups = {"all", "fast", "automated"})
  public void testIsThisType() {
    String testName = "testIsThisType";
    if (!initFile()) result(testName, false, "initFile");
    boolean success = true;
    String msg = null;
    try {
      IFormatReader r = reader;
      // unwrap reader
      while (true) {
        if (r instanceof ReaderWrapper) {
          r = ((ReaderWrapper) r).getReader();
        }
        else if (r instanceof FileStitcher) {
          r = ((FileStitcher) r).getReader();
        }
        else break;
      }
      if (r instanceof ImageReader) {
        ImageReader ir = (ImageReader) r;
        r = ir.getReader();
        IFormatReader[] readers = ir.getReaders();
        String[] used = reader.getUsedFiles();
        for (int i=0; i<used.length && success; i++) {
          // for each used file, make sure that one reader,
          // and only one reader, identifies the dataset as its own
          for (int j=0; j<readers.length; j++) {
            boolean result = readers[j].isThisType(used[i]);

            // TIFF reader is allowed to redundantly green-light files
            if (result && readers[j] instanceof TiffDelegateReader) continue;

            // Bio-Rad reader is allowed to redundantly
            // green-light PIC files from NRRD datasets
            if (result && r instanceof NRRDReader &&
              readers[j] instanceof BioRadReader)
            {
              String low = used[i].toLowerCase();
              boolean isPic = low.endsWith(".pic") || low.endsWith(".pic.gz");
              if (isPic) continue;
            }

            // Analyze reader is allowed to redundantly accept NIfTI files
            if (result && r instanceof NiftiReader &&
              readers[j] instanceof AnalyzeReader)
            {
              continue;
            }

            if (result && r instanceof MetamorphReader &&
              readers[j] instanceof MetamorphTiffReader)
            {
              continue;
            }

            if (result && (readers[j] instanceof L2DReader) ||
              ((r instanceof L2DReader) && (readers[j] instanceof GelReader) ||
              readers[j] instanceof L2DReader))
            {
              continue;
            }

            // ND2Reader is allowed to accept JPEG-2000 files
            if (result && r instanceof JPEG2000Reader &&
              readers[j] instanceof ND2Reader)
            {
              continue;
            }

            if ((result && r instanceof APLReader &&
              readers[j] instanceof SISReader) || (!result &&
              r instanceof APLReader && readers[j] instanceof APLReader))
            {
              continue;
            }

            // Prairie datasets can consist of OME-TIFF files with
            // extra metadata files, so it is acceptable for the OME-TIFF
            // reader to pick up TIFFs from a Prairie dataset
            if (result && r instanceof PrairieReader &&
              readers[j] instanceof OMETiffReader)
            {
              continue;
            }

            if (result && r instanceof TrestleReader &&
              (readers[j] instanceof JPEGReader ||
              readers[j] instanceof PGMReader ||
              readers[j] instanceof TiffDelegateReader))
            {
              continue;
            }

            if (result && ((r instanceof HitachiReader) ||
              (readers[j] instanceof HitachiReader &&
              (r instanceof TiffDelegateReader || r instanceof JPEGReader ||
              r instanceof BMPReader))))
            {
              continue;
            }

            if (result && r instanceof BDReader &&
              readers[j] instanceof BMPReader)
            {
              continue;
            }

            if (!result && readers[j] instanceof BDReader &&
              (used[i].endsWith(".bmp") || used[i].endsWith(".adf") ||
              used[i].endsWith(".txt") || used[i].endsWith(".roi")))
            {
              continue;
            }

            if (!result && r instanceof VolocityReader &&
              readers[j] instanceof VolocityReader)
            {
              continue;
            }

            if (!result && r instanceof InCellReader &&
              readers[j] instanceof InCellReader &&
              !used[i].toLowerCase().endsWith(".xdce"))
            {
              continue;
            }

            if (!result && r instanceof BrukerReader &&
              readers[j] instanceof BrukerReader &&
              !used[i].toLowerCase().equals("acqp") &&
              !used[i].toLowerCase().equals("fid"))
            {
              continue;
            }

            // Volocity reader is allowed to accept files of other formats
            if (result && r instanceof VolocityReader) {
              continue;
            }

            // DNG files can be picked up by both the Nikon reader and the
            // DNG reader

            if (result && r instanceof NikonReader &&
              readers[j] instanceof DNGReader)
            {
              continue;
            }

            // DICOM reader is not expected to pick up companion files
            if (!result && r instanceof DicomReader &&
              readers[j] instanceof DicomReader)
            {
              continue;
            }

            // AFI reader is not expected to pick up .svs files
            if (r instanceof AFIReader && (readers[j] instanceof AFIReader ||
              readers[j] instanceof SVSReader))
            {
              continue;
            }

            if (!result && readers[j] instanceof MIASReader) {
              continue;
            }

            if ((readers[j] instanceof NDPISReader ||
              r instanceof NDPISReader) &&
              used[i].toLowerCase().endsWith(".ndpi"))
            {
              continue;
            }

            // the JPEG reader can pick up JPEG files associated with a
            // Hamamatsu VMS dataset
            if (readers[j] instanceof JPEGReader &&
              r instanceof HamamatsuVMSReader &&
              used[i].toLowerCase().endsWith(".jpg"))
            {
              continue;
            }

            // the Hamamatsu VMS reader only picks up its .vms file
            if (!result && !used[i].toLowerCase().endsWith(".vms") &&
              r instanceof HamamatsuVMSReader)
            {
              continue;
            }

            // the pattern reader only picks up pattern files
            if (!result && !used[i].toLowerCase().endsWith(".pattern") &&
              r instanceof FilePatternReader)
            {
              continue;
            }

            boolean expected = r == readers[j];
            if (result != expected) {
              success = false;
              if (result) {
                msg = TestTools.shortClassName(readers[j]) + " flagged \"" +
                  used[i] + "\" but so did " + TestTools.shortClassName(r);
              }
              else {
                msg = TestTools.shortClassName(readers[j]) +
                  " skipped \"" + used[i] + "\"";
              }
              break;
            }
          }
        }
      }
      else {
        success = false;
        msg = "Reader " + r.getClass().getName() + " is not an ImageReader";
      }
    }
    catch (Throwable t) {
      LOGGER.info("", t);
      success = false;
    }
    result(testName, success, msg);
  }

  @Test(groups = {"config"})
  public void writeConfigFile() {
    setupReader();
    if (!initFile(false)) return;
    String file = reader.getCurrentFile();
    LOGGER.info("Generating configuration: {}", file);
    try {
      File f = new File(new Location(file).getParent(), ".bioformats");
      Configuration newConfig = new Configuration(reader, f.getAbsolutePath());
      newConfig.saveToFile();
      reader.close();
    }
    catch (Throwable t) {
      LOGGER.info("", t);
      assert false;
    }
  }

  @Test(groups = {"config-xml"})
  public void writeXML() {
    setupReader();
    if (!initFile(false)) return;
    String file = reader.getCurrentFile();
    LOGGER.info("Generating XML: {}", file);
    try {
      Location l = new Location(file);
      File f = new File(l.getParent(), l.getName() + ".ome.xml");
      OutputStreamWriter writer =
        new OutputStreamWriter(new FileOutputStream(f), Constants.ENCODING);
      MetadataStore store = reader.getMetadataStore();
      MetadataRetrieve retrieve = omexmlService.asRetrieve(store);
      String xml = omexmlService.getOMEXML(retrieve);
      writer.write(xml);
      writer.close();
      reader.close();
    }
    catch (Throwable t) {
      LOGGER.info("", t);
      assert false;
    }
  }

  // -- Helper methods --

  /** Sets up the current IFormatReader. */
  private void setupReader() {
    reader = new BufferedImageReader(new FileStitcher(new Memoizer(Memoizer.DEFAULT_MINIMUM_ELAPSED, new File(""))));
    reader.setNormalized(true);
    reader.setOriginalMetadataPopulated(false);
    reader.setMetadataFiltered(true);
    MetadataStore store = null;
    try {
      store = omexmlService.createOMEXMLMetadata();
    }
    catch (ServiceException e) {
      LOGGER.warn("Could not parse OME-XML", e);
    }
    reader.setMetadataStore(store);
  }

  /** Initializes the reader and configuration tree. */
  private boolean initFile() {
    return initFile(true);
  }

  private boolean initFile(boolean removeDuplicateFiles) {
    if (skip) throw new SkipException(SKIP_MESSAGE);

    // initialize configuration tree
    if (config == null) {
      try {
        synchronized (configTree) {
          config = configTree.get(id);
        }
      }
      catch (IOException e) { }
    }

    if (reader == null) {
      setupReader();
    }

    if (id.equals(reader.getCurrentFile())) return true; // already initialized

    // skip files that were already tested as part of another file's dataset
    int ndx = skipFiles.indexOf(id);
    if (ndx >= 0 && removeDuplicateFiles) {
      LOGGER.info("Skipping {}", id);
      skipFiles.remove(ndx);
      skip = true;
      throw new SkipException(SKIP_MESSAGE);
    }

    // only test for missing configuration *after* we have removed duplicates
    // this prevents failures for missing configuration of files that are on
    // the used files list for a different file (e.g. TIFFs in a Leica LEI
    // dataset)
    if (config == null && removeDuplicateFiles) {
      throw new RuntimeException(id + " not configured.");
    }

    LOGGER.info("Initializing {}: ", id);
    try {
      boolean reallyInMemory = false;
      if (inMemory && reader.isSingleFile(id)) {
        HashMap<String, Object> idMap = Location.getIdMap();
        idMap.clear();
        Location.setIdMap(idMap);

        reallyInMemory = TestTools.mapFile(id);
      }
      reader.setId(id);
      // remove used files
      String[] used = reader.getUsedFiles();
      boolean base = false;
      for (int i=0; i<used.length; i++) {
        if (id.equals(used[i])) {
          base = true;
          continue;
        }
        skipFiles.add(used[i]);
        if (reallyInMemory) {
          TestTools.mapFile(used[i]);
        }
      }
      boolean single = used.length == 1;
      if (single && base) LOGGER.debug("OK");
      else LOGGER.info("{} {}", used.length, single ? "file" : "files");
      if (!base) {
        LOGGER.error("Used files list does not include base file");
      }
    }
    catch (Throwable t) {
      LOGGER.error("", t);
      return false;
    }

    return true;
  }

  /** Outputs test result and generates appropriate assertion. */
  private static void result(String testName, boolean success) {
    result(testName, success, null);
  }

  /**
   * Outputs test result with optional extra message
   * and generates appropriate assertion.
   */
  private static void result(String testName, boolean success, String msg) {
    if (success) {
      LOGGER.debug("\t{}: PASSED ({})", new Object[] {testName,
        msg == null ? "" : msg});
    }
    else {
      LOGGER.error("\t{}: FAILED ({})", new Object[] {testName,
        msg == null ? "" : msg});
    }

    if (msg == null) assert success;
    else assert success : msg;
  }

}<|MERGE_RESOLUTION|>--- conflicted
+++ resolved
@@ -1439,20 +1439,11 @@
             continue;
           }
 
-<<<<<<< HEAD
-          // multi-file Zeiss CZI datasets are only detected when the
-          // "master" file is chosen
-          if (reader.getFormat().equals("Zeiss CZI")) {
-            continue;
-          }
-
           // pattern datasets can only be detected with the pattern file
           if (reader.getFormat().equals("File pattern")) {
             continue;
           }
 
-=======
->>>>>>> 3c8c6a75
           r.setId(base[i]);
 
           String[] comp = r.getUsedFiles();
