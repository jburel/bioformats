import java.io.IOException;

import loci.formats.FormatException;
import loci.formats.FormatTools;
import loci.formats.ImageReader;
import loci.formats.ImageWriter;
import loci.formats.MetadataTools;
import loci.formats.meta.IMetadata;

/**
 * Writes each Z section in a dataset to a separate file.
 */
public class MultiFileExportExample {
  public static void main(String[] args) throws FormatException, IOException {
    if (args.length < 2) {
      System.out.println(
        "Usage: java MultiFileExportExample <infile> <output file extension>");
      System.exit(1);
    }

    ImageReader reader = new ImageReader();
    IMetadata metadata = MetadataTools.createOMEXMLMetadata();
    reader.setMetadataStore(metadata);
    reader.setId(args[0]);

    ImageWriter writer = new ImageWriter();
    writer.setMetadataRetrieve(metadata);
    String baseFile = args[0].substring(0, args[0].lastIndexOf("."));
    writer.setId(baseFile + "_s0_z0" + args[1]);

    for (int series=0; series<reader.getSeriesCount(); series++) {
      reader.setSeries(series);
      writer.setSeries(series);

      int planesPerFile = reader.getImageCount() / reader.getSizeZ();
      for (int z=0; z<reader.getSizeZ(); z++) {
        String file = baseFile + "_s" + series + "_z" + z + args[1];
        writer.changeOutputFile(file);
        for (int image=0; image<planesPerFile; image++) {
<<<<<<< HEAD
          int[] zct = FormatTools.getZCTCoords(reader.getDimensionOrder(),
=======
          int zct[] = FormatTools.getZCTCoords(reader.getDimensionOrder(),
>>>>>>> c512d588
            1, reader.getEffectiveSizeC(), reader.getSizeT(),
            planesPerFile, image);
          int index = FormatTools.getIndex(reader, z, zct[1], zct[2]);
          writer.saveBytes(image, reader.openBytes(index));
        }
      }
    }

    reader.close();
    writer.close();
  }
}<|MERGE_RESOLUTION|>--- conflicted
+++ resolved
@@ -37,11 +37,7 @@
         String file = baseFile + "_s" + series + "_z" + z + args[1];
         writer.changeOutputFile(file);
         for (int image=0; image<planesPerFile; image++) {
-<<<<<<< HEAD
-          int[] zct = FormatTools.getZCTCoords(reader.getDimensionOrder(),
-=======
           int zct[] = FormatTools.getZCTCoords(reader.getDimensionOrder(),
->>>>>>> c512d588
             1, reader.getEffectiveSizeC(), reader.getSizeT(),
             planesPerFile, image);
           int index = FormatTools.getIndex(reader, z, zct[1], zct[2]);
