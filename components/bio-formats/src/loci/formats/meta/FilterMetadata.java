
/*
 * loci.formats.meta.FilterMetadata
 *
 *-----------------------------------------------------------------------------
 *
 *  Copyright (C) 2005-@year@ Open Microscopy Environment
 *      Massachusetts Institute of Technology,
 *      National Institutes of Health,
 *      University of Dundee,
 *      University of Wisconsin-Madison
 *
 *
 *
 *    This library is free software; you can redistribute it and/or
 *    modify it under the terms of the GNU Lesser General Public
 *    License as published by the Free Software Foundation; either
 *    version 2.1 of the License, or (at your option) any later version.
 *
 *    This library is distributed in the hope that it will be useful,
 *    but WITHOUT ANY WARRANTY; without even the implied warranty of
 *    MERCHANTABILITY or FITNESS FOR A PARTICULAR PURPOSE.  See the GNU
 *    Lesser General Public License for more details.
 *
 *    You should have received a copy of the GNU Lesser General Public
 *    License along with this library; if not, write to the Free Software
 *    Foundation, Inc., 59 Temple Place, Suite 330, Boston, MA  02111-1307  USA
 *
 *-----------------------------------------------------------------------------
 */

/*-----------------------------------------------------------------------------
 *
 * THIS IS AUTOMATICALLY GENERATED CODE.  DO NOT MODIFY.
<<<<<<< HEAD
 * Created by melissa via MetadataAutogen on Jun 3, 2010 10:53:27 AM CDT
=======
 * Created by callan via xsd-fu on 2010-07-01 12:04:40+0100
>>>>>>> c512d588
 *
 *-----------------------------------------------------------------------------
 */

package loci.formats.meta;

import loci.common.DataTools;

import ome.xml.model.enums.*;
import ome.xml.model.primitives.*;

/**
 * An implementation of {@link MetadataStore} that removes unprintable
 * characters from metadata values before storing them in a delegate
 * MetadataStore.
 *
 * <dl><dt><b>Source code:</b></dt>
 * <dd><a href="https://skyking.microscopy.wisc.edu/trac/java/browser/trunk/components/bio-formats/src/loci/formats/meta/FilterMetadata.java">Trac</a>,
 * <a href="https://skyking.microscopy.wisc.edu/svn/java/trunk/components/bio-formats/src/loci/formats/meta/FilterMetadata.java">SVN</a></dd></dl>
 *
 * @author Melissa Linkert melissa at glencoesoftware.com
 * @author Curtis Rueden ctrueden at wisc.edu
 */
<<<<<<< HEAD
public class FilterMetadata implements MetadataStore {

  // -- Fields --

  private MetadataStore store;
  private boolean filter;

  // -- Constructor --

  public FilterMetadata(MetadataStore store, boolean filter) {
    this.store = store;
    this.filter = filter;
  }

  // -- MetadataStore API methods --

  /* @see MetadataStore#createRoot() */
  public void createRoot() {
    store.createRoot();
  }

  /* @see MetadataStore#getRoot() */
  public Object getRoot() {
    return store.getRoot();
  }

  /* @see MetadataStore#setRoot(Object) */
  public void setRoot(Object root) {
    store.setRoot(root);
  }

  /* @see MetadataStore#setUUID(String) */
  public void setUUID(String uuid) {
    store.setUUID(uuid);
  }

  // -- Arc property storage -

  /* @see MetadataStore#setArcID(String, int, int) */
  public void setArcID(String id, int instrumentIndex, int arcIndex) {
    String filteredValue = filter ? DataTools.sanitize(id) : id;
    store.setArcID(filteredValue, instrumentIndex, arcIndex);
  }

  /* @see MetadataStore#setArcLotNumber(String, int, int) */
  public void setArcLotNumber(String lotNumber, int instrumentIndex, int arcIndex) {
    String filteredValue = filter ? DataTools.sanitize(lotNumber) : lotNumber;
    store.setArcLotNumber(filteredValue, instrumentIndex, arcIndex);
  }

  /* @see MetadataStore#setArcManufacturer(String, int, int) */
  public void setArcManufacturer(String manufacturer, int instrumentIndex, int arcIndex) {
    String filteredValue = filter ? DataTools.sanitize(manufacturer) : manufacturer;
    store.setArcManufacturer(filteredValue, instrumentIndex, arcIndex);
  }

  /* @see MetadataStore#setArcModel(String, int, int) */
  public void setArcModel(String model, int instrumentIndex, int arcIndex) {
    String filteredValue = filter ? DataTools.sanitize(model) : model;
    store.setArcModel(filteredValue, instrumentIndex, arcIndex);
  }

  /* @see MetadataStore#setArcPower(Double, int, int) */
  public void setArcPower(Double power, int instrumentIndex, int arcIndex) {
    store.setArcPower(power, instrumentIndex, arcIndex);
  }

  /* @see MetadataStore#setArcSerialNumber(String, int, int) */
  public void setArcSerialNumber(String serialNumber, int instrumentIndex, int arcIndex) {
    String filteredValue = filter ? DataTools.sanitize(serialNumber) : serialNumber;
    store.setArcSerialNumber(filteredValue, instrumentIndex, arcIndex);
  }

  /* @see MetadataStore#setArcType(ArcType, int, int) */
  public void setArcType(ArcType type, int instrumentIndex, int arcIndex) {
    store.setArcType(type, instrumentIndex, arcIndex);
  }

  // -- BooleanAnnotation property storage -

  /* @see MetadataStore#setBooleanAnnotationID(String, int) */
  public void setBooleanAnnotationID(String id, int booleanAnnotationIndex) {
    String filteredValue = filter ? DataTools.sanitize(id) : id;
    store.setBooleanAnnotationID(filteredValue, booleanAnnotationIndex);
  }

  /* @see MetadataStore#setBooleanAnnotationNamespace(String, int) */
  public void setBooleanAnnotationNamespace(String namespace, int booleanAnnotationIndex) {
    String filteredValue = filter ? DataTools.sanitize(namespace) : namespace;
    store.setBooleanAnnotationNamespace(filteredValue, booleanAnnotationIndex);
  }

  /* @see MetadataStore#setBooleanAnnotationValue(Boolean, int) */
  public void setBooleanAnnotationValue(Boolean value, int booleanAnnotationIndex) {
    store.setBooleanAnnotationValue(value, booleanAnnotationIndex);
  }

  // -- Channel property storage -

  /* @see MetadataStore#setChannelAcquisitionMode(AcquisitionMode, int, int) */
  public void setChannelAcquisitionMode(AcquisitionMode acquisitionMode, int imageIndex, int channelIndex) {
    store.setChannelAcquisitionMode(acquisitionMode, imageIndex, channelIndex);
  }

  /* @see MetadataStore#setChannelAnnotationRef(String, int, int, int) */
  public void setChannelAnnotationRef(String annotationRef, int imageIndex, int channelIndex, int annotationRefIndex) {
    String filteredValue = filter ? DataTools.sanitize(annotationRef) : annotationRef;
    store.setChannelAnnotationRef(filteredValue, imageIndex, channelIndex, annotationRefIndex);
  }

  /* @see MetadataStore#setChannelColor(Integer, int, int) */
  public void setChannelColor(Integer color, int imageIndex, int channelIndex) {
    store.setChannelColor(color, imageIndex, channelIndex);
  }

  /* @see MetadataStore#setChannelContrastMethod(ContrastMethod, int, int) */
  public void setChannelContrastMethod(ContrastMethod contrastMethod, int imageIndex, int channelIndex) {
    store.setChannelContrastMethod(contrastMethod, imageIndex, channelIndex);
  }

  /* @see MetadataStore#setChannelEmissionWavelength(PositiveInteger, int, int) */
  public void setChannelEmissionWavelength(PositiveInteger emissionWavelength, int imageIndex, int channelIndex) {
    store.setChannelEmissionWavelength(emissionWavelength, imageIndex, channelIndex);
  }

  /* @see MetadataStore#setChannelExcitationWavelength(PositiveInteger, int, int) */
  public void setChannelExcitationWavelength(PositiveInteger excitationWavelength, int imageIndex, int channelIndex) {
    store.setChannelExcitationWavelength(excitationWavelength, imageIndex, channelIndex);
  }

  /* @see MetadataStore#setChannelFilterSetRef(String, int, int) */
  public void setChannelFilterSetRef(String filterSetRef, int imageIndex, int channelIndex) {
    String filteredValue = filter ? DataTools.sanitize(filterSetRef) : filterSetRef;
    store.setChannelFilterSetRef(filteredValue, imageIndex, channelIndex);
  }

  /* @see MetadataStore#setChannelFluor(String, int, int) */
  public void setChannelFluor(String fluor, int imageIndex, int channelIndex) {
    String filteredValue = filter ? DataTools.sanitize(fluor) : fluor;
    store.setChannelFluor(filteredValue, imageIndex, channelIndex);
  }

  /* @see MetadataStore#setChannelID(String, int, int) */
  public void setChannelID(String id, int imageIndex, int channelIndex) {
    String filteredValue = filter ? DataTools.sanitize(id) : id;
    store.setChannelID(filteredValue, imageIndex, channelIndex);
  }

  /* @see MetadataStore#setChannelIlluminationType(IlluminationType, int, int) */
  public void setChannelIlluminationType(IlluminationType illuminationType, int imageIndex, int channelIndex) {
    store.setChannelIlluminationType(illuminationType, imageIndex, channelIndex);
  }

  /* @see MetadataStore#setChannelLightSourceSettingsAttenuation(PercentFraction, int, int) */
  public void setChannelLightSourceSettingsAttenuation(PercentFraction lightSourceSettingsAttenuation, int imageIndex, int channelIndex) {
    store.setChannelLightSourceSettingsAttenuation(lightSourceSettingsAttenuation, imageIndex, channelIndex);
  }

  /* @see MetadataStore#setChannelLightSourceSettingsID(String, int, int) */
  public void setChannelLightSourceSettingsID(String lightSourceSettingsID, int imageIndex, int channelIndex) {
    String filteredValue = filter ? DataTools.sanitize(lightSourceSettingsID) : lightSourceSettingsID;
    store.setChannelLightSourceSettingsID(filteredValue, imageIndex, channelIndex);
  }

  /* @see MetadataStore#setChannelLightSourceSettingsWavelength(PositiveInteger, int, int) */
  public void setChannelLightSourceSettingsWavelength(PositiveInteger lightSourceSettingsWavelength, int imageIndex, int channelIndex) {
    store.setChannelLightSourceSettingsWavelength(lightSourceSettingsWavelength, imageIndex, channelIndex);
  }

  /* @see MetadataStore#setChannelNDFilter(Double, int, int) */
  public void setChannelNDFilter(Double ndFilter, int imageIndex, int channelIndex) {
    store.setChannelNDFilter(ndFilter, imageIndex, channelIndex);
  }

  /* @see MetadataStore#setChannelName(String, int, int) */
  public void setChannelName(String name, int imageIndex, int channelIndex) {
    String filteredValue = filter ? DataTools.sanitize(name) : name;
    store.setChannelName(filteredValue, imageIndex, channelIndex);
  }

  /* @see MetadataStore#setChannelOTFRef(String, int, int) */
  public void setChannelOTFRef(String otfRef, int imageIndex, int channelIndex) {
    String filteredValue = filter ? DataTools.sanitize(otfRef) : otfRef;
    store.setChannelOTFRef(filteredValue, imageIndex, channelIndex);
  }

  /* @see MetadataStore#setChannelPinholeSize(Double, int, int) */
  public void setChannelPinholeSize(Double pinholeSize, int imageIndex, int channelIndex) {
    store.setChannelPinholeSize(pinholeSize, imageIndex, channelIndex);
  }

  /* @see MetadataStore#setChannelPockelCellSetting(Integer, int, int) */
  public void setChannelPockelCellSetting(Integer pockelCellSetting, int imageIndex, int channelIndex) {
    store.setChannelPockelCellSetting(pockelCellSetting, imageIndex, channelIndex);
  }

  /* @see MetadataStore#setChannelSamplesPerPixel(Integer, int, int) */
  public void setChannelSamplesPerPixel(Integer samplesPerPixel, int imageIndex, int channelIndex) {
    store.setChannelSamplesPerPixel(samplesPerPixel, imageIndex, channelIndex);
  }

  // -- ChannelAnnotationRef property storage -

  // -- Dataset property storage -

  /* @see MetadataStore#setDatasetAnnotationRef(String, int, int) */
  public void setDatasetAnnotationRef(String annotationRef, int datasetIndex, int annotationRefIndex) {
    String filteredValue = filter ? DataTools.sanitize(annotationRef) : annotationRef;
    store.setDatasetAnnotationRef(filteredValue, datasetIndex, annotationRefIndex);
  }

  /* @see MetadataStore#setDatasetDescription(String, int) */
  public void setDatasetDescription(String description, int datasetIndex) {
    String filteredValue = filter ? DataTools.sanitize(description) : description;
    store.setDatasetDescription(filteredValue, datasetIndex);
  }

  /* @see MetadataStore#setDatasetExperimenterRef(String, int) */
  public void setDatasetExperimenterRef(String experimenterRef, int datasetIndex) {
    String filteredValue = filter ? DataTools.sanitize(experimenterRef) : experimenterRef;
    store.setDatasetExperimenterRef(filteredValue, datasetIndex);
  }

  /* @see MetadataStore#setDatasetGroupRef(String, int) */
  public void setDatasetGroupRef(String groupRef, int datasetIndex) {
    String filteredValue = filter ? DataTools.sanitize(groupRef) : groupRef;
    store.setDatasetGroupRef(filteredValue, datasetIndex);
  }

  /* @see MetadataStore#setDatasetID(String, int) */
  public void setDatasetID(String id, int datasetIndex) {
    String filteredValue = filter ? DataTools.sanitize(id) : id;
    store.setDatasetID(filteredValue, datasetIndex);
  }

  /* @see MetadataStore#setDatasetName(String, int) */
  public void setDatasetName(String name, int datasetIndex) {
    String filteredValue = filter ? DataTools.sanitize(name) : name;
    store.setDatasetName(filteredValue, datasetIndex);
  }

  /* @see MetadataStore#setDatasetProjectRef(String, int, int) */
  public void setDatasetProjectRef(String projectRef, int datasetIndex, int projectRefIndex) {
    String filteredValue = filter ? DataTools.sanitize(projectRef) : projectRef;
    store.setDatasetProjectRef(filteredValue, datasetIndex, projectRefIndex);
  }

  // -- DatasetAnnotationRef property storage -

  // -- DatasetRef property storage -

  // -- Detector property storage -

  /* @see MetadataStore#setDetectorAmplificationGain(Double, int, int) */
  public void setDetectorAmplificationGain(Double amplificationGain, int instrumentIndex, int detectorIndex) {
    store.setDetectorAmplificationGain(amplificationGain, instrumentIndex, detectorIndex);
  }

  /* @see MetadataStore#setDetectorGain(Double, int, int) */
  public void setDetectorGain(Double gain, int instrumentIndex, int detectorIndex) {
    store.setDetectorGain(gain, instrumentIndex, detectorIndex);
  }

  /* @see MetadataStore#setDetectorID(String, int, int) */
  public void setDetectorID(String id, int instrumentIndex, int detectorIndex) {
    String filteredValue = filter ? DataTools.sanitize(id) : id;
    store.setDetectorID(filteredValue, instrumentIndex, detectorIndex);
  }

  /* @see MetadataStore#setDetectorLotNumber(String, int, int) */
  public void setDetectorLotNumber(String lotNumber, int instrumentIndex, int detectorIndex) {
    String filteredValue = filter ? DataTools.sanitize(lotNumber) : lotNumber;
    store.setDetectorLotNumber(filteredValue, instrumentIndex, detectorIndex);
  }

  /* @see MetadataStore#setDetectorManufacturer(String, int, int) */
  public void setDetectorManufacturer(String manufacturer, int instrumentIndex, int detectorIndex) {
    String filteredValue = filter ? DataTools.sanitize(manufacturer) : manufacturer;
    store.setDetectorManufacturer(filteredValue, instrumentIndex, detectorIndex);
  }

  /* @see MetadataStore#setDetectorModel(String, int, int) */
  public void setDetectorModel(String model, int instrumentIndex, int detectorIndex) {
    String filteredValue = filter ? DataTools.sanitize(model) : model;
    store.setDetectorModel(filteredValue, instrumentIndex, detectorIndex);
  }

  /* @see MetadataStore#setDetectorOffset(Double, int, int) */
  public void setDetectorOffset(Double offset, int instrumentIndex, int detectorIndex) {
    store.setDetectorOffset(offset, instrumentIndex, detectorIndex);
  }

  /* @see MetadataStore#setDetectorSerialNumber(String, int, int) */
  public void setDetectorSerialNumber(String serialNumber, int instrumentIndex, int detectorIndex) {
    String filteredValue = filter ? DataTools.sanitize(serialNumber) : serialNumber;
    store.setDetectorSerialNumber(filteredValue, instrumentIndex, detectorIndex);
  }

  /* @see MetadataStore#setDetectorType(DetectorType, int, int) */
  public void setDetectorType(DetectorType type, int instrumentIndex, int detectorIndex) {
    store.setDetectorType(type, instrumentIndex, detectorIndex);
  }

  /* @see MetadataStore#setDetectorVoltage(Double, int, int) */
  public void setDetectorVoltage(Double voltage, int instrumentIndex, int detectorIndex) {
    store.setDetectorVoltage(voltage, instrumentIndex, detectorIndex);
  }

  /* @see MetadataStore#setDetectorZoom(Double, int, int) */
  public void setDetectorZoom(Double zoom, int instrumentIndex, int detectorIndex) {
    store.setDetectorZoom(zoom, instrumentIndex, detectorIndex);
  }

  // -- DetectorSettings property storage -

  /* @see MetadataStore#setDetectorSettingsBinning(Binning, int, int) */
  public void setDetectorSettingsBinning(Binning binning, int imageIndex, int channelIndex) {
    store.setDetectorSettingsBinning(binning, imageIndex, channelIndex);
  }

  /* @see MetadataStore#setDetectorSettingsGain(Double, int, int) */
  public void setDetectorSettingsGain(Double gain, int imageIndex, int channelIndex) {
    store.setDetectorSettingsGain(gain, imageIndex, channelIndex);
  }

  /* @see MetadataStore#setDetectorSettingsID(String, int, int) */
  public void setDetectorSettingsID(String id, int imageIndex, int channelIndex) {
    String filteredValue = filter ? DataTools.sanitize(id) : id;
    store.setDetectorSettingsID(filteredValue, imageIndex, channelIndex);
  }

  /* @see MetadataStore#setDetectorSettingsOffset(Double, int, int) */
  public void setDetectorSettingsOffset(Double offset, int imageIndex, int channelIndex) {
    store.setDetectorSettingsOffset(offset, imageIndex, channelIndex);
  }

  /* @see MetadataStore#setDetectorSettingsReadOutRate(Double, int, int) */
  public void setDetectorSettingsReadOutRate(Double readOutRate, int imageIndex, int channelIndex) {
    store.setDetectorSettingsReadOutRate(readOutRate, imageIndex, channelIndex);
  }

  /* @see MetadataStore#setDetectorSettingsVoltage(Double, int, int) */
  public void setDetectorSettingsVoltage(Double voltage, int imageIndex, int channelIndex) {
    store.setDetectorSettingsVoltage(voltage, imageIndex, channelIndex);
  }

  // -- Dichroic property storage -

  /* @see MetadataStore#setDichroicID(String, int, int) */
  public void setDichroicID(String id, int instrumentIndex, int dichroicIndex) {
    String filteredValue = filter ? DataTools.sanitize(id) : id;
    store.setDichroicID(filteredValue, instrumentIndex, dichroicIndex);
  }

  /* @see MetadataStore#setDichroicLotNumber(String, int, int) */
  public void setDichroicLotNumber(String lotNumber, int instrumentIndex, int dichroicIndex) {
    String filteredValue = filter ? DataTools.sanitize(lotNumber) : lotNumber;
    store.setDichroicLotNumber(filteredValue, instrumentIndex, dichroicIndex);
  }

  /* @see MetadataStore#setDichroicManufacturer(String, int, int) */
  public void setDichroicManufacturer(String manufacturer, int instrumentIndex, int dichroicIndex) {
    String filteredValue = filter ? DataTools.sanitize(manufacturer) : manufacturer;
    store.setDichroicManufacturer(filteredValue, instrumentIndex, dichroicIndex);
  }

  /* @see MetadataStore#setDichroicModel(String, int, int) */
  public void setDichroicModel(String model, int instrumentIndex, int dichroicIndex) {
    String filteredValue = filter ? DataTools.sanitize(model) : model;
    store.setDichroicModel(filteredValue, instrumentIndex, dichroicIndex);
  }

  /* @see MetadataStore#setDichroicSerialNumber(String, int, int) */
  public void setDichroicSerialNumber(String serialNumber, int instrumentIndex, int dichroicIndex) {
    String filteredValue = filter ? DataTools.sanitize(serialNumber) : serialNumber;
    store.setDichroicSerialNumber(filteredValue, instrumentIndex, dichroicIndex);
  }

  // -- DoubleAnnotation property storage -

  /* @see MetadataStore#setDoubleAnnotationID(String, int) */
  public void setDoubleAnnotationID(String id, int doubleAnnotationIndex) {
    String filteredValue = filter ? DataTools.sanitize(id) : id;
    store.setDoubleAnnotationID(filteredValue, doubleAnnotationIndex);
  }

  /* @see MetadataStore#setDoubleAnnotationNamespace(String, int) */
  public void setDoubleAnnotationNamespace(String namespace, int doubleAnnotationIndex) {
    String filteredValue = filter ? DataTools.sanitize(namespace) : namespace;
    store.setDoubleAnnotationNamespace(filteredValue, doubleAnnotationIndex);
  }

  /* @see MetadataStore#setDoubleAnnotationValue(Double, int) */
  public void setDoubleAnnotationValue(Double value, int doubleAnnotationIndex) {
    store.setDoubleAnnotationValue(value, doubleAnnotationIndex);
  }

  // -- Ellipse property storage -

  /* @see MetadataStore#setEllipseDescription(String, int, int) */
  public void setEllipseDescription(String description, int roiIndex, int shapeIndex) {
    String filteredValue = filter ? DataTools.sanitize(description) : description;
    store.setEllipseDescription(filteredValue, roiIndex, shapeIndex);
  }

  /* @see MetadataStore#setEllipseFill(Integer, int, int) */
  public void setEllipseFill(Integer fill, int roiIndex, int shapeIndex) {
    store.setEllipseFill(fill, roiIndex, shapeIndex);
  }

  /* @see MetadataStore#setEllipseFontSize(Integer, int, int) */
  public void setEllipseFontSize(Integer fontSize, int roiIndex, int shapeIndex) {
    store.setEllipseFontSize(fontSize, roiIndex, shapeIndex);
  }

  /* @see MetadataStore#setEllipseID(String, int, int) */
  public void setEllipseID(String id, int roiIndex, int shapeIndex) {
    String filteredValue = filter ? DataTools.sanitize(id) : id;
    store.setEllipseID(filteredValue, roiIndex, shapeIndex);
  }

  /* @see MetadataStore#setEllipseLabel(String, int, int) */
  public void setEllipseLabel(String label, int roiIndex, int shapeIndex) {
    String filteredValue = filter ? DataTools.sanitize(label) : label;
    store.setEllipseLabel(filteredValue, roiIndex, shapeIndex);
  }

  /* @see MetadataStore#setEllipseName(String, int, int) */
  public void setEllipseName(String name, int roiIndex, int shapeIndex) {
    String filteredValue = filter ? DataTools.sanitize(name) : name;
    store.setEllipseName(filteredValue, roiIndex, shapeIndex);
  }

  /* @see MetadataStore#setEllipseRadiusX(Double, int, int) */
  public void setEllipseRadiusX(Double radiusX, int roiIndex, int shapeIndex) {
    store.setEllipseRadiusX(radiusX, roiIndex, shapeIndex);
  }

  /* @see MetadataStore#setEllipseRadiusY(Double, int, int) */
  public void setEllipseRadiusY(Double radiusY, int roiIndex, int shapeIndex) {
    store.setEllipseRadiusY(radiusY, roiIndex, shapeIndex);
  }

  /* @see MetadataStore#setEllipseStroke(Integer, int, int) */
  public void setEllipseStroke(Integer stroke, int roiIndex, int shapeIndex) {
    store.setEllipseStroke(stroke, roiIndex, shapeIndex);
  }

  /* @see MetadataStore#setEllipseStrokeDashArray(String, int, int) */
  public void setEllipseStrokeDashArray(String strokeDashArray, int roiIndex, int shapeIndex) {
    String filteredValue = filter ? DataTools.sanitize(strokeDashArray) : strokeDashArray;
    store.setEllipseStrokeDashArray(filteredValue, roiIndex, shapeIndex);
  }

  /* @see MetadataStore#setEllipseStrokeWidth(Double, int, int) */
  public void setEllipseStrokeWidth(Double strokeWidth, int roiIndex, int shapeIndex) {
    store.setEllipseStrokeWidth(strokeWidth, roiIndex, shapeIndex);
  }

  /* @see MetadataStore#setEllipseTheC(Integer, int, int) */
  public void setEllipseTheC(Integer theC, int roiIndex, int shapeIndex) {
    store.setEllipseTheC(theC, roiIndex, shapeIndex);
  }

  /* @see MetadataStore#setEllipseTheT(Integer, int, int) */
  public void setEllipseTheT(Integer theT, int roiIndex, int shapeIndex) {
    store.setEllipseTheT(theT, roiIndex, shapeIndex);
  }

  /* @see MetadataStore#setEllipseTheZ(Integer, int, int) */
  public void setEllipseTheZ(Integer theZ, int roiIndex, int shapeIndex) {
    store.setEllipseTheZ(theZ, roiIndex, shapeIndex);
  }

  /* @see MetadataStore#setEllipseTransform(String, int, int) */
  public void setEllipseTransform(String transform, int roiIndex, int shapeIndex) {
    String filteredValue = filter ? DataTools.sanitize(transform) : transform;
    store.setEllipseTransform(filteredValue, roiIndex, shapeIndex);
  }

  /* @see MetadataStore#setEllipseX(Double, int, int) */
  public void setEllipseX(Double x, int roiIndex, int shapeIndex) {
    store.setEllipseX(x, roiIndex, shapeIndex);
  }

  /* @see MetadataStore#setEllipseY(Double, int, int) */
  public void setEllipseY(Double y, int roiIndex, int shapeIndex) {
    store.setEllipseY(y, roiIndex, shapeIndex);
  }

  // -- Experiment property storage -

  /* @see MetadataStore#setExperimentDescription(String, int) */
  public void setExperimentDescription(String description, int experimentIndex) {
    String filteredValue = filter ? DataTools.sanitize(description) : description;
    store.setExperimentDescription(filteredValue, experimentIndex);
  }

  /* @see MetadataStore#setExperimentExperimenterRef(String, int) */
  public void setExperimentExperimenterRef(String experimenterRef, int experimentIndex) {
    String filteredValue = filter ? DataTools.sanitize(experimenterRef) : experimenterRef;
    store.setExperimentExperimenterRef(filteredValue, experimentIndex);
  }

  /* @see MetadataStore#setExperimentID(String, int) */
  public void setExperimentID(String id, int experimentIndex) {
    String filteredValue = filter ? DataTools.sanitize(id) : id;
    store.setExperimentID(filteredValue, experimentIndex);
  }

  /* @see MetadataStore#setExperimentType(ExperimentType, int) */
  public void setExperimentType(ExperimentType type, int experimentIndex) {
    store.setExperimentType(type, experimentIndex);
  }

  // -- Experimenter property storage -

  /* @see MetadataStore#setExperimenterAnnotationRef(String, int, int) */
  public void setExperimenterAnnotationRef(String annotationRef, int experimenterIndex, int annotationRefIndex) {
    String filteredValue = filter ? DataTools.sanitize(annotationRef) : annotationRef;
    store.setExperimenterAnnotationRef(filteredValue, experimenterIndex, annotationRefIndex);
  }

  /* @see MetadataStore#setExperimenterDisplayName(String, int) */
  public void setExperimenterDisplayName(String displayName, int experimenterIndex) {
    String filteredValue = filter ? DataTools.sanitize(displayName) : displayName;
    store.setExperimenterDisplayName(filteredValue, experimenterIndex);
  }

  /* @see MetadataStore#setExperimenterEmail(String, int) */
  public void setExperimenterEmail(String email, int experimenterIndex) {
    String filteredValue = filter ? DataTools.sanitize(email) : email;
    store.setExperimenterEmail(filteredValue, experimenterIndex);
  }

  /* @see MetadataStore#setExperimenterFirstName(String, int) */
  public void setExperimenterFirstName(String firstName, int experimenterIndex) {
    String filteredValue = filter ? DataTools.sanitize(firstName) : firstName;
    store.setExperimenterFirstName(filteredValue, experimenterIndex);
  }

  /* @see MetadataStore#setExperimenterGroupRef(String, int, int) */
  public void setExperimenterGroupRef(String groupRef, int experimenterIndex, int groupRefIndex) {
    String filteredValue = filter ? DataTools.sanitize(groupRef) : groupRef;
    store.setExperimenterGroupRef(filteredValue, experimenterIndex, groupRefIndex);
  }

  /* @see MetadataStore#setExperimenterID(String, int) */
  public void setExperimenterID(String id, int experimenterIndex) {
    String filteredValue = filter ? DataTools.sanitize(id) : id;
    store.setExperimenterID(filteredValue, experimenterIndex);
  }

  /* @see MetadataStore#setExperimenterInstitution(String, int) */
  public void setExperimenterInstitution(String institution, int experimenterIndex) {
    String filteredValue = filter ? DataTools.sanitize(institution) : institution;
    store.setExperimenterInstitution(filteredValue, experimenterIndex);
  }

  /* @see MetadataStore#setExperimenterLastName(String, int) */
  public void setExperimenterLastName(String lastName, int experimenterIndex) {
    String filteredValue = filter ? DataTools.sanitize(lastName) : lastName;
    store.setExperimenterLastName(filteredValue, experimenterIndex);
  }

  /* @see MetadataStore#setExperimenterMiddleName(String, int) */
  public void setExperimenterMiddleName(String middleName, int experimenterIndex) {
    String filteredValue = filter ? DataTools.sanitize(middleName) : middleName;
    store.setExperimenterMiddleName(filteredValue, experimenterIndex);
  }

  /* @see MetadataStore#setExperimenterUserName(String, int) */
  public void setExperimenterUserName(String userName, int experimenterIndex) {
    String filteredValue = filter ? DataTools.sanitize(userName) : userName;
    store.setExperimenterUserName(filteredValue, experimenterIndex);
  }

  // -- ExperimenterAnnotationRef property storage -

  // -- ExperimenterGroupRef property storage -

  // -- Filament property storage -

  /* @see MetadataStore#setFilamentID(String, int, int) */
  public void setFilamentID(String id, int instrumentIndex, int filamentIndex) {
    String filteredValue = filter ? DataTools.sanitize(id) : id;
    store.setFilamentID(filteredValue, instrumentIndex, filamentIndex);
  }

  /* @see MetadataStore#setFilamentLotNumber(String, int, int) */
  public void setFilamentLotNumber(String lotNumber, int instrumentIndex, int filamentIndex) {
    String filteredValue = filter ? DataTools.sanitize(lotNumber) : lotNumber;
    store.setFilamentLotNumber(filteredValue, instrumentIndex, filamentIndex);
  }

  /* @see MetadataStore#setFilamentManufacturer(String, int, int) */
  public void setFilamentManufacturer(String manufacturer, int instrumentIndex, int filamentIndex) {
    String filteredValue = filter ? DataTools.sanitize(manufacturer) : manufacturer;
    store.setFilamentManufacturer(filteredValue, instrumentIndex, filamentIndex);
  }

  /* @see MetadataStore#setFilamentModel(String, int, int) */
  public void setFilamentModel(String model, int instrumentIndex, int filamentIndex) {
    String filteredValue = filter ? DataTools.sanitize(model) : model;
    store.setFilamentModel(filteredValue, instrumentIndex, filamentIndex);
  }

  /* @see MetadataStore#setFilamentPower(Double, int, int) */
  public void setFilamentPower(Double power, int instrumentIndex, int filamentIndex) {
    store.setFilamentPower(power, instrumentIndex, filamentIndex);
  }

  /* @see MetadataStore#setFilamentSerialNumber(String, int, int) */
  public void setFilamentSerialNumber(String serialNumber, int instrumentIndex, int filamentIndex) {
    String filteredValue = filter ? DataTools.sanitize(serialNumber) : serialNumber;
    store.setFilamentSerialNumber(filteredValue, instrumentIndex, filamentIndex);
  }

  /* @see MetadataStore#setFilamentType(FilamentType, int, int) */
  public void setFilamentType(FilamentType type, int instrumentIndex, int filamentIndex) {
    store.setFilamentType(type, instrumentIndex, filamentIndex);
  }

  // -- FileAnnotation property storage -

  /* @see MetadataStore#setFileAnnotationBinaryFileFileName(String, int) */
  public void setFileAnnotationBinaryFileFileName(String binaryFileFileName, int fileAnnotationIndex) {
    String filteredValue = filter ? DataTools.sanitize(binaryFileFileName) : binaryFileFileName;
    store.setFileAnnotationBinaryFileFileName(filteredValue, fileAnnotationIndex);
  }

  /* @see MetadataStore#setFileAnnotationBinaryFileMIMEType(String, int) */
  public void setFileAnnotationBinaryFileMIMEType(String binaryFileMIMEType, int fileAnnotationIndex) {
    String filteredValue = filter ? DataTools.sanitize(binaryFileMIMEType) : binaryFileMIMEType;
    store.setFileAnnotationBinaryFileMIMEType(filteredValue, fileAnnotationIndex);
  }

  /* @see MetadataStore#setFileAnnotationBinaryFileSize(Integer, int) */
  public void setFileAnnotationBinaryFileSize(Integer binaryFileSize, int fileAnnotationIndex) {
    store.setFileAnnotationBinaryFileSize(binaryFileSize, fileAnnotationIndex);
  }

  /* @see MetadataStore#setFileAnnotationID(String, int) */
  public void setFileAnnotationID(String id, int fileAnnotationIndex) {
    String filteredValue = filter ? DataTools.sanitize(id) : id;
    store.setFileAnnotationID(filteredValue, fileAnnotationIndex);
  }

  /* @see MetadataStore#setFileAnnotationNamespace(String, int) */
  public void setFileAnnotationNamespace(String namespace, int fileAnnotationIndex) {
    String filteredValue = filter ? DataTools.sanitize(namespace) : namespace;
    store.setFileAnnotationNamespace(filteredValue, fileAnnotationIndex);
  }

  // -- Filter property storage -

  /* @see MetadataStore#setFilterFilterWheel(String, int, int) */
  public void setFilterFilterWheel(String filterWheel, int instrumentIndex, int filterIndex) {
    String filteredValue = filter ? DataTools.sanitize(filterWheel) : filterWheel;
    store.setFilterFilterWheel(filteredValue, instrumentIndex, filterIndex);
  }

  /* @see MetadataStore#setFilterID(String, int, int) */
  public void setFilterID(String id, int instrumentIndex, int filterIndex) {
    String filteredValue = filter ? DataTools.sanitize(id) : id;
    store.setFilterID(filteredValue, instrumentIndex, filterIndex);
  }

  /* @see MetadataStore#setFilterLotNumber(String, int, int) */
  public void setFilterLotNumber(String lotNumber, int instrumentIndex, int filterIndex) {
    String filteredValue = filter ? DataTools.sanitize(lotNumber) : lotNumber;
    store.setFilterLotNumber(filteredValue, instrumentIndex, filterIndex);
  }

  /* @see MetadataStore#setFilterManufacturer(String, int, int) */
  public void setFilterManufacturer(String manufacturer, int instrumentIndex, int filterIndex) {
    String filteredValue = filter ? DataTools.sanitize(manufacturer) : manufacturer;
    store.setFilterManufacturer(filteredValue, instrumentIndex, filterIndex);
  }

  /* @see MetadataStore#setFilterModel(String, int, int) */
  public void setFilterModel(String model, int instrumentIndex, int filterIndex) {
    String filteredValue = filter ? DataTools.sanitize(model) : model;
    store.setFilterModel(filteredValue, instrumentIndex, filterIndex);
  }

  /* @see MetadataStore#setFilterSerialNumber(String, int, int) */
  public void setFilterSerialNumber(String serialNumber, int instrumentIndex, int filterIndex) {
    String filteredValue = filter ? DataTools.sanitize(serialNumber) : serialNumber;
    store.setFilterSerialNumber(filteredValue, instrumentIndex, filterIndex);
  }

  /* @see MetadataStore#setFilterType(FilterType, int, int) */
  public void setFilterType(FilterType type, int instrumentIndex, int filterIndex) {
    store.setFilterType(type, instrumentIndex, filterIndex);
  }

  // -- FilterSet property storage -

  /* @see MetadataStore#setFilterSetDichroicRef(String, int, int) */
  public void setFilterSetDichroicRef(String dichroicRef, int instrumentIndex, int filterSetIndex) {
    String filteredValue = filter ? DataTools.sanitize(dichroicRef) : dichroicRef;
    store.setFilterSetDichroicRef(filteredValue, instrumentIndex, filterSetIndex);
  }

  /* @see MetadataStore#setFilterSetEmissionFilterRef(String, int, int, int) */
  public void setFilterSetEmissionFilterRef(String emissionFilterRef, int instrumentIndex, int filterSetIndex, int emissionFilterRefIndex) {
    String filteredValue = filter ? DataTools.sanitize(emissionFilterRef) : emissionFilterRef;
    store.setFilterSetEmissionFilterRef(filteredValue, instrumentIndex, filterSetIndex, emissionFilterRefIndex);
  }

  /* @see MetadataStore#setFilterSetExcitationFilterRef(String, int, int, int) */
  public void setFilterSetExcitationFilterRef(String excitationFilterRef, int instrumentIndex, int filterSetIndex, int excitationFilterRefIndex) {
    String filteredValue = filter ? DataTools.sanitize(excitationFilterRef) : excitationFilterRef;
    store.setFilterSetExcitationFilterRef(filteredValue, instrumentIndex, filterSetIndex, excitationFilterRefIndex);
  }

  /* @see MetadataStore#setFilterSetID(String, int, int) */
  public void setFilterSetID(String id, int instrumentIndex, int filterSetIndex) {
    String filteredValue = filter ? DataTools.sanitize(id) : id;
    store.setFilterSetID(filteredValue, instrumentIndex, filterSetIndex);
  }

  /* @see MetadataStore#setFilterSetLotNumber(String, int, int) */
  public void setFilterSetLotNumber(String lotNumber, int instrumentIndex, int filterSetIndex) {
    String filteredValue = filter ? DataTools.sanitize(lotNumber) : lotNumber;
    store.setFilterSetLotNumber(filteredValue, instrumentIndex, filterSetIndex);
  }

  /* @see MetadataStore#setFilterSetManufacturer(String, int, int) */
  public void setFilterSetManufacturer(String manufacturer, int instrumentIndex, int filterSetIndex) {
    String filteredValue = filter ? DataTools.sanitize(manufacturer) : manufacturer;
    store.setFilterSetManufacturer(filteredValue, instrumentIndex, filterSetIndex);
  }

  /* @see MetadataStore#setFilterSetModel(String, int, int) */
  public void setFilterSetModel(String model, int instrumentIndex, int filterSetIndex) {
    String filteredValue = filter ? DataTools.sanitize(model) : model;
    store.setFilterSetModel(filteredValue, instrumentIndex, filterSetIndex);
  }

  /* @see MetadataStore#setFilterSetSerialNumber(String, int, int) */
  public void setFilterSetSerialNumber(String serialNumber, int instrumentIndex, int filterSetIndex) {
    String filteredValue = filter ? DataTools.sanitize(serialNumber) : serialNumber;
    store.setFilterSetSerialNumber(filteredValue, instrumentIndex, filterSetIndex);
  }

  // -- FilterSetEmissionFilterRef property storage -

  // -- FilterSetExcitationFilterRef property storage -

  // -- Group property storage -

  /* @see MetadataStore#setGroupContact(String, int) */
  public void setGroupContact(String contact, int groupIndex) {
    String filteredValue = filter ? DataTools.sanitize(contact) : contact;
    store.setGroupContact(filteredValue, groupIndex);
  }

  /* @see MetadataStore#setGroupDescription(String, int) */
  public void setGroupDescription(String description, int groupIndex) {
    String filteredValue = filter ? DataTools.sanitize(description) : description;
    store.setGroupDescription(filteredValue, groupIndex);
  }

  /* @see MetadataStore#setGroupID(String, int) */
  public void setGroupID(String id, int groupIndex) {
    String filteredValue = filter ? DataTools.sanitize(id) : id;
    store.setGroupID(filteredValue, groupIndex);
  }

  /* @see MetadataStore#setGroupLeader(String, int) */
  public void setGroupLeader(String leader, int groupIndex) {
    String filteredValue = filter ? DataTools.sanitize(leader) : leader;
    store.setGroupLeader(filteredValue, groupIndex);
  }

  /* @see MetadataStore#setGroupName(String, int) */
  public void setGroupName(String name, int groupIndex) {
    String filteredValue = filter ? DataTools.sanitize(name) : name;
    store.setGroupName(filteredValue, groupIndex);
  }

  // -- Image property storage -

  /* @see MetadataStore#setImageAcquiredDate(String, int) */
  public void setImageAcquiredDate(String acquiredDate, int imageIndex) {
    String filteredValue = filter ? DataTools.sanitize(acquiredDate) : acquiredDate;
    store.setImageAcquiredDate(filteredValue, imageIndex);
  }

  /* @see MetadataStore#setImageAnnotationRef(String, int, int) */
  public void setImageAnnotationRef(String annotationRef, int imageIndex, int annotationRefIndex) {
    String filteredValue = filter ? DataTools.sanitize(annotationRef) : annotationRef;
    store.setImageAnnotationRef(filteredValue, imageIndex, annotationRefIndex);
  }

  /* @see MetadataStore#setImageDatasetRef(String, int, int) */
  public void setImageDatasetRef(String datasetRef, int imageIndex, int datasetRefIndex) {
    String filteredValue = filter ? DataTools.sanitize(datasetRef) : datasetRef;
    store.setImageDatasetRef(filteredValue, imageIndex, datasetRefIndex);
  }

  /* @see MetadataStore#setImageDescription(String, int) */
  public void setImageDescription(String description, int imageIndex) {
    String filteredValue = filter ? DataTools.sanitize(description) : description;
    store.setImageDescription(filteredValue, imageIndex);
  }

  /* @see MetadataStore#setImageExperimentRef(String, int) */
  public void setImageExperimentRef(String experimentRef, int imageIndex) {
    String filteredValue = filter ? DataTools.sanitize(experimentRef) : experimentRef;
    store.setImageExperimentRef(filteredValue, imageIndex);
  }

  /* @see MetadataStore#setImageExperimenterRef(String, int) */
  public void setImageExperimenterRef(String experimenterRef, int imageIndex) {
    String filteredValue = filter ? DataTools.sanitize(experimenterRef) : experimenterRef;
    store.setImageExperimenterRef(filteredValue, imageIndex);
  }

  /* @see MetadataStore#setImageGroupRef(String, int) */
  public void setImageGroupRef(String groupRef, int imageIndex) {
    String filteredValue = filter ? DataTools.sanitize(groupRef) : groupRef;
    store.setImageGroupRef(filteredValue, imageIndex);
  }

  /* @see MetadataStore#setImageID(String, int) */
  public void setImageID(String id, int imageIndex) {
    String filteredValue = filter ? DataTools.sanitize(id) : id;
    store.setImageID(filteredValue, imageIndex);
  }

  /* @see MetadataStore#setImageInstrumentRef(String, int) */
  public void setImageInstrumentRef(String instrumentRef, int imageIndex) {
    String filteredValue = filter ? DataTools.sanitize(instrumentRef) : instrumentRef;
    store.setImageInstrumentRef(filteredValue, imageIndex);
  }

  /* @see MetadataStore#setImageMicrobeamManipulationRef(String, int, int) */
  public void setImageMicrobeamManipulationRef(String microbeamManipulationRef, int imageIndex, int microbeamManipulationRefIndex) {
    String filteredValue = filter ? DataTools.sanitize(microbeamManipulationRef) : microbeamManipulationRef;
    store.setImageMicrobeamManipulationRef(filteredValue, imageIndex, microbeamManipulationRefIndex);
  }

  /* @see MetadataStore#setImageName(String, int) */
  public void setImageName(String name, int imageIndex) {
    String filteredValue = filter ? DataTools.sanitize(name) : name;
    store.setImageName(filteredValue, imageIndex);
  }

  /* @see MetadataStore#setImageObjectiveSettingsCorrectionCollar(Double, int) */
  public void setImageObjectiveSettingsCorrectionCollar(Double objectiveSettingsCorrectionCollar, int imageIndex) {
    store.setImageObjectiveSettingsCorrectionCollar(objectiveSettingsCorrectionCollar, imageIndex);
  }

  /* @see MetadataStore#setImageObjectiveSettingsID(String, int) */
  public void setImageObjectiveSettingsID(String objectiveSettingsID, int imageIndex) {
    String filteredValue = filter ? DataTools.sanitize(objectiveSettingsID) : objectiveSettingsID;
    store.setImageObjectiveSettingsID(filteredValue, imageIndex);
  }

  /* @see MetadataStore#setImageObjectiveSettingsMedium(Medium, int) */
  public void setImageObjectiveSettingsMedium(Medium objectiveSettingsMedium, int imageIndex) {
    store.setImageObjectiveSettingsMedium(objectiveSettingsMedium, imageIndex);
  }

  /* @see MetadataStore#setImageObjectiveSettingsRefractiveIndex(Double, int) */
  public void setImageObjectiveSettingsRefractiveIndex(Double objectiveSettingsRefractiveIndex, int imageIndex) {
    store.setImageObjectiveSettingsRefractiveIndex(objectiveSettingsRefractiveIndex, imageIndex);
  }

  /* @see MetadataStore#setImageROIRef(String, int, int) */
  public void setImageROIRef(String roiRef, int imageIndex, int roiRefIndex) {
    String filteredValue = filter ? DataTools.sanitize(roiRef) : roiRef;
    store.setImageROIRef(filteredValue, imageIndex, roiRefIndex);
  }

  // -- ImageAnnotationRef property storage -

  // -- ImageROIRef property storage -

  // -- ImagingEnvironment property storage -

  /* @see MetadataStore#setImagingEnvironmentAirPressure(Double, int) */
  public void setImagingEnvironmentAirPressure(Double airPressure, int imageIndex) {
    store.setImagingEnvironmentAirPressure(airPressure, imageIndex);
  }

  /* @see MetadataStore#setImagingEnvironmentCO2Percent(PercentFraction, int) */
  public void setImagingEnvironmentCO2Percent(PercentFraction cO2Percent, int imageIndex) {
    store.setImagingEnvironmentCO2Percent(cO2Percent, imageIndex);
  }

  /* @see MetadataStore#setImagingEnvironmentHumidity(PercentFraction, int) */
  public void setImagingEnvironmentHumidity(PercentFraction humidity, int imageIndex) {
    store.setImagingEnvironmentHumidity(humidity, imageIndex);
  }

  /* @see MetadataStore#setImagingEnvironmentTemperature(Double, int) */
  public void setImagingEnvironmentTemperature(Double temperature, int imageIndex) {
    store.setImagingEnvironmentTemperature(temperature, imageIndex);
  }

  // -- Instrument property storage -

  /* @see MetadataStore#setInstrumentID(String, int) */
  public void setInstrumentID(String id, int instrumentIndex) {
    String filteredValue = filter ? DataTools.sanitize(id) : id;
    store.setInstrumentID(filteredValue, instrumentIndex);
  }

  // -- Laser property storage -

  /* @see MetadataStore#setLaserFrequencyMultiplication(PositiveInteger, int, int) */
  public void setLaserFrequencyMultiplication(PositiveInteger frequencyMultiplication, int instrumentIndex, int laserIndex) {
    store.setLaserFrequencyMultiplication(frequencyMultiplication, instrumentIndex, laserIndex);
  }

  /* @see MetadataStore#setLaserID(String, int, int) */
  public void setLaserID(String id, int instrumentIndex, int laserIndex) {
    String filteredValue = filter ? DataTools.sanitize(id) : id;
    store.setLaserID(filteredValue, instrumentIndex, laserIndex);
  }

  /* @see MetadataStore#setLaserLaserMedium(LaserMedium, int, int) */
  public void setLaserLaserMedium(LaserMedium laserMedium, int instrumentIndex, int laserIndex) {
    store.setLaserLaserMedium(laserMedium, instrumentIndex, laserIndex);
  }

  /* @see MetadataStore#setLaserLotNumber(String, int, int) */
  public void setLaserLotNumber(String lotNumber, int instrumentIndex, int laserIndex) {
    String filteredValue = filter ? DataTools.sanitize(lotNumber) : lotNumber;
    store.setLaserLotNumber(filteredValue, instrumentIndex, laserIndex);
  }

  /* @see MetadataStore#setLaserManufacturer(String, int, int) */
  public void setLaserManufacturer(String manufacturer, int instrumentIndex, int laserIndex) {
    String filteredValue = filter ? DataTools.sanitize(manufacturer) : manufacturer;
    store.setLaserManufacturer(filteredValue, instrumentIndex, laserIndex);
  }

  /* @see MetadataStore#setLaserModel(String, int, int) */
  public void setLaserModel(String model, int instrumentIndex, int laserIndex) {
    String filteredValue = filter ? DataTools.sanitize(model) : model;
    store.setLaserModel(filteredValue, instrumentIndex, laserIndex);
  }

  /* @see MetadataStore#setLaserPockelCell(Boolean, int, int) */
  public void setLaserPockelCell(Boolean pockelCell, int instrumentIndex, int laserIndex) {
    store.setLaserPockelCell(pockelCell, instrumentIndex, laserIndex);
  }

  /* @see MetadataStore#setLaserPower(Double, int, int) */
  public void setLaserPower(Double power, int instrumentIndex, int laserIndex) {
    store.setLaserPower(power, instrumentIndex, laserIndex);
  }

  /* @see MetadataStore#setLaserPulse(Pulse, int, int) */
  public void setLaserPulse(Pulse pulse, int instrumentIndex, int laserIndex) {
    store.setLaserPulse(pulse, instrumentIndex, laserIndex);
  }

  /* @see MetadataStore#setLaserPump(String, int, int) */
  public void setLaserPump(String pump, int instrumentIndex, int laserIndex) {
    String filteredValue = filter ? DataTools.sanitize(pump) : pump;
    store.setLaserPump(filteredValue, instrumentIndex, laserIndex);
  }

  /* @see MetadataStore#setLaserRepetitionRate(Double, int, int) */
  public void setLaserRepetitionRate(Double repetitionRate, int instrumentIndex, int laserIndex) {
    store.setLaserRepetitionRate(repetitionRate, instrumentIndex, laserIndex);
  }

  /* @see MetadataStore#setLaserSerialNumber(String, int, int) */
  public void setLaserSerialNumber(String serialNumber, int instrumentIndex, int laserIndex) {
    String filteredValue = filter ? DataTools.sanitize(serialNumber) : serialNumber;
    store.setLaserSerialNumber(filteredValue, instrumentIndex, laserIndex);
  }

  /* @see MetadataStore#setLaserTuneable(Boolean, int, int) */
  public void setLaserTuneable(Boolean tuneable, int instrumentIndex, int laserIndex) {
    store.setLaserTuneable(tuneable, instrumentIndex, laserIndex);
  }

  /* @see MetadataStore#setLaserType(LaserType, int, int) */
  public void setLaserType(LaserType type, int instrumentIndex, int laserIndex) {
    store.setLaserType(type, instrumentIndex, laserIndex);
  }

  /* @see MetadataStore#setLaserWavelength(PositiveInteger, int, int) */
  public void setLaserWavelength(PositiveInteger wavelength, int instrumentIndex, int laserIndex) {
    store.setLaserWavelength(wavelength, instrumentIndex, laserIndex);
  }

  // -- LightEmittingDiode property storage -

  /* @see MetadataStore#setLightEmittingDiodeID(String, int, int) */
  public void setLightEmittingDiodeID(String id, int instrumentIndex, int lightEmittingDiodeIndex) {
    String filteredValue = filter ? DataTools.sanitize(id) : id;
    store.setLightEmittingDiodeID(filteredValue, instrumentIndex, lightEmittingDiodeIndex);
  }

  /* @see MetadataStore#setLightEmittingDiodeLotNumber(String, int, int) */
  public void setLightEmittingDiodeLotNumber(String lotNumber, int instrumentIndex, int lightEmittingDiodeIndex) {
    String filteredValue = filter ? DataTools.sanitize(lotNumber) : lotNumber;
    store.setLightEmittingDiodeLotNumber(filteredValue, instrumentIndex, lightEmittingDiodeIndex);
  }

  /* @see MetadataStore#setLightEmittingDiodeManufacturer(String, int, int) */
  public void setLightEmittingDiodeManufacturer(String manufacturer, int instrumentIndex, int lightEmittingDiodeIndex) {
    String filteredValue = filter ? DataTools.sanitize(manufacturer) : manufacturer;
    store.setLightEmittingDiodeManufacturer(filteredValue, instrumentIndex, lightEmittingDiodeIndex);
  }

  /* @see MetadataStore#setLightEmittingDiodeModel(String, int, int) */
  public void setLightEmittingDiodeModel(String model, int instrumentIndex, int lightEmittingDiodeIndex) {
    String filteredValue = filter ? DataTools.sanitize(model) : model;
    store.setLightEmittingDiodeModel(filteredValue, instrumentIndex, lightEmittingDiodeIndex);
  }

  /* @see MetadataStore#setLightEmittingDiodePower(Double, int, int) */
  public void setLightEmittingDiodePower(Double power, int instrumentIndex, int lightEmittingDiodeIndex) {
    store.setLightEmittingDiodePower(power, instrumentIndex, lightEmittingDiodeIndex);
  }

  /* @see MetadataStore#setLightEmittingDiodeSerialNumber(String, int, int) */
  public void setLightEmittingDiodeSerialNumber(String serialNumber, int instrumentIndex, int lightEmittingDiodeIndex) {
    String filteredValue = filter ? DataTools.sanitize(serialNumber) : serialNumber;
    store.setLightEmittingDiodeSerialNumber(filteredValue, instrumentIndex, lightEmittingDiodeIndex);
  }

  // -- LightPath property storage -

  /* @see MetadataStore#setLightPathDichroicRef(String, int, int) */
  public void setLightPathDichroicRef(String dichroicRef, int imageIndex, int channelIndex) {
    String filteredValue = filter ? DataTools.sanitize(dichroicRef) : dichroicRef;
    store.setLightPathDichroicRef(filteredValue, imageIndex, channelIndex);
  }

  /* @see MetadataStore#setLightPathEmissionFilterRef(String, int, int, int) */
  public void setLightPathEmissionFilterRef(String emissionFilterRef, int imageIndex, int channelIndex, int emissionFilterRefIndex) {
    String filteredValue = filter ? DataTools.sanitize(emissionFilterRef) : emissionFilterRef;
    store.setLightPathEmissionFilterRef(filteredValue, imageIndex, channelIndex, emissionFilterRefIndex);
  }

  /* @see MetadataStore#setLightPathExcitationFilterRef(String, int, int, int) */
  public void setLightPathExcitationFilterRef(String excitationFilterRef, int imageIndex, int channelIndex, int excitationFilterRefIndex) {
    String filteredValue = filter ? DataTools.sanitize(excitationFilterRef) : excitationFilterRef;
    store.setLightPathExcitationFilterRef(filteredValue, imageIndex, channelIndex, excitationFilterRefIndex);
  }

  // -- LightPathEmissionFilterRef property storage -

  // -- LightPathExcitationFilterRef property storage -

  // -- Line property storage -

  /* @see MetadataStore#setLineDescription(String, int, int) */
  public void setLineDescription(String description, int roiIndex, int shapeIndex) {
    String filteredValue = filter ? DataTools.sanitize(description) : description;
    store.setLineDescription(filteredValue, roiIndex, shapeIndex);
  }

  /* @see MetadataStore#setLineFill(Integer, int, int) */
  public void setLineFill(Integer fill, int roiIndex, int shapeIndex) {
    store.setLineFill(fill, roiIndex, shapeIndex);
  }

  /* @see MetadataStore#setLineFontSize(Integer, int, int) */
  public void setLineFontSize(Integer fontSize, int roiIndex, int shapeIndex) {
    store.setLineFontSize(fontSize, roiIndex, shapeIndex);
  }

  /* @see MetadataStore#setLineID(String, int, int) */
  public void setLineID(String id, int roiIndex, int shapeIndex) {
    String filteredValue = filter ? DataTools.sanitize(id) : id;
    store.setLineID(filteredValue, roiIndex, shapeIndex);
  }

  /* @see MetadataStore#setLineLabel(String, int, int) */
  public void setLineLabel(String label, int roiIndex, int shapeIndex) {
    String filteredValue = filter ? DataTools.sanitize(label) : label;
    store.setLineLabel(filteredValue, roiIndex, shapeIndex);
  }

  /* @see MetadataStore#setLineName(String, int, int) */
  public void setLineName(String name, int roiIndex, int shapeIndex) {
    String filteredValue = filter ? DataTools.sanitize(name) : name;
    store.setLineName(filteredValue, roiIndex, shapeIndex);
  }

  /* @see MetadataStore#setLineStroke(Integer, int, int) */
  public void setLineStroke(Integer stroke, int roiIndex, int shapeIndex) {
    store.setLineStroke(stroke, roiIndex, shapeIndex);
  }

  /* @see MetadataStore#setLineStrokeDashArray(String, int, int) */
  public void setLineStrokeDashArray(String strokeDashArray, int roiIndex, int shapeIndex) {
    String filteredValue = filter ? DataTools.sanitize(strokeDashArray) : strokeDashArray;
    store.setLineStrokeDashArray(filteredValue, roiIndex, shapeIndex);
  }

  /* @see MetadataStore#setLineStrokeWidth(Double, int, int) */
  public void setLineStrokeWidth(Double strokeWidth, int roiIndex, int shapeIndex) {
    store.setLineStrokeWidth(strokeWidth, roiIndex, shapeIndex);
  }

  /* @see MetadataStore#setLineTheC(Integer, int, int) */
  public void setLineTheC(Integer theC, int roiIndex, int shapeIndex) {
    store.setLineTheC(theC, roiIndex, shapeIndex);
  }

  /* @see MetadataStore#setLineTheT(Integer, int, int) */
  public void setLineTheT(Integer theT, int roiIndex, int shapeIndex) {
    store.setLineTheT(theT, roiIndex, shapeIndex);
  }

  /* @see MetadataStore#setLineTheZ(Integer, int, int) */
  public void setLineTheZ(Integer theZ, int roiIndex, int shapeIndex) {
    store.setLineTheZ(theZ, roiIndex, shapeIndex);
  }

  /* @see MetadataStore#setLineTransform(String, int, int) */
  public void setLineTransform(String transform, int roiIndex, int shapeIndex) {
    String filteredValue = filter ? DataTools.sanitize(transform) : transform;
    store.setLineTransform(filteredValue, roiIndex, shapeIndex);
  }

  /* @see MetadataStore#setLineX1(Double, int, int) */
  public void setLineX1(Double x1, int roiIndex, int shapeIndex) {
    store.setLineX1(x1, roiIndex, shapeIndex);
  }

  /* @see MetadataStore#setLineX2(Double, int, int) */
  public void setLineX2(Double x2, int roiIndex, int shapeIndex) {
    store.setLineX2(x2, roiIndex, shapeIndex);
  }

  /* @see MetadataStore#setLineY1(Double, int, int) */
  public void setLineY1(Double y1, int roiIndex, int shapeIndex) {
    store.setLineY1(y1, roiIndex, shapeIndex);
  }

  /* @see MetadataStore#setLineY2(Double, int, int) */
  public void setLineY2(Double y2, int roiIndex, int shapeIndex) {
    store.setLineY2(y2, roiIndex, shapeIndex);
  }

  // -- ListAnnotation property storage -

  /* @see MetadataStore#setListAnnotationAnnotationRef(String, int, int) */
  public void setListAnnotationAnnotationRef(String annotationRef, int listAnnotationIndex, int annotationRefIndex) {
    String filteredValue = filter ? DataTools.sanitize(annotationRef) : annotationRef;
    store.setListAnnotationAnnotationRef(filteredValue, listAnnotationIndex, annotationRefIndex);
  }

  /* @see MetadataStore#setListAnnotationID(String, int) */
  public void setListAnnotationID(String id, int listAnnotationIndex) {
    String filteredValue = filter ? DataTools.sanitize(id) : id;
    store.setListAnnotationID(filteredValue, listAnnotationIndex);
  }

  /* @see MetadataStore#setListAnnotationNamespace(String, int) */
  public void setListAnnotationNamespace(String namespace, int listAnnotationIndex) {
    String filteredValue = filter ? DataTools.sanitize(namespace) : namespace;
    store.setListAnnotationNamespace(filteredValue, listAnnotationIndex);
  }

  // -- ListAnnotationAnnotationRef property storage -

  // -- LongAnnotation property storage -

  /* @see MetadataStore#setLongAnnotationID(String, int) */
  public void setLongAnnotationID(String id, int longAnnotationIndex) {
    String filteredValue = filter ? DataTools.sanitize(id) : id;
    store.setLongAnnotationID(filteredValue, longAnnotationIndex);
  }

  /* @see MetadataStore#setLongAnnotationNamespace(String, int) */
  public void setLongAnnotationNamespace(String namespace, int longAnnotationIndex) {
    String filteredValue = filter ? DataTools.sanitize(namespace) : namespace;
    store.setLongAnnotationNamespace(filteredValue, longAnnotationIndex);
  }

  /* @see MetadataStore#setLongAnnotationValue(Long, int) */
  public void setLongAnnotationValue(Long value, int longAnnotationIndex) {
    store.setLongAnnotationValue(value, longAnnotationIndex);
  }

  // -- Mask property storage -

  /* @see MetadataStore#setMaskDescription(String, int, int) */
  public void setMaskDescription(String description, int roiIndex, int shapeIndex) {
    String filteredValue = filter ? DataTools.sanitize(description) : description;
    store.setMaskDescription(filteredValue, roiIndex, shapeIndex);
  }

  /* @see MetadataStore#setMaskFill(Integer, int, int) */
  public void setMaskFill(Integer fill, int roiIndex, int shapeIndex) {
    store.setMaskFill(fill, roiIndex, shapeIndex);
  }

  /* @see MetadataStore#setMaskFontSize(Integer, int, int) */
  public void setMaskFontSize(Integer fontSize, int roiIndex, int shapeIndex) {
    store.setMaskFontSize(fontSize, roiIndex, shapeIndex);
  }

  /* @see MetadataStore#setMaskID(String, int, int) */
  public void setMaskID(String id, int roiIndex, int shapeIndex) {
    String filteredValue = filter ? DataTools.sanitize(id) : id;
    store.setMaskID(filteredValue, roiIndex, shapeIndex);
  }

  /* @see MetadataStore#setMaskLabel(String, int, int) */
  public void setMaskLabel(String label, int roiIndex, int shapeIndex) {
    String filteredValue = filter ? DataTools.sanitize(label) : label;
    store.setMaskLabel(filteredValue, roiIndex, shapeIndex);
  }

  /* @see MetadataStore#setMaskName(String, int, int) */
  public void setMaskName(String name, int roiIndex, int shapeIndex) {
    String filteredValue = filter ? DataTools.sanitize(name) : name;
    store.setMaskName(filteredValue, roiIndex, shapeIndex);
  }

  /* @see MetadataStore#setMaskStroke(Integer, int, int) */
  public void setMaskStroke(Integer stroke, int roiIndex, int shapeIndex) {
    store.setMaskStroke(stroke, roiIndex, shapeIndex);
  }

  /* @see MetadataStore#setMaskStrokeDashArray(String, int, int) */
  public void setMaskStrokeDashArray(String strokeDashArray, int roiIndex, int shapeIndex) {
    String filteredValue = filter ? DataTools.sanitize(strokeDashArray) : strokeDashArray;
    store.setMaskStrokeDashArray(filteredValue, roiIndex, shapeIndex);
  }

  /* @see MetadataStore#setMaskStrokeWidth(Double, int, int) */
  public void setMaskStrokeWidth(Double strokeWidth, int roiIndex, int shapeIndex) {
    store.setMaskStrokeWidth(strokeWidth, roiIndex, shapeIndex);
  }

  /* @see MetadataStore#setMaskTheC(Integer, int, int) */
  public void setMaskTheC(Integer theC, int roiIndex, int shapeIndex) {
    store.setMaskTheC(theC, roiIndex, shapeIndex);
  }

  /* @see MetadataStore#setMaskTheT(Integer, int, int) */
  public void setMaskTheT(Integer theT, int roiIndex, int shapeIndex) {
    store.setMaskTheT(theT, roiIndex, shapeIndex);
  }

  /* @see MetadataStore#setMaskTheZ(Integer, int, int) */
  public void setMaskTheZ(Integer theZ, int roiIndex, int shapeIndex) {
    store.setMaskTheZ(theZ, roiIndex, shapeIndex);
  }

  /* @see MetadataStore#setMaskTransform(String, int, int) */
  public void setMaskTransform(String transform, int roiIndex, int shapeIndex) {
    String filteredValue = filter ? DataTools.sanitize(transform) : transform;
    store.setMaskTransform(filteredValue, roiIndex, shapeIndex);
  }

  /* @see MetadataStore#setMaskX(Double, int, int) */
  public void setMaskX(Double x, int roiIndex, int shapeIndex) {
    store.setMaskX(x, roiIndex, shapeIndex);
  }

  /* @see MetadataStore#setMaskY(Double, int, int) */
  public void setMaskY(Double y, int roiIndex, int shapeIndex) {
    store.setMaskY(y, roiIndex, shapeIndex);
  }

  // -- MicrobeamManipulation property storage -

  /* @see MetadataStore#setMicrobeamManipulationExperimenterRef(String, int, int) */
  public void setMicrobeamManipulationExperimenterRef(String experimenterRef, int experimentIndex, int microbeamManipulationIndex) {
    String filteredValue = filter ? DataTools.sanitize(experimenterRef) : experimenterRef;
    store.setMicrobeamManipulationExperimenterRef(filteredValue, experimentIndex, microbeamManipulationIndex);
  }

  /* @see MetadataStore#setMicrobeamManipulationID(String, int, int) */
  public void setMicrobeamManipulationID(String id, int experimentIndex, int microbeamManipulationIndex) {
    String filteredValue = filter ? DataTools.sanitize(id) : id;
    store.setMicrobeamManipulationID(filteredValue, experimentIndex, microbeamManipulationIndex);
  }

  /* @see MetadataStore#setMicrobeamManipulationROIRef(String, int, int, int) */
  public void setMicrobeamManipulationROIRef(String roiRef, int experimentIndex, int microbeamManipulationIndex, int roiRefIndex) {
    String filteredValue = filter ? DataTools.sanitize(roiRef) : roiRef;
    store.setMicrobeamManipulationROIRef(filteredValue, experimentIndex, microbeamManipulationIndex, roiRefIndex);
  }

  /* @see MetadataStore#setMicrobeamManipulationType(MicrobeamManipulationType, int, int) */
  public void setMicrobeamManipulationType(MicrobeamManipulationType type, int experimentIndex, int microbeamManipulationIndex) {
    store.setMicrobeamManipulationType(type, experimentIndex, microbeamManipulationIndex);
  }

  // -- MicrobeamManipulationLightSourceSettings property storage -

  /* @see MetadataStore#setMicrobeamManipulationLightSourceSettingsAttenuation(PercentFraction, int, int, int) */
  public void setMicrobeamManipulationLightSourceSettingsAttenuation(PercentFraction attenuation, int experimentIndex, int microbeamManipulationIndex, int lightSourceSettingsIndex) {
    store.setMicrobeamManipulationLightSourceSettingsAttenuation(attenuation, experimentIndex, microbeamManipulationIndex, lightSourceSettingsIndex);
  }

  /* @see MetadataStore#setMicrobeamManipulationLightSourceSettingsID(String, int, int, int) */
  public void setMicrobeamManipulationLightSourceSettingsID(String id, int experimentIndex, int microbeamManipulationIndex, int lightSourceSettingsIndex) {
    String filteredValue = filter ? DataTools.sanitize(id) : id;
    store.setMicrobeamManipulationLightSourceSettingsID(filteredValue, experimentIndex, microbeamManipulationIndex, lightSourceSettingsIndex);
  }

  /* @see MetadataStore#setMicrobeamManipulationLightSourceSettingsWavelength(PositiveInteger, int, int, int) */
  public void setMicrobeamManipulationLightSourceSettingsWavelength(PositiveInteger wavelength, int experimentIndex, int microbeamManipulationIndex, int lightSourceSettingsIndex) {
    store.setMicrobeamManipulationLightSourceSettingsWavelength(wavelength, experimentIndex, microbeamManipulationIndex, lightSourceSettingsIndex);
  }

  // -- MicrobeamManipulationROIRef property storage -

  // -- MicrobeamManipulationRef property storage -

  // -- Microscope property storage -

  /* @see MetadataStore#setMicroscopeLotNumber(String, int) */
  public void setMicroscopeLotNumber(String lotNumber, int instrumentIndex) {
    String filteredValue = filter ? DataTools.sanitize(lotNumber) : lotNumber;
    store.setMicroscopeLotNumber(filteredValue, instrumentIndex);
  }

  /* @see MetadataStore#setMicroscopeManufacturer(String, int) */
  public void setMicroscopeManufacturer(String manufacturer, int instrumentIndex) {
    String filteredValue = filter ? DataTools.sanitize(manufacturer) : manufacturer;
    store.setMicroscopeManufacturer(filteredValue, instrumentIndex);
  }

  /* @see MetadataStore#setMicroscopeModel(String, int) */
  public void setMicroscopeModel(String model, int instrumentIndex) {
    String filteredValue = filter ? DataTools.sanitize(model) : model;
    store.setMicroscopeModel(filteredValue, instrumentIndex);
  }

  /* @see MetadataStore#setMicroscopeSerialNumber(String, int) */
  public void setMicroscopeSerialNumber(String serialNumber, int instrumentIndex) {
    String filteredValue = filter ? DataTools.sanitize(serialNumber) : serialNumber;
    store.setMicroscopeSerialNumber(filteredValue, instrumentIndex);
  }

  /* @see MetadataStore#setMicroscopeType(MicroscopeType, int) */
  public void setMicroscopeType(MicroscopeType type, int instrumentIndex) {
    store.setMicroscopeType(type, instrumentIndex);
  }

  // -- OTF property storage -

  /* @see MetadataStore#setOTFBinaryFileFileName(String, int, int) */
  public void setOTFBinaryFileFileName(String binaryFileFileName, int instrumentIndex, int otfIndex) {
    String filteredValue = filter ? DataTools.sanitize(binaryFileFileName) : binaryFileFileName;
    store.setOTFBinaryFileFileName(filteredValue, instrumentIndex, otfIndex);
  }

  /* @see MetadataStore#setOTFBinaryFileMIMEType(String, int, int) */
  public void setOTFBinaryFileMIMEType(String binaryFileMIMEType, int instrumentIndex, int otfIndex) {
    String filteredValue = filter ? DataTools.sanitize(binaryFileMIMEType) : binaryFileMIMEType;
    store.setOTFBinaryFileMIMEType(filteredValue, instrumentIndex, otfIndex);
  }

  /* @see MetadataStore#setOTFBinaryFileSize(Integer, int, int) */
  public void setOTFBinaryFileSize(Integer binaryFileSize, int instrumentIndex, int otfIndex) {
    store.setOTFBinaryFileSize(binaryFileSize, instrumentIndex, otfIndex);
  }

  /* @see MetadataStore#setOTFFilterSetRef(String, int, int) */
  public void setOTFFilterSetRef(String filterSetRef, int instrumentIndex, int otfIndex) {
    String filteredValue = filter ? DataTools.sanitize(filterSetRef) : filterSetRef;
    store.setOTFFilterSetRef(filteredValue, instrumentIndex, otfIndex);
  }

  /* @see MetadataStore#setOTFID(String, int, int) */
  public void setOTFID(String id, int instrumentIndex, int otfIndex) {
    String filteredValue = filter ? DataTools.sanitize(id) : id;
    store.setOTFID(filteredValue, instrumentIndex, otfIndex);
  }

  /* @see MetadataStore#setOTFObjectiveSettingsCorrectionCollar(Double, int, int) */
  public void setOTFObjectiveSettingsCorrectionCollar(Double objectiveSettingsCorrectionCollar, int instrumentIndex, int otfIndex) {
    store.setOTFObjectiveSettingsCorrectionCollar(objectiveSettingsCorrectionCollar, instrumentIndex, otfIndex);
  }

  /* @see MetadataStore#setOTFObjectiveSettingsID(String, int, int) */
  public void setOTFObjectiveSettingsID(String objectiveSettingsID, int instrumentIndex, int otfIndex) {
    String filteredValue = filter ? DataTools.sanitize(objectiveSettingsID) : objectiveSettingsID;
    store.setOTFObjectiveSettingsID(filteredValue, instrumentIndex, otfIndex);
  }

  /* @see MetadataStore#setOTFObjectiveSettingsMedium(Medium, int, int) */
  public void setOTFObjectiveSettingsMedium(Medium objectiveSettingsMedium, int instrumentIndex, int otfIndex) {
    store.setOTFObjectiveSettingsMedium(objectiveSettingsMedium, instrumentIndex, otfIndex);
  }

  /* @see MetadataStore#setOTFObjectiveSettingsRefractiveIndex(Double, int, int) */
  public void setOTFObjectiveSettingsRefractiveIndex(Double objectiveSettingsRefractiveIndex, int instrumentIndex, int otfIndex) {
    store.setOTFObjectiveSettingsRefractiveIndex(objectiveSettingsRefractiveIndex, instrumentIndex, otfIndex);
  }

  /* @see MetadataStore#setOTFOpticalAxisAveraged(Boolean, int, int) */
  public void setOTFOpticalAxisAveraged(Boolean opticalAxisAveraged, int instrumentIndex, int otfIndex) {
    store.setOTFOpticalAxisAveraged(opticalAxisAveraged, instrumentIndex, otfIndex);
  }

  /* @see MetadataStore#setOTFSizeX(PositiveInteger, int, int) */
  public void setOTFSizeX(PositiveInteger sizeX, int instrumentIndex, int otfIndex) {
    store.setOTFSizeX(sizeX, instrumentIndex, otfIndex);
  }

  /* @see MetadataStore#setOTFSizeY(PositiveInteger, int, int) */
  public void setOTFSizeY(PositiveInteger sizeY, int instrumentIndex, int otfIndex) {
    store.setOTFSizeY(sizeY, instrumentIndex, otfIndex);
  }

  /* @see MetadataStore#setOTFType(PixelType, int, int) */
  public void setOTFType(PixelType type, int instrumentIndex, int otfIndex) {
    store.setOTFType(type, instrumentIndex, otfIndex);
  }

  // -- Objective property storage -

  /* @see MetadataStore#setObjectiveCalibratedMagnification(Double, int, int) */
  public void setObjectiveCalibratedMagnification(Double calibratedMagnification, int instrumentIndex, int objectiveIndex) {
    store.setObjectiveCalibratedMagnification(calibratedMagnification, instrumentIndex, objectiveIndex);
  }

  /* @see MetadataStore#setObjectiveCorrection(Correction, int, int) */
  public void setObjectiveCorrection(Correction correction, int instrumentIndex, int objectiveIndex) {
    store.setObjectiveCorrection(correction, instrumentIndex, objectiveIndex);
  }

  /* @see MetadataStore#setObjectiveID(String, int, int) */
  public void setObjectiveID(String id, int instrumentIndex, int objectiveIndex) {
    String filteredValue = filter ? DataTools.sanitize(id) : id;
    store.setObjectiveID(filteredValue, instrumentIndex, objectiveIndex);
  }

  /* @see MetadataStore#setObjectiveImmersion(Immersion, int, int) */
  public void setObjectiveImmersion(Immersion immersion, int instrumentIndex, int objectiveIndex) {
    store.setObjectiveImmersion(immersion, instrumentIndex, objectiveIndex);
  }

  /* @see MetadataStore#setObjectiveIris(Boolean, int, int) */
  public void setObjectiveIris(Boolean iris, int instrumentIndex, int objectiveIndex) {
    store.setObjectiveIris(iris, instrumentIndex, objectiveIndex);
  }

  /* @see MetadataStore#setObjectiveLensNA(Double, int, int) */
  public void setObjectiveLensNA(Double lensNA, int instrumentIndex, int objectiveIndex) {
    store.setObjectiveLensNA(lensNA, instrumentIndex, objectiveIndex);
  }

  /* @see MetadataStore#setObjectiveLotNumber(String, int, int) */
  public void setObjectiveLotNumber(String lotNumber, int instrumentIndex, int objectiveIndex) {
    String filteredValue = filter ? DataTools.sanitize(lotNumber) : lotNumber;
    store.setObjectiveLotNumber(filteredValue, instrumentIndex, objectiveIndex);
  }

  /* @see MetadataStore#setObjectiveManufacturer(String, int, int) */
  public void setObjectiveManufacturer(String manufacturer, int instrumentIndex, int objectiveIndex) {
    String filteredValue = filter ? DataTools.sanitize(manufacturer) : manufacturer;
    store.setObjectiveManufacturer(filteredValue, instrumentIndex, objectiveIndex);
  }

  /* @see MetadataStore#setObjectiveModel(String, int, int) */
  public void setObjectiveModel(String model, int instrumentIndex, int objectiveIndex) {
    String filteredValue = filter ? DataTools.sanitize(model) : model;
    store.setObjectiveModel(filteredValue, instrumentIndex, objectiveIndex);
  }

  /* @see MetadataStore#setObjectiveNominalMagnification(Integer, int, int) */
  public void setObjectiveNominalMagnification(Integer nominalMagnification, int instrumentIndex, int objectiveIndex) {
    store.setObjectiveNominalMagnification(nominalMagnification, instrumentIndex, objectiveIndex);
  }

  /* @see MetadataStore#setObjectiveSerialNumber(String, int, int) */
  public void setObjectiveSerialNumber(String serialNumber, int instrumentIndex, int objectiveIndex) {
    String filteredValue = filter ? DataTools.sanitize(serialNumber) : serialNumber;
    store.setObjectiveSerialNumber(filteredValue, instrumentIndex, objectiveIndex);
  }

  /* @see MetadataStore#setObjectiveWorkingDistance(Double, int, int) */
  public void setObjectiveWorkingDistance(Double workingDistance, int instrumentIndex, int objectiveIndex) {
    store.setObjectiveWorkingDistance(workingDistance, instrumentIndex, objectiveIndex);
  }

  // -- Path property storage -

  /* @see MetadataStore#setPathDefinition(String, int, int) */
  public void setPathDefinition(String definition, int roiIndex, int shapeIndex) {
    String filteredValue = filter ? DataTools.sanitize(definition) : definition;
    store.setPathDefinition(filteredValue, roiIndex, shapeIndex);
  }

  /* @see MetadataStore#setPathDescription(String, int, int) */
  public void setPathDescription(String description, int roiIndex, int shapeIndex) {
    String filteredValue = filter ? DataTools.sanitize(description) : description;
    store.setPathDescription(filteredValue, roiIndex, shapeIndex);
  }

  /* @see MetadataStore#setPathFill(Integer, int, int) */
  public void setPathFill(Integer fill, int roiIndex, int shapeIndex) {
    store.setPathFill(fill, roiIndex, shapeIndex);
  }

  /* @see MetadataStore#setPathFontSize(Integer, int, int) */
  public void setPathFontSize(Integer fontSize, int roiIndex, int shapeIndex) {
    store.setPathFontSize(fontSize, roiIndex, shapeIndex);
  }

  /* @see MetadataStore#setPathID(String, int, int) */
  public void setPathID(String id, int roiIndex, int shapeIndex) {
    String filteredValue = filter ? DataTools.sanitize(id) : id;
    store.setPathID(filteredValue, roiIndex, shapeIndex);
  }

  /* @see MetadataStore#setPathLabel(String, int, int) */
  public void setPathLabel(String label, int roiIndex, int shapeIndex) {
    String filteredValue = filter ? DataTools.sanitize(label) : label;
    store.setPathLabel(filteredValue, roiIndex, shapeIndex);
  }

  /* @see MetadataStore#setPathName(String, int, int) */
  public void setPathName(String name, int roiIndex, int shapeIndex) {
    String filteredValue = filter ? DataTools.sanitize(name) : name;
    store.setPathName(filteredValue, roiIndex, shapeIndex);
  }

  /* @see MetadataStore#setPathStroke(Integer, int, int) */
  public void setPathStroke(Integer stroke, int roiIndex, int shapeIndex) {
    store.setPathStroke(stroke, roiIndex, shapeIndex);
  }

  /* @see MetadataStore#setPathStrokeDashArray(String, int, int) */
  public void setPathStrokeDashArray(String strokeDashArray, int roiIndex, int shapeIndex) {
    String filteredValue = filter ? DataTools.sanitize(strokeDashArray) : strokeDashArray;
    store.setPathStrokeDashArray(filteredValue, roiIndex, shapeIndex);
  }

  /* @see MetadataStore#setPathStrokeWidth(Double, int, int) */
  public void setPathStrokeWidth(Double strokeWidth, int roiIndex, int shapeIndex) {
    store.setPathStrokeWidth(strokeWidth, roiIndex, shapeIndex);
  }

  /* @see MetadataStore#setPathTheC(Integer, int, int) */
  public void setPathTheC(Integer theC, int roiIndex, int shapeIndex) {
    store.setPathTheC(theC, roiIndex, shapeIndex);
  }

  /* @see MetadataStore#setPathTheT(Integer, int, int) */
  public void setPathTheT(Integer theT, int roiIndex, int shapeIndex) {
    store.setPathTheT(theT, roiIndex, shapeIndex);
  }

  /* @see MetadataStore#setPathTheZ(Integer, int, int) */
  public void setPathTheZ(Integer theZ, int roiIndex, int shapeIndex) {
    store.setPathTheZ(theZ, roiIndex, shapeIndex);
  }

  /* @see MetadataStore#setPathTransform(String, int, int) */
  public void setPathTransform(String transform, int roiIndex, int shapeIndex) {
    String filteredValue = filter ? DataTools.sanitize(transform) : transform;
    store.setPathTransform(filteredValue, roiIndex, shapeIndex);
  }

  // -- Pixels property storage -

  /* @see MetadataStore#setPixelsAnnotationRef(String, int, int) */
  public void setPixelsAnnotationRef(String annotationRef, int imageIndex, int annotationRefIndex) {
    String filteredValue = filter ? DataTools.sanitize(annotationRef) : annotationRef;
    store.setPixelsAnnotationRef(filteredValue, imageIndex, annotationRefIndex);
  }

  /* @see MetadataStore#setPixelsDimensionOrder(DimensionOrder, int) */
  public void setPixelsDimensionOrder(DimensionOrder dimensionOrder, int imageIndex) {
    store.setPixelsDimensionOrder(dimensionOrder, imageIndex);
  }

  /* @see MetadataStore#setPixelsID(String, int) */
  public void setPixelsID(String id, int imageIndex) {
    String filteredValue = filter ? DataTools.sanitize(id) : id;
    store.setPixelsID(filteredValue, imageIndex);
  }

  /* @see MetadataStore#setPixelsPhysicalSizeX(Double, int) */
  public void setPixelsPhysicalSizeX(Double physicalSizeX, int imageIndex) {
    store.setPixelsPhysicalSizeX(physicalSizeX, imageIndex);
  }

  /* @see MetadataStore#setPixelsPhysicalSizeY(Double, int) */
  public void setPixelsPhysicalSizeY(Double physicalSizeY, int imageIndex) {
    store.setPixelsPhysicalSizeY(physicalSizeY, imageIndex);
  }

  /* @see MetadataStore#setPixelsPhysicalSizeZ(Double, int) */
  public void setPixelsPhysicalSizeZ(Double physicalSizeZ, int imageIndex) {
    store.setPixelsPhysicalSizeZ(physicalSizeZ, imageIndex);
  }

  /* @see MetadataStore#setPixelsSizeC(PositiveInteger, int) */
  public void setPixelsSizeC(PositiveInteger sizeC, int imageIndex) {
    store.setPixelsSizeC(sizeC, imageIndex);
  }

  /* @see MetadataStore#setPixelsSizeT(PositiveInteger, int) */
  public void setPixelsSizeT(PositiveInteger sizeT, int imageIndex) {
    store.setPixelsSizeT(sizeT, imageIndex);
  }

  /* @see MetadataStore#setPixelsSizeX(PositiveInteger, int) */
  public void setPixelsSizeX(PositiveInteger sizeX, int imageIndex) {
    store.setPixelsSizeX(sizeX, imageIndex);
  }

  /* @see MetadataStore#setPixelsSizeY(PositiveInteger, int) */
  public void setPixelsSizeY(PositiveInteger sizeY, int imageIndex) {
    store.setPixelsSizeY(sizeY, imageIndex);
  }

  /* @see MetadataStore#setPixelsSizeZ(PositiveInteger, int) */
  public void setPixelsSizeZ(PositiveInteger sizeZ, int imageIndex) {
    store.setPixelsSizeZ(sizeZ, imageIndex);
  }

  /* @see MetadataStore#setPixelsTimeIncrement(Double, int) */
  public void setPixelsTimeIncrement(Double timeIncrement, int imageIndex) {
    store.setPixelsTimeIncrement(timeIncrement, imageIndex);
  }

  /* @see MetadataStore#setPixelsType(PixelType, int) */
  public void setPixelsType(PixelType type, int imageIndex) {
    store.setPixelsType(type, imageIndex);
  }

  // -- PixelsAnnotationRef property storage -

  // -- PixelsBinData property storage -

  /* @see MetadataStore#setPixelsBinDataBigEndian(Boolean, int, int) */
  public void setPixelsBinDataBigEndian(Boolean bigEndian, int imageIndex, int binDataIndex) {
    store.setPixelsBinDataBigEndian(bigEndian, imageIndex, binDataIndex);
  }

  // -- Plane property storage -

  /* @see MetadataStore#setPlaneAnnotationRef(String, int, int, int) */
  public void setPlaneAnnotationRef(String annotationRef, int imageIndex, int planeIndex, int annotationRefIndex) {
    String filteredValue = filter ? DataTools.sanitize(annotationRef) : annotationRef;
    store.setPlaneAnnotationRef(filteredValue, imageIndex, planeIndex, annotationRefIndex);
  }

  /* @see MetadataStore#setPlaneDeltaT(Double, int, int) */
  public void setPlaneDeltaT(Double deltaT, int imageIndex, int planeIndex) {
    store.setPlaneDeltaT(deltaT, imageIndex, planeIndex);
  }

  /* @see MetadataStore#setPlaneExposureTime(Double, int, int) */
  public void setPlaneExposureTime(Double exposureTime, int imageIndex, int planeIndex) {
    store.setPlaneExposureTime(exposureTime, imageIndex, planeIndex);
  }

  /* @see MetadataStore#setPlaneHashSHA1(String, int, int) */
  public void setPlaneHashSHA1(String hashSHA1, int imageIndex, int planeIndex) {
    String filteredValue = filter ? DataTools.sanitize(hashSHA1) : hashSHA1;
    store.setPlaneHashSHA1(filteredValue, imageIndex, planeIndex);
  }

  /* @see MetadataStore#setPlanePositionX(Double, int, int) */
  public void setPlanePositionX(Double positionX, int imageIndex, int planeIndex) {
    store.setPlanePositionX(positionX, imageIndex, planeIndex);
  }

  /* @see MetadataStore#setPlanePositionY(Double, int, int) */
  public void setPlanePositionY(Double positionY, int imageIndex, int planeIndex) {
    store.setPlanePositionY(positionY, imageIndex, planeIndex);
  }

  /* @see MetadataStore#setPlanePositionZ(Double, int, int) */
  public void setPlanePositionZ(Double positionZ, int imageIndex, int planeIndex) {
    store.setPlanePositionZ(positionZ, imageIndex, planeIndex);
  }

  /* @see MetadataStore#setPlaneTheC(Integer, int, int) */
  public void setPlaneTheC(Integer theC, int imageIndex, int planeIndex) {
    store.setPlaneTheC(theC, imageIndex, planeIndex);
  }

  /* @see MetadataStore#setPlaneTheT(Integer, int, int) */
  public void setPlaneTheT(Integer theT, int imageIndex, int planeIndex) {
    store.setPlaneTheT(theT, imageIndex, planeIndex);
  }

  /* @see MetadataStore#setPlaneTheZ(Integer, int, int) */
  public void setPlaneTheZ(Integer theZ, int imageIndex, int planeIndex) {
    store.setPlaneTheZ(theZ, imageIndex, planeIndex);
  }

  // -- PlaneAnnotationRef property storage -

  // -- Plate property storage -

  /* @see MetadataStore#setPlateAnnotationRef(String, int, int) */
  public void setPlateAnnotationRef(String annotationRef, int plateIndex, int annotationRefIndex) {
    String filteredValue = filter ? DataTools.sanitize(annotationRef) : annotationRef;
    store.setPlateAnnotationRef(filteredValue, plateIndex, annotationRefIndex);
  }

  /* @see MetadataStore#setPlateColumnNamingConvention(NamingConvention, int) */
  public void setPlateColumnNamingConvention(NamingConvention columnNamingConvention, int plateIndex) {
    store.setPlateColumnNamingConvention(columnNamingConvention, plateIndex);
  }

  /* @see MetadataStore#setPlateColumns(Integer, int) */
  public void setPlateColumns(Integer columns, int plateIndex) {
    store.setPlateColumns(columns, plateIndex);
  }

  /* @see MetadataStore#setPlateDescription(String, int) */
  public void setPlateDescription(String description, int plateIndex) {
    String filteredValue = filter ? DataTools.sanitize(description) : description;
    store.setPlateDescription(filteredValue, plateIndex);
  }

  /* @see MetadataStore#setPlateExternalIdentifier(String, int) */
  public void setPlateExternalIdentifier(String externalIdentifier, int plateIndex) {
    String filteredValue = filter ? DataTools.sanitize(externalIdentifier) : externalIdentifier;
    store.setPlateExternalIdentifier(filteredValue, plateIndex);
  }

  /* @see MetadataStore#setPlateID(String, int) */
  public void setPlateID(String id, int plateIndex) {
    String filteredValue = filter ? DataTools.sanitize(id) : id;
    store.setPlateID(filteredValue, plateIndex);
  }

  /* @see MetadataStore#setPlateName(String, int) */
  public void setPlateName(String name, int plateIndex) {
    String filteredValue = filter ? DataTools.sanitize(name) : name;
    store.setPlateName(filteredValue, plateIndex);
  }

  /* @see MetadataStore#setPlateRowNamingConvention(NamingConvention, int) */
  public void setPlateRowNamingConvention(NamingConvention rowNamingConvention, int plateIndex) {
    store.setPlateRowNamingConvention(rowNamingConvention, plateIndex);
  }

  /* @see MetadataStore#setPlateRows(Integer, int) */
  public void setPlateRows(Integer rows, int plateIndex) {
    store.setPlateRows(rows, plateIndex);
  }

  /* @see MetadataStore#setPlateScreenRef(String, int, int) */
  public void setPlateScreenRef(String screenRef, int plateIndex, int screenRefIndex) {
    String filteredValue = filter ? DataTools.sanitize(screenRef) : screenRef;
    store.setPlateScreenRef(filteredValue, plateIndex, screenRefIndex);
  }

  /* @see MetadataStore#setPlateStatus(String, int) */
  public void setPlateStatus(String status, int plateIndex) {
    String filteredValue = filter ? DataTools.sanitize(status) : status;
    store.setPlateStatus(filteredValue, plateIndex);
  }

  /* @see MetadataStore#setPlateWellOriginX(Double, int) */
  public void setPlateWellOriginX(Double wellOriginX, int plateIndex) {
    store.setPlateWellOriginX(wellOriginX, plateIndex);
  }

  /* @see MetadataStore#setPlateWellOriginY(Double, int) */
  public void setPlateWellOriginY(Double wellOriginY, int plateIndex) {
    store.setPlateWellOriginY(wellOriginY, plateIndex);
  }

  // -- PlateAcquisition property storage -

  /* @see MetadataStore#setPlateAcquisitionAnnotationRef(String, int, int, int) */
  public void setPlateAcquisitionAnnotationRef(String annotationRef, int plateIndex, int plateAcquisitionIndex, int annotationRefIndex) {
    String filteredValue = filter ? DataTools.sanitize(annotationRef) : annotationRef;
    store.setPlateAcquisitionAnnotationRef(filteredValue, plateIndex, plateAcquisitionIndex, annotationRefIndex);
  }

  /* @see MetadataStore#setPlateAcquisitionDescription(String, int, int) */
  public void setPlateAcquisitionDescription(String description, int plateIndex, int plateAcquisitionIndex) {
    String filteredValue = filter ? DataTools.sanitize(description) : description;
    store.setPlateAcquisitionDescription(filteredValue, plateIndex, plateAcquisitionIndex);
  }

  /* @see MetadataStore#setPlateAcquisitionEndTime(String, int, int) */
  public void setPlateAcquisitionEndTime(String endTime, int plateIndex, int plateAcquisitionIndex) {
    String filteredValue = filter ? DataTools.sanitize(endTime) : endTime;
    store.setPlateAcquisitionEndTime(filteredValue, plateIndex, plateAcquisitionIndex);
  }

  /* @see MetadataStore#setPlateAcquisitionID(String, int, int) */
  public void setPlateAcquisitionID(String id, int plateIndex, int plateAcquisitionIndex) {
    String filteredValue = filter ? DataTools.sanitize(id) : id;
    store.setPlateAcquisitionID(filteredValue, plateIndex, plateAcquisitionIndex);
  }

  /* @see MetadataStore#setPlateAcquisitionMaximumFieldCount(Integer, int, int) */
  public void setPlateAcquisitionMaximumFieldCount(Integer maximumFieldCount, int plateIndex, int plateAcquisitionIndex) {
    store.setPlateAcquisitionMaximumFieldCount(maximumFieldCount, plateIndex, plateAcquisitionIndex);
  }

  /* @see MetadataStore#setPlateAcquisitionName(String, int, int) */
  public void setPlateAcquisitionName(String name, int plateIndex, int plateAcquisitionIndex) {
    String filteredValue = filter ? DataTools.sanitize(name) : name;
    store.setPlateAcquisitionName(filteredValue, plateIndex, plateAcquisitionIndex);
  }

  /* @see MetadataStore#setPlateAcquisitionStartTime(String, int, int) */
  public void setPlateAcquisitionStartTime(String startTime, int plateIndex, int plateAcquisitionIndex) {
    String filteredValue = filter ? DataTools.sanitize(startTime) : startTime;
    store.setPlateAcquisitionStartTime(filteredValue, plateIndex, plateAcquisitionIndex);
  }

  /* @see MetadataStore#setPlateAcquisitionWellSampleRef(String, int, int, int) */
  public void setPlateAcquisitionWellSampleRef(String wellSampleRef, int plateIndex, int plateAcquisitionIndex, int wellSampleRefIndex) {
    String filteredValue = filter ? DataTools.sanitize(wellSampleRef) : wellSampleRef;
    store.setPlateAcquisitionWellSampleRef(filteredValue, plateIndex, plateAcquisitionIndex, wellSampleRefIndex);
  }

  // -- PlateAcquisitionAnnotationRef property storage -

  // -- PlateAnnotationRef property storage -

  // -- PlateRef property storage -

  // -- Point property storage -

  /* @see MetadataStore#setPointDescription(String, int, int) */
  public void setPointDescription(String description, int roiIndex, int shapeIndex) {
    String filteredValue = filter ? DataTools.sanitize(description) : description;
    store.setPointDescription(filteredValue, roiIndex, shapeIndex);
  }

  /* @see MetadataStore#setPointFill(Integer, int, int) */
  public void setPointFill(Integer fill, int roiIndex, int shapeIndex) {
    store.setPointFill(fill, roiIndex, shapeIndex);
  }

  /* @see MetadataStore#setPointFontSize(Integer, int, int) */
  public void setPointFontSize(Integer fontSize, int roiIndex, int shapeIndex) {
    store.setPointFontSize(fontSize, roiIndex, shapeIndex);
  }

  /* @see MetadataStore#setPointID(String, int, int) */
  public void setPointID(String id, int roiIndex, int shapeIndex) {
    String filteredValue = filter ? DataTools.sanitize(id) : id;
    store.setPointID(filteredValue, roiIndex, shapeIndex);
  }

  /* @see MetadataStore#setPointLabel(String, int, int) */
  public void setPointLabel(String label, int roiIndex, int shapeIndex) {
    String filteredValue = filter ? DataTools.sanitize(label) : label;
    store.setPointLabel(filteredValue, roiIndex, shapeIndex);
  }

  /* @see MetadataStore#setPointName(String, int, int) */
  public void setPointName(String name, int roiIndex, int shapeIndex) {
    String filteredValue = filter ? DataTools.sanitize(name) : name;
    store.setPointName(filteredValue, roiIndex, shapeIndex);
  }

  /* @see MetadataStore#setPointStroke(Integer, int, int) */
  public void setPointStroke(Integer stroke, int roiIndex, int shapeIndex) {
    store.setPointStroke(stroke, roiIndex, shapeIndex);
  }

  /* @see MetadataStore#setPointStrokeDashArray(String, int, int) */
  public void setPointStrokeDashArray(String strokeDashArray, int roiIndex, int shapeIndex) {
    String filteredValue = filter ? DataTools.sanitize(strokeDashArray) : strokeDashArray;
    store.setPointStrokeDashArray(filteredValue, roiIndex, shapeIndex);
  }

  /* @see MetadataStore#setPointStrokeWidth(Double, int, int) */
  public void setPointStrokeWidth(Double strokeWidth, int roiIndex, int shapeIndex) {
    store.setPointStrokeWidth(strokeWidth, roiIndex, shapeIndex);
  }

  /* @see MetadataStore#setPointTheC(Integer, int, int) */
  public void setPointTheC(Integer theC, int roiIndex, int shapeIndex) {
    store.setPointTheC(theC, roiIndex, shapeIndex);
  }

  /* @see MetadataStore#setPointTheT(Integer, int, int) */
  public void setPointTheT(Integer theT, int roiIndex, int shapeIndex) {
    store.setPointTheT(theT, roiIndex, shapeIndex);
  }

  /* @see MetadataStore#setPointTheZ(Integer, int, int) */
  public void setPointTheZ(Integer theZ, int roiIndex, int shapeIndex) {
    store.setPointTheZ(theZ, roiIndex, shapeIndex);
  }

  /* @see MetadataStore#setPointTransform(String, int, int) */
  public void setPointTransform(String transform, int roiIndex, int shapeIndex) {
    String filteredValue = filter ? DataTools.sanitize(transform) : transform;
    store.setPointTransform(filteredValue, roiIndex, shapeIndex);
  }

  /* @see MetadataStore#setPointX(Double, int, int) */
  public void setPointX(Double x, int roiIndex, int shapeIndex) {
    store.setPointX(x, roiIndex, shapeIndex);
  }

  /* @see MetadataStore#setPointY(Double, int, int) */
  public void setPointY(Double y, int roiIndex, int shapeIndex) {
    store.setPointY(y, roiIndex, shapeIndex);
  }

  // -- Polyline property storage -

  /* @see MetadataStore#setPolylineClosed(Boolean, int, int) */
  public void setPolylineClosed(Boolean closed, int roiIndex, int shapeIndex) {
    store.setPolylineClosed(closed, roiIndex, shapeIndex);
  }

  /* @see MetadataStore#setPolylineDescription(String, int, int) */
  public void setPolylineDescription(String description, int roiIndex, int shapeIndex) {
    String filteredValue = filter ? DataTools.sanitize(description) : description;
    store.setPolylineDescription(filteredValue, roiIndex, shapeIndex);
  }

  /* @see MetadataStore#setPolylineFill(Integer, int, int) */
  public void setPolylineFill(Integer fill, int roiIndex, int shapeIndex) {
    store.setPolylineFill(fill, roiIndex, shapeIndex);
  }

  /* @see MetadataStore#setPolylineFontSize(Integer, int, int) */
  public void setPolylineFontSize(Integer fontSize, int roiIndex, int shapeIndex) {
    store.setPolylineFontSize(fontSize, roiIndex, shapeIndex);
  }

  /* @see MetadataStore#setPolylineID(String, int, int) */
  public void setPolylineID(String id, int roiIndex, int shapeIndex) {
    String filteredValue = filter ? DataTools.sanitize(id) : id;
    store.setPolylineID(filteredValue, roiIndex, shapeIndex);
  }

  /* @see MetadataStore#setPolylineLabel(String, int, int) */
  public void setPolylineLabel(String label, int roiIndex, int shapeIndex) {
    String filteredValue = filter ? DataTools.sanitize(label) : label;
    store.setPolylineLabel(filteredValue, roiIndex, shapeIndex);
  }

  /* @see MetadataStore#setPolylineName(String, int, int) */
  public void setPolylineName(String name, int roiIndex, int shapeIndex) {
    String filteredValue = filter ? DataTools.sanitize(name) : name;
    store.setPolylineName(filteredValue, roiIndex, shapeIndex);
  }

  /* @see MetadataStore#setPolylinePoints(String, int, int) */
  public void setPolylinePoints(String points, int roiIndex, int shapeIndex) {
    String filteredValue = filter ? DataTools.sanitize(points) : points;
    store.setPolylinePoints(filteredValue, roiIndex, shapeIndex);
  }

  /* @see MetadataStore#setPolylineStroke(Integer, int, int) */
  public void setPolylineStroke(Integer stroke, int roiIndex, int shapeIndex) {
    store.setPolylineStroke(stroke, roiIndex, shapeIndex);
  }

  /* @see MetadataStore#setPolylineStrokeDashArray(String, int, int) */
  public void setPolylineStrokeDashArray(String strokeDashArray, int roiIndex, int shapeIndex) {
    String filteredValue = filter ? DataTools.sanitize(strokeDashArray) : strokeDashArray;
    store.setPolylineStrokeDashArray(filteredValue, roiIndex, shapeIndex);
  }

  /* @see MetadataStore#setPolylineStrokeWidth(Double, int, int) */
  public void setPolylineStrokeWidth(Double strokeWidth, int roiIndex, int shapeIndex) {
    store.setPolylineStrokeWidth(strokeWidth, roiIndex, shapeIndex);
  }

  /* @see MetadataStore#setPolylineTheC(Integer, int, int) */
  public void setPolylineTheC(Integer theC, int roiIndex, int shapeIndex) {
    store.setPolylineTheC(theC, roiIndex, shapeIndex);
  }

  /* @see MetadataStore#setPolylineTheT(Integer, int, int) */
  public void setPolylineTheT(Integer theT, int roiIndex, int shapeIndex) {
    store.setPolylineTheT(theT, roiIndex, shapeIndex);
  }

  /* @see MetadataStore#setPolylineTheZ(Integer, int, int) */
  public void setPolylineTheZ(Integer theZ, int roiIndex, int shapeIndex) {
    store.setPolylineTheZ(theZ, roiIndex, shapeIndex);
  }

  /* @see MetadataStore#setPolylineTransform(String, int, int) */
  public void setPolylineTransform(String transform, int roiIndex, int shapeIndex) {
    String filteredValue = filter ? DataTools.sanitize(transform) : transform;
    store.setPolylineTransform(filteredValue, roiIndex, shapeIndex);
  }

  // -- Project property storage -

  /* @see MetadataStore#setProjectAnnotationRef(String, int, int) */
  public void setProjectAnnotationRef(String annotationRef, int projectIndex, int annotationRefIndex) {
    String filteredValue = filter ? DataTools.sanitize(annotationRef) : annotationRef;
    store.setProjectAnnotationRef(filteredValue, projectIndex, annotationRefIndex);
  }

  /* @see MetadataStore#setProjectDescription(String, int) */
  public void setProjectDescription(String description, int projectIndex) {
    String filteredValue = filter ? DataTools.sanitize(description) : description;
    store.setProjectDescription(filteredValue, projectIndex);
  }

  /* @see MetadataStore#setProjectExperimenterRef(String, int) */
  public void setProjectExperimenterRef(String experimenterRef, int projectIndex) {
    String filteredValue = filter ? DataTools.sanitize(experimenterRef) : experimenterRef;
    store.setProjectExperimenterRef(filteredValue, projectIndex);
  }

  /* @see MetadataStore#setProjectGroupRef(String, int) */
  public void setProjectGroupRef(String groupRef, int projectIndex) {
    String filteredValue = filter ? DataTools.sanitize(groupRef) : groupRef;
    store.setProjectGroupRef(filteredValue, projectIndex);
  }

  /* @see MetadataStore#setProjectID(String, int) */
  public void setProjectID(String id, int projectIndex) {
    String filteredValue = filter ? DataTools.sanitize(id) : id;
    store.setProjectID(filteredValue, projectIndex);
  }

  /* @see MetadataStore#setProjectName(String, int) */
  public void setProjectName(String name, int projectIndex) {
    String filteredValue = filter ? DataTools.sanitize(name) : name;
    store.setProjectName(filteredValue, projectIndex);
  }

  // -- ProjectAnnotationRef property storage -

  // -- ProjectRef property storage -

  // -- ROI property storage -

  /* @see MetadataStore#setROIAnnotationRef(String, int, int) */
  public void setROIAnnotationRef(String annotationRef, int roiIndex, int annotationRefIndex) {
    String filteredValue = filter ? DataTools.sanitize(annotationRef) : annotationRef;
    store.setROIAnnotationRef(filteredValue, roiIndex, annotationRefIndex);
  }

  /* @see MetadataStore#setROIDescription(String, int) */
  public void setROIDescription(String description, int roiIndex) {
    String filteredValue = filter ? DataTools.sanitize(description) : description;
    store.setROIDescription(filteredValue, roiIndex);
  }

  /* @see MetadataStore#setROIID(String, int) */
  public void setROIID(String id, int roiIndex) {
    String filteredValue = filter ? DataTools.sanitize(id) : id;
    store.setROIID(filteredValue, roiIndex);
  }

  /* @see MetadataStore#setROIName(String, int) */
  public void setROIName(String name, int roiIndex) {
    String filteredValue = filter ? DataTools.sanitize(name) : name;
    store.setROIName(filteredValue, roiIndex);
  }

  /* @see MetadataStore#setROINamespace(String, int) */
  public void setROINamespace(String namespace, int roiIndex) {
    String filteredValue = filter ? DataTools.sanitize(namespace) : namespace;
    store.setROINamespace(filteredValue, roiIndex);
  }

  // -- ROIAnnotationRef property storage -

  // -- Reagent property storage -

  /* @see MetadataStore#setReagentAnnotationRef(String, int, int, int) */
  public void setReagentAnnotationRef(String annotationRef, int screenIndex, int reagentIndex, int annotationRefIndex) {
    String filteredValue = filter ? DataTools.sanitize(annotationRef) : annotationRef;
    store.setReagentAnnotationRef(filteredValue, screenIndex, reagentIndex, annotationRefIndex);
  }

  /* @see MetadataStore#setReagentDescription(String, int, int) */
  public void setReagentDescription(String description, int screenIndex, int reagentIndex) {
    String filteredValue = filter ? DataTools.sanitize(description) : description;
    store.setReagentDescription(filteredValue, screenIndex, reagentIndex);
  }

  /* @see MetadataStore#setReagentID(String, int, int) */
  public void setReagentID(String id, int screenIndex, int reagentIndex) {
    String filteredValue = filter ? DataTools.sanitize(id) : id;
    store.setReagentID(filteredValue, screenIndex, reagentIndex);
  }

  /* @see MetadataStore#setReagentName(String, int, int) */
  public void setReagentName(String name, int screenIndex, int reagentIndex) {
    String filteredValue = filter ? DataTools.sanitize(name) : name;
    store.setReagentName(filteredValue, screenIndex, reagentIndex);
  }

  /* @see MetadataStore#setReagentReagentIdentifier(String, int, int) */
  public void setReagentReagentIdentifier(String reagentIdentifier, int screenIndex, int reagentIndex) {
    String filteredValue = filter ? DataTools.sanitize(reagentIdentifier) : reagentIdentifier;
    store.setReagentReagentIdentifier(filteredValue, screenIndex, reagentIndex);
  }

  // -- ReagentAnnotationRef property storage -

  // -- Rectangle property storage -

  /* @see MetadataStore#setRectangleDescription(String, int, int) */
  public void setRectangleDescription(String description, int roiIndex, int shapeIndex) {
    String filteredValue = filter ? DataTools.sanitize(description) : description;
    store.setRectangleDescription(filteredValue, roiIndex, shapeIndex);
  }

  /* @see MetadataStore#setRectangleFill(Integer, int, int) */
  public void setRectangleFill(Integer fill, int roiIndex, int shapeIndex) {
    store.setRectangleFill(fill, roiIndex, shapeIndex);
  }

  /* @see MetadataStore#setRectangleFontSize(Integer, int, int) */
  public void setRectangleFontSize(Integer fontSize, int roiIndex, int shapeIndex) {
    store.setRectangleFontSize(fontSize, roiIndex, shapeIndex);
  }

  /* @see MetadataStore#setRectangleHeight(Double, int, int) */
  public void setRectangleHeight(Double height, int roiIndex, int shapeIndex) {
    store.setRectangleHeight(height, roiIndex, shapeIndex);
  }

  /* @see MetadataStore#setRectangleID(String, int, int) */
  public void setRectangleID(String id, int roiIndex, int shapeIndex) {
    String filteredValue = filter ? DataTools.sanitize(id) : id;
    store.setRectangleID(filteredValue, roiIndex, shapeIndex);
  }

  /* @see MetadataStore#setRectangleLabel(String, int, int) */
  public void setRectangleLabel(String label, int roiIndex, int shapeIndex) {
    String filteredValue = filter ? DataTools.sanitize(label) : label;
    store.setRectangleLabel(filteredValue, roiIndex, shapeIndex);
  }

  /* @see MetadataStore#setRectangleName(String, int, int) */
  public void setRectangleName(String name, int roiIndex, int shapeIndex) {
    String filteredValue = filter ? DataTools.sanitize(name) : name;
    store.setRectangleName(filteredValue, roiIndex, shapeIndex);
  }

  /* @see MetadataStore#setRectangleStroke(Integer, int, int) */
  public void setRectangleStroke(Integer stroke, int roiIndex, int shapeIndex) {
    store.setRectangleStroke(stroke, roiIndex, shapeIndex);
  }

  /* @see MetadataStore#setRectangleStrokeDashArray(String, int, int) */
  public void setRectangleStrokeDashArray(String strokeDashArray, int roiIndex, int shapeIndex) {
    String filteredValue = filter ? DataTools.sanitize(strokeDashArray) : strokeDashArray;
    store.setRectangleStrokeDashArray(filteredValue, roiIndex, shapeIndex);
  }

  /* @see MetadataStore#setRectangleStrokeWidth(Double, int, int) */
  public void setRectangleStrokeWidth(Double strokeWidth, int roiIndex, int shapeIndex) {
    store.setRectangleStrokeWidth(strokeWidth, roiIndex, shapeIndex);
  }

  /* @see MetadataStore#setRectangleTheC(Integer, int, int) */
  public void setRectangleTheC(Integer theC, int roiIndex, int shapeIndex) {
    store.setRectangleTheC(theC, roiIndex, shapeIndex);
  }

  /* @see MetadataStore#setRectangleTheT(Integer, int, int) */
  public void setRectangleTheT(Integer theT, int roiIndex, int shapeIndex) {
    store.setRectangleTheT(theT, roiIndex, shapeIndex);
  }

  /* @see MetadataStore#setRectangleTheZ(Integer, int, int) */
  public void setRectangleTheZ(Integer theZ, int roiIndex, int shapeIndex) {
    store.setRectangleTheZ(theZ, roiIndex, shapeIndex);
  }

  /* @see MetadataStore#setRectangleTransform(String, int, int) */
  public void setRectangleTransform(String transform, int roiIndex, int shapeIndex) {
    String filteredValue = filter ? DataTools.sanitize(transform) : transform;
    store.setRectangleTransform(filteredValue, roiIndex, shapeIndex);
  }

  /* @see MetadataStore#setRectangleWidth(Double, int, int) */
  public void setRectangleWidth(Double width, int roiIndex, int shapeIndex) {
    store.setRectangleWidth(width, roiIndex, shapeIndex);
  }

  /* @see MetadataStore#setRectangleX(Double, int, int) */
  public void setRectangleX(Double x, int roiIndex, int shapeIndex) {
    store.setRectangleX(x, roiIndex, shapeIndex);
  }

  /* @see MetadataStore#setRectangleY(Double, int, int) */
  public void setRectangleY(Double y, int roiIndex, int shapeIndex) {
    store.setRectangleY(y, roiIndex, shapeIndex);
  }

  // -- Screen property storage -

  /* @see MetadataStore#setScreenAnnotationRef(String, int, int) */
  public void setScreenAnnotationRef(String annotationRef, int screenIndex, int annotationRefIndex) {
    String filteredValue = filter ? DataTools.sanitize(annotationRef) : annotationRef;
    store.setScreenAnnotationRef(filteredValue, screenIndex, annotationRefIndex);
  }

  /* @see MetadataStore#setScreenDescription(String, int) */
  public void setScreenDescription(String description, int screenIndex) {
    String filteredValue = filter ? DataTools.sanitize(description) : description;
    store.setScreenDescription(filteredValue, screenIndex);
  }

  /* @see MetadataStore#setScreenID(String, int) */
  public void setScreenID(String id, int screenIndex) {
    String filteredValue = filter ? DataTools.sanitize(id) : id;
    store.setScreenID(filteredValue, screenIndex);
  }

  /* @see MetadataStore#setScreenName(String, int) */
  public void setScreenName(String name, int screenIndex) {
    String filteredValue = filter ? DataTools.sanitize(name) : name;
    store.setScreenName(filteredValue, screenIndex);
  }

  /* @see MetadataStore#setScreenPlateRef(String, int, int) */
  public void setScreenPlateRef(String plateRef, int screenIndex, int plateRefIndex) {
    String filteredValue = filter ? DataTools.sanitize(plateRef) : plateRef;
    store.setScreenPlateRef(filteredValue, screenIndex, plateRefIndex);
  }

  /* @see MetadataStore#setScreenProtocolDescription(String, int) */
  public void setScreenProtocolDescription(String protocolDescription, int screenIndex) {
    String filteredValue = filter ? DataTools.sanitize(protocolDescription) : protocolDescription;
    store.setScreenProtocolDescription(filteredValue, screenIndex);
  }

  /* @see MetadataStore#setScreenProtocolIdentifier(String, int) */
  public void setScreenProtocolIdentifier(String protocolIdentifier, int screenIndex) {
    String filteredValue = filter ? DataTools.sanitize(protocolIdentifier) : protocolIdentifier;
    store.setScreenProtocolIdentifier(filteredValue, screenIndex);
  }

  /* @see MetadataStore#setScreenReagentSetDescription(String, int) */
  public void setScreenReagentSetDescription(String reagentSetDescription, int screenIndex) {
    String filteredValue = filter ? DataTools.sanitize(reagentSetDescription) : reagentSetDescription;
    store.setScreenReagentSetDescription(filteredValue, screenIndex);
  }

  /* @see MetadataStore#setScreenReagentSetIdentifier(String, int) */
  public void setScreenReagentSetIdentifier(String reagentSetIdentifier, int screenIndex) {
    String filteredValue = filter ? DataTools.sanitize(reagentSetIdentifier) : reagentSetIdentifier;
    store.setScreenReagentSetIdentifier(filteredValue, screenIndex);
  }

  /* @see MetadataStore#setScreenType(String, int) */
  public void setScreenType(String type, int screenIndex) {
    String filteredValue = filter ? DataTools.sanitize(type) : type;
    store.setScreenType(filteredValue, screenIndex);
  }

  // -- ScreenAnnotationRef property storage -

  // -- ScreenRef property storage -

  // -- ShapeAnnotationRef property storage -

  // -- StageLabel property storage -

  /* @see MetadataStore#setStageLabelName(String, int) */
  public void setStageLabelName(String name, int imageIndex) {
    String filteredValue = filter ? DataTools.sanitize(name) : name;
    store.setStageLabelName(filteredValue, imageIndex);
  }

  /* @see MetadataStore#setStageLabelX(Double, int) */
  public void setStageLabelX(Double x, int imageIndex) {
    store.setStageLabelX(x, imageIndex);
  }

  /* @see MetadataStore#setStageLabelY(Double, int) */
  public void setStageLabelY(Double y, int imageIndex) {
    store.setStageLabelY(y, imageIndex);
  }

  /* @see MetadataStore#setStageLabelZ(Double, int) */
  public void setStageLabelZ(Double z, int imageIndex) {
    store.setStageLabelZ(z, imageIndex);
  }

  // -- StringAnnotation property storage -

  /* @see MetadataStore#setStringAnnotationID(String, int) */
  public void setStringAnnotationID(String id, int stringAnnotationIndex) {
    String filteredValue = filter ? DataTools.sanitize(id) : id;
    store.setStringAnnotationID(filteredValue, stringAnnotationIndex);
  }

  /* @see MetadataStore#setStringAnnotationNamespace(String, int) */
  public void setStringAnnotationNamespace(String namespace, int stringAnnotationIndex) {
    String filteredValue = filter ? DataTools.sanitize(namespace) : namespace;
    store.setStringAnnotationNamespace(filteredValue, stringAnnotationIndex);
  }

  /* @see MetadataStore#setStringAnnotationValue(String, int) */
  public void setStringAnnotationValue(String value, int stringAnnotationIndex) {
    String filteredValue = filter ? DataTools.sanitize(value) : value;
    store.setStringAnnotationValue(filteredValue, stringAnnotationIndex);
  }

  // -- Text property storage -

  /* @see MetadataStore#setTextDescription(String, int, int) */
  public void setTextDescription(String description, int roiIndex, int shapeIndex) {
    String filteredValue = filter ? DataTools.sanitize(description) : description;
    store.setTextDescription(filteredValue, roiIndex, shapeIndex);
  }

  /* @see MetadataStore#setTextFill(Integer, int, int) */
  public void setTextFill(Integer fill, int roiIndex, int shapeIndex) {
    store.setTextFill(fill, roiIndex, shapeIndex);
  }

  /* @see MetadataStore#setTextFontSize(Integer, int, int) */
  public void setTextFontSize(Integer fontSize, int roiIndex, int shapeIndex) {
    store.setTextFontSize(fontSize, roiIndex, shapeIndex);
  }

  /* @see MetadataStore#setTextID(String, int, int) */
  public void setTextID(String id, int roiIndex, int shapeIndex) {
    String filteredValue = filter ? DataTools.sanitize(id) : id;
    store.setTextID(filteredValue, roiIndex, shapeIndex);
  }

  /* @see MetadataStore#setTextLabel(String, int, int) */
  public void setTextLabel(String label, int roiIndex, int shapeIndex) {
    String filteredValue = filter ? DataTools.sanitize(label) : label;
    store.setTextLabel(filteredValue, roiIndex, shapeIndex);
  }

  /* @see MetadataStore#setTextName(String, int, int) */
  public void setTextName(String name, int roiIndex, int shapeIndex) {
    String filteredValue = filter ? DataTools.sanitize(name) : name;
    store.setTextName(filteredValue, roiIndex, shapeIndex);
  }

  /* @see MetadataStore#setTextStroke(Integer, int, int) */
  public void setTextStroke(Integer stroke, int roiIndex, int shapeIndex) {
    store.setTextStroke(stroke, roiIndex, shapeIndex);
  }

  /* @see MetadataStore#setTextStrokeDashArray(String, int, int) */
  public void setTextStrokeDashArray(String strokeDashArray, int roiIndex, int shapeIndex) {
    String filteredValue = filter ? DataTools.sanitize(strokeDashArray) : strokeDashArray;
    store.setTextStrokeDashArray(filteredValue, roiIndex, shapeIndex);
  }

  /* @see MetadataStore#setTextStrokeWidth(Double, int, int) */
  public void setTextStrokeWidth(Double strokeWidth, int roiIndex, int shapeIndex) {
    store.setTextStrokeWidth(strokeWidth, roiIndex, shapeIndex);
  }

  /* @see MetadataStore#setTextTheC(Integer, int, int) */
  public void setTextTheC(Integer theC, int roiIndex, int shapeIndex) {
    store.setTextTheC(theC, roiIndex, shapeIndex);
  }

  /* @see MetadataStore#setTextTheT(Integer, int, int) */
  public void setTextTheT(Integer theT, int roiIndex, int shapeIndex) {
    store.setTextTheT(theT, roiIndex, shapeIndex);
  }

  /* @see MetadataStore#setTextTheZ(Integer, int, int) */
  public void setTextTheZ(Integer theZ, int roiIndex, int shapeIndex) {
    store.setTextTheZ(theZ, roiIndex, shapeIndex);
  }

  /* @see MetadataStore#setTextTransform(String, int, int) */
  public void setTextTransform(String transform, int roiIndex, int shapeIndex) {
    String filteredValue = filter ? DataTools.sanitize(transform) : transform;
    store.setTextTransform(filteredValue, roiIndex, shapeIndex);
  }

  /* @see MetadataStore#setTextValue(String, int, int) */
  public void setTextValue(String value, int roiIndex, int shapeIndex) {
    String filteredValue = filter ? DataTools.sanitize(value) : value;
    store.setTextValue(filteredValue, roiIndex, shapeIndex);
  }

  /* @see MetadataStore#setTextX(Double, int, int) */
  public void setTextX(Double x, int roiIndex, int shapeIndex) {
    store.setTextX(x, roiIndex, shapeIndex);
  }

  /* @see MetadataStore#setTextY(Double, int, int) */
  public void setTextY(Double y, int roiIndex, int shapeIndex) {
    store.setTextY(y, roiIndex, shapeIndex);
  }

  // -- TiffData property storage -

  /* @see MetadataStore#setTiffDataFirstC(Integer, int, int) */
  public void setTiffDataFirstC(Integer firstC, int imageIndex, int tiffDataIndex) {
    store.setTiffDataFirstC(firstC, imageIndex, tiffDataIndex);
  }

  /* @see MetadataStore#setTiffDataFirstT(Integer, int, int) */
  public void setTiffDataFirstT(Integer firstT, int imageIndex, int tiffDataIndex) {
    store.setTiffDataFirstT(firstT, imageIndex, tiffDataIndex);
  }

  /* @see MetadataStore#setTiffDataFirstZ(Integer, int, int) */
  public void setTiffDataFirstZ(Integer firstZ, int imageIndex, int tiffDataIndex) {
    store.setTiffDataFirstZ(firstZ, imageIndex, tiffDataIndex);
  }

  /* @see MetadataStore#setTiffDataIFD(Integer, int, int) */
  public void setTiffDataIFD(Integer ifd, int imageIndex, int tiffDataIndex) {
    store.setTiffDataIFD(ifd, imageIndex, tiffDataIndex);
  }

  /* @see MetadataStore#setTiffDataPlaneCount(Integer, int, int) */
  public void setTiffDataPlaneCount(Integer planeCount, int imageIndex, int tiffDataIndex) {
    store.setTiffDataPlaneCount(planeCount, imageIndex, tiffDataIndex);
  }

  // -- TimestampAnnotation property storage -

  /* @see MetadataStore#setTimestampAnnotationID(String, int) */
  public void setTimestampAnnotationID(String id, int timestampAnnotationIndex) {
    String filteredValue = filter ? DataTools.sanitize(id) : id;
    store.setTimestampAnnotationID(filteredValue, timestampAnnotationIndex);
  }

  /* @see MetadataStore#setTimestampAnnotationNamespace(String, int) */
  public void setTimestampAnnotationNamespace(String namespace, int timestampAnnotationIndex) {
    String filteredValue = filter ? DataTools.sanitize(namespace) : namespace;
    store.setTimestampAnnotationNamespace(filteredValue, timestampAnnotationIndex);
  }

  /* @see MetadataStore#setTimestampAnnotationValue(String, int) */
  public void setTimestampAnnotationValue(String value, int timestampAnnotationIndex) {
    String filteredValue = filter ? DataTools.sanitize(value) : value;
    store.setTimestampAnnotationValue(filteredValue, timestampAnnotationIndex);
  }

  // -- TransmittanceRange property storage -

  /* @see MetadataStore#setTransmittanceRangeCutIn(Integer, int, int) */
  public void setTransmittanceRangeCutIn(Integer cutIn, int instrumentIndex, int filterIndex) {
    store.setTransmittanceRangeCutIn(cutIn, instrumentIndex, filterIndex);
  }

  /* @see MetadataStore#setTransmittanceRangeCutInTolerance(Integer, int, int) */
  public void setTransmittanceRangeCutInTolerance(Integer cutInTolerance, int instrumentIndex, int filterIndex) {
    store.setTransmittanceRangeCutInTolerance(cutInTolerance, instrumentIndex, filterIndex);
  }

  /* @see MetadataStore#setTransmittanceRangeCutOut(Integer, int, int) */
  public void setTransmittanceRangeCutOut(Integer cutOut, int instrumentIndex, int filterIndex) {
    store.setTransmittanceRangeCutOut(cutOut, instrumentIndex, filterIndex);
  }

  /* @see MetadataStore#setTransmittanceRangeCutOutTolerance(Integer, int, int) */
  public void setTransmittanceRangeCutOutTolerance(Integer cutOutTolerance, int instrumentIndex, int filterIndex) {
    store.setTransmittanceRangeCutOutTolerance(cutOutTolerance, instrumentIndex, filterIndex);
  }

  /* @see MetadataStore#setTransmittanceRangeTransmittance(PercentFraction, int, int) */
  public void setTransmittanceRangeTransmittance(PercentFraction transmittance, int instrumentIndex, int filterIndex) {
    store.setTransmittanceRangeTransmittance(transmittance, instrumentIndex, filterIndex);
  }

  // -- UUID property storage -

  /* @see MetadataStore#setUUIDFileName(String, int, int) */
  public void setUUIDFileName(String fileName, int imageIndex, int tiffDataIndex) {
    String filteredValue = filter ? DataTools.sanitize(fileName) : fileName;
    store.setUUIDFileName(filteredValue, imageIndex, tiffDataIndex);
  }

  /* @see MetadataStore#setUUIDValue(String, int, int) */
  public void setUUIDValue(String value, int imageIndex, int tiffDataIndex) {
    String filteredValue = filter ? DataTools.sanitize(value) : value;
    store.setUUIDValue(filteredValue, imageIndex, tiffDataIndex);
  }

  // -- Well property storage -

  /* @see MetadataStore#setWellAnnotationRef(String, int, int, int) */
  public void setWellAnnotationRef(String annotationRef, int plateIndex, int wellIndex, int annotationRefIndex) {
    String filteredValue = filter ? DataTools.sanitize(annotationRef) : annotationRef;
    store.setWellAnnotationRef(filteredValue, plateIndex, wellIndex, annotationRefIndex);
  }

  /* @see MetadataStore#setWellColor(Integer, int, int) */
  public void setWellColor(Integer color, int plateIndex, int wellIndex) {
    store.setWellColor(color, plateIndex, wellIndex);
  }

  /* @see MetadataStore#setWellColumn(NonNegativeInteger, int, int) */
  public void setWellColumn(NonNegativeInteger column, int plateIndex, int wellIndex) {
    store.setWellColumn(column, plateIndex, wellIndex);
  }

  /* @see MetadataStore#setWellExternalDescription(String, int, int) */
  public void setWellExternalDescription(String externalDescription, int plateIndex, int wellIndex) {
    String filteredValue = filter ? DataTools.sanitize(externalDescription) : externalDescription;
    store.setWellExternalDescription(filteredValue, plateIndex, wellIndex);
  }

  /* @see MetadataStore#setWellExternalIdentifier(String, int, int) */
  public void setWellExternalIdentifier(String externalIdentifier, int plateIndex, int wellIndex) {
    String filteredValue = filter ? DataTools.sanitize(externalIdentifier) : externalIdentifier;
    store.setWellExternalIdentifier(filteredValue, plateIndex, wellIndex);
  }

  /* @see MetadataStore#setWellID(String, int, int) */
  public void setWellID(String id, int plateIndex, int wellIndex) {
    String filteredValue = filter ? DataTools.sanitize(id) : id;
    store.setWellID(filteredValue, plateIndex, wellIndex);
  }

  /* @see MetadataStore#setWellReagentRef(String, int, int) */
  public void setWellReagentRef(String reagentRef, int plateIndex, int wellIndex) {
    String filteredValue = filter ? DataTools.sanitize(reagentRef) : reagentRef;
    store.setWellReagentRef(filteredValue, plateIndex, wellIndex);
  }

  /* @see MetadataStore#setWellRow(NonNegativeInteger, int, int) */
  public void setWellRow(NonNegativeInteger row, int plateIndex, int wellIndex) {
    store.setWellRow(row, plateIndex, wellIndex);
  }

  /* @see MetadataStore#setWellStatus(String, int, int) */
  public void setWellStatus(String status, int plateIndex, int wellIndex) {
    String filteredValue = filter ? DataTools.sanitize(status) : status;
    store.setWellStatus(filteredValue, plateIndex, wellIndex);
  }

  // -- WellAnnotationRef property storage -

  // -- WellSample property storage -

  /* @see MetadataStore#setWellSampleAnnotationRef(String, int, int, int, int) */
  public void setWellSampleAnnotationRef(String annotationRef, int plateIndex, int wellIndex, int wellSampleIndex, int annotationRefIndex) {
    String filteredValue = filter ? DataTools.sanitize(annotationRef) : annotationRef;
    store.setWellSampleAnnotationRef(filteredValue, plateIndex, wellIndex, wellSampleIndex, annotationRefIndex);
  }

  /* @see MetadataStore#setWellSampleID(String, int, int, int) */
  public void setWellSampleID(String id, int plateIndex, int wellIndex, int wellSampleIndex) {
    String filteredValue = filter ? DataTools.sanitize(id) : id;
    store.setWellSampleID(filteredValue, plateIndex, wellIndex, wellSampleIndex);
  }

  /* @see MetadataStore#setWellSampleImageRef(String, int, int, int) */
  public void setWellSampleImageRef(String imageRef, int plateIndex, int wellIndex, int wellSampleIndex) {
    String filteredValue = filter ? DataTools.sanitize(imageRef) : imageRef;
    store.setWellSampleImageRef(filteredValue, plateIndex, wellIndex, wellSampleIndex);
  }

  /* @see MetadataStore#setWellSampleIndex(NonNegativeInteger, int, int, int) */
  public void setWellSampleIndex(NonNegativeInteger index, int plateIndex, int wellIndex, int wellSampleIndex) {
    store.setWellSampleIndex(index, plateIndex, wellIndex, wellSampleIndex);
  }

  /* @see MetadataStore#setWellSamplePositionX(Double, int, int, int) */
  public void setWellSamplePositionX(Double positionX, int plateIndex, int wellIndex, int wellSampleIndex) {
    store.setWellSamplePositionX(positionX, plateIndex, wellIndex, wellSampleIndex);
  }

  /* @see MetadataStore#setWellSamplePositionY(Double, int, int, int) */
  public void setWellSamplePositionY(Double positionY, int plateIndex, int wellIndex, int wellSampleIndex) {
    store.setWellSamplePositionY(positionY, plateIndex, wellIndex, wellSampleIndex);
  }

  /* @see MetadataStore#setWellSampleTimepoint(Integer, int, int, int) */
  public void setWellSampleTimepoint(Integer timepoint, int plateIndex, int wellIndex, int wellSampleIndex) {
    store.setWellSampleTimepoint(timepoint, plateIndex, wellIndex, wellSampleIndex);
  }

  // -- WellSampleAnnotationRef property storage -

  // -- WellSampleRef property storage -

  // -- XMLAnnotation property storage -

  /* @see MetadataStore#setXMLAnnotationID(String, int) */
  public void setXMLAnnotationID(String id, int xmlAnnotationIndex) {
    String filteredValue = filter ? DataTools.sanitize(id) : id;
    store.setXMLAnnotationID(filteredValue, xmlAnnotationIndex);
  }

  /* @see MetadataStore#setXMLAnnotationNamespace(String, int) */
  public void setXMLAnnotationNamespace(String namespace, int xmlAnnotationIndex) {
    String filteredValue = filter ? DataTools.sanitize(namespace) : namespace;
    store.setXMLAnnotationNamespace(filteredValue, xmlAnnotationIndex);
  }

  /* @see MetadataStore#setXMLAnnotationValue(String, int) */
  public void setXMLAnnotationValue(String value, int xmlAnnotationIndex) {
    String filteredValue = filter ? DataTools.sanitize(value) : value;
    store.setXMLAnnotationValue(filteredValue, xmlAnnotationIndex);
  }

=======
public class FilterMetadata implements MetadataStore
{
	// -- Fields --

	private MetadataStore store;
	private boolean filter;

	// -- Constructor --

	public FilterMetadata(MetadataStore store, boolean filter)
	{
		this.store = store;
		this.filter = filter;
	}

	// -- MetadataStore API methods --

	/* @see MetadataStore#createRoot() */
	public void createRoot()
	{
		store.createRoot();
	}

	/* @see MetadataStore#getRoot() */
	public Object getRoot()
	{
		return store.getRoot();
	}

	/* @see MetadataStore#setRoot(Object) */
	public void setRoot(Object root)
	{
		store.setRoot(root);
	}

	/* @see MetadataStore#setUUID(String) */
	public void setUUID(String uuid)
	{
		store.setUUID(uuid);
	}

	// -- AggregateMetadata API methods --

	// -- Entity storage (manual definitions) --

	public void setPixelsBinDataBigEndian(Boolean bigEndian, int imageIndex, int binDataIndex)
	{
		store.setPixelsBinDataBigEndian(bigEndian, imageIndex, binDataIndex);
	}

	public void setMaskBinData(byte[] binData, int ROIIndex, int shapeIndex)
	{
		store.setMaskBinData(binData, ROIIndex, shapeIndex);
	}

	// -- Entity storage (code generated definitions) --

	//
	// AnnotationRef property storage
	//
	// {u'ROI': {u'OME': None}, u'PlateAcquisition': {u'Plate': {u'OME': None}}, u'Plate': {u'OME': None}, u'Image': {u'OME': None}, u'Screen': {u'OME': None}, u'Well': {u'Plate': {u'OME': None}}, u'Dataset': {u'OME': None}, u'Project': {u'OME': None}, u'Reagent': {u'Screen': {u'OME': None}}, u'Plane': {u'Pixels': {u'Image': {u'OME': None}}}, u'Experimenter': {u'OME': None}, u'Annotation': None, u'WellSample': {u'Well': {u'Plate': {u'OME': None}}}, u'Pixels': {u'Image': {u'OME': None}}, u'Channel': {u'Pixels': {u'Image': {u'OME': None}}}}
	// Is multi path? True

	// 1:1
	// Is multi path? True
	// Ignoring ID property of reference AnnotationRef

	//
	// Arc property storage
	//
	// {u'LightSource': {u'Instrument': {u'OME': None}}}
	// Is multi path? False

	// Ignoring Arc of parent abstract type
	// Ignoring Filament of parent abstract type
	// ID accessor from parent LightSource
	public void setArcID(String id, int instrumentIndex, int lightSourceIndex)
	{
		id = filter? DataTools.sanitize(id) : id;
		store.setArcID(id, instrumentIndex, lightSourceIndex);
	}

	// Ignoring Laser of parent abstract type
	// Ignoring LightEmittingDiode of parent abstract type
	// LotNumber accessor from parent LightSource
	public void setArcLotNumber(String lotNumber, int instrumentIndex, int lightSourceIndex)
	{
		lotNumber = filter? DataTools.sanitize(lotNumber) : lotNumber;
		store.setArcLotNumber(lotNumber, instrumentIndex, lightSourceIndex);
	}

	// Manufacturer accessor from parent LightSource
	public void setArcManufacturer(String manufacturer, int instrumentIndex, int lightSourceIndex)
	{
		manufacturer = filter? DataTools.sanitize(manufacturer) : manufacturer;
		store.setArcManufacturer(manufacturer, instrumentIndex, lightSourceIndex);
	}

	// Model accessor from parent LightSource
	public void setArcModel(String model, int instrumentIndex, int lightSourceIndex)
	{
		model = filter? DataTools.sanitize(model) : model;
		store.setArcModel(model, instrumentIndex, lightSourceIndex);
	}

	// Power accessor from parent LightSource
	public void setArcPower(Double power, int instrumentIndex, int lightSourceIndex)
	{
		store.setArcPower(power, instrumentIndex, lightSourceIndex);
	}

	// SerialNumber accessor from parent LightSource
	public void setArcSerialNumber(String serialNumber, int instrumentIndex, int lightSourceIndex)
	{
		serialNumber = filter? DataTools.sanitize(serialNumber) : serialNumber;
		store.setArcSerialNumber(serialNumber, instrumentIndex, lightSourceIndex);
	}

	public void setArcType(ArcType type, int instrumentIndex, int lightSourceIndex)
	{
		store.setArcType(type, instrumentIndex, lightSourceIndex);
	}

	//
	// BinaryFile property storage
	//
	// {u'FileAnnotation': {u'StructuredAnnotations': {u'OME': None}}, u'OTF': {u'Instrument': {u'OME': None}}}
	// Is multi path? True

	// Ignoring BinData element, complex property
	// Ignoring External element, complex property
	public void setFileAnnotationBinaryFileFileName(String fileName, int fileAnnotationIndex)
	{
		fileName = filter? DataTools.sanitize(fileName) : fileName;
		store.setFileAnnotationBinaryFileFileName(fileName, fileAnnotationIndex);
	}

	public void setOTFBinaryFileFileName(String fileName, int instrumentIndex, int OTFIndex)
	{
		fileName = filter? DataTools.sanitize(fileName) : fileName;
		store.setOTFBinaryFileFileName(fileName, instrumentIndex, OTFIndex);
	}

	public void setFileAnnotationBinaryFileMIMEType(String mimetype, int fileAnnotationIndex)
	{
		mimetype = filter? DataTools.sanitize(mimetype) : mimetype;
		store.setFileAnnotationBinaryFileMIMEType(mimetype, fileAnnotationIndex);
	}

	public void setOTFBinaryFileMIMEType(String mimetype, int instrumentIndex, int OTFIndex)
	{
		mimetype = filter? DataTools.sanitize(mimetype) : mimetype;
		store.setOTFBinaryFileMIMEType(mimetype, instrumentIndex, OTFIndex);
	}

	public void setFileAnnotationBinaryFileSize(NonNegativeLong size, int fileAnnotationIndex)
	{
		store.setFileAnnotationBinaryFileSize(size, fileAnnotationIndex);
	}

	public void setOTFBinaryFileSize(NonNegativeLong size, int instrumentIndex, int OTFIndex)
	{
		store.setOTFBinaryFileSize(size, instrumentIndex, OTFIndex);
	}

	//
	// BooleanAnnotation property storage
	//
	// {u'StructuredAnnotations': {u'OME': None}}
	// Is multi path? False

	public void setBooleanAnnotationAnnotationRef(String annotation, int booleanAnnotationIndex, int annotationRefIndex)
	{
		store.setBooleanAnnotationAnnotationRef(annotation, booleanAnnotationIndex, annotationRefIndex);
	}

	// Ignoring Channel_BackReference back reference
	// Ignoring Dataset_BackReference back reference
	public void setBooleanAnnotationDescription(String description, int booleanAnnotationIndex)
	{
		description = filter? DataTools.sanitize(description) : description;
		store.setBooleanAnnotationDescription(description, booleanAnnotationIndex);
	}

	// Ignoring Experimenter_BackReference back reference
	public void setBooleanAnnotationID(String id, int booleanAnnotationIndex)
	{
		id = filter? DataTools.sanitize(id) : id;
		store.setBooleanAnnotationID(id, booleanAnnotationIndex);
	}

	// Ignoring Image_BackReference back reference
	public void setBooleanAnnotationNamespace(String namespace, int booleanAnnotationIndex)
	{
		namespace = filter? DataTools.sanitize(namespace) : namespace;
		store.setBooleanAnnotationNamespace(namespace, booleanAnnotationIndex);
	}

	// Ignoring Pixels_BackReference back reference
	// Ignoring Plane_BackReference back reference
	// Ignoring PlateAcquisition_BackReference back reference
	// Ignoring Plate_BackReference back reference
	// Ignoring Project_BackReference back reference
	// Ignoring ROI_BackReference back reference
	// Ignoring Reagent_BackReference back reference
	// Ignoring Screen_BackReference back reference
	public void setBooleanAnnotationValue(Boolean value, int booleanAnnotationIndex)
	{
		store.setBooleanAnnotationValue(value, booleanAnnotationIndex);
	}

	// Ignoring WellSample_BackReference back reference
	// Ignoring Well_BackReference back reference
	//
	// Channel property storage
	//
	// {u'Pixels': {u'Image': {u'OME': None}}}
	// Is multi path? False

	public void setChannelAcquisitionMode(AcquisitionMode acquisitionMode, int imageIndex, int channelIndex)
	{
		store.setChannelAcquisitionMode(acquisitionMode, imageIndex, channelIndex);
	}

	public void setChannelAnnotationRef(String annotation, int imageIndex, int channelIndex, int annotationRefIndex)
	{
		store.setChannelAnnotationRef(annotation, imageIndex, channelIndex, annotationRefIndex);
	}

	public void setChannelColor(Integer color, int imageIndex, int channelIndex)
	{
		store.setChannelColor(color, imageIndex, channelIndex);
	}

	public void setChannelContrastMethod(ContrastMethod contrastMethod, int imageIndex, int channelIndex)
	{
		store.setChannelContrastMethod(contrastMethod, imageIndex, channelIndex);
	}

	// Ignoring DetectorSettings element, complex property
	public void setChannelEmissionWavelength(PositiveInteger emissionWavelength, int imageIndex, int channelIndex)
	{
		store.setChannelEmissionWavelength(emissionWavelength, imageIndex, channelIndex);
	}

	public void setChannelExcitationWavelength(PositiveInteger excitationWavelength, int imageIndex, int channelIndex)
	{
		store.setChannelExcitationWavelength(excitationWavelength, imageIndex, channelIndex);
	}

	public void setChannelFilterSetRef(String filterSet, int imageIndex, int channelIndex)
	{
		store.setChannelFilterSetRef(filterSet, imageIndex, channelIndex);
	}

	public void setChannelFluor(String fluor, int imageIndex, int channelIndex)
	{
		fluor = filter? DataTools.sanitize(fluor) : fluor;
		store.setChannelFluor(fluor, imageIndex, channelIndex);
	}

	public void setChannelID(String id, int imageIndex, int channelIndex)
	{
		id = filter? DataTools.sanitize(id) : id;
		store.setChannelID(id, imageIndex, channelIndex);
	}

	public void setChannelIlluminationType(IlluminationType illuminationType, int imageIndex, int channelIndex)
	{
		store.setChannelIlluminationType(illuminationType, imageIndex, channelIndex);
	}

	// Ignoring LightPath element, complex property
	// Ignoring LightSourceSettings element, complex property
	public void setChannelNDFilter(Double ndfilter, int imageIndex, int channelIndex)
	{
		store.setChannelNDFilter(ndfilter, imageIndex, channelIndex);
	}

	public void setChannelName(String name, int imageIndex, int channelIndex)
	{
		name = filter? DataTools.sanitize(name) : name;
		store.setChannelName(name, imageIndex, channelIndex);
	}

	public void setChannelOTFRef(String otf, int imageIndex, int channelIndex)
	{
		store.setChannelOTFRef(otf, imageIndex, channelIndex);
	}

	public void setChannelPinholeSize(Double pinholeSize, int imageIndex, int channelIndex)
	{
		store.setChannelPinholeSize(pinholeSize, imageIndex, channelIndex);
	}

	public void setChannelPockelCellSetting(Integer pockelCellSetting, int imageIndex, int channelIndex)
	{
		store.setChannelPockelCellSetting(pockelCellSetting, imageIndex, channelIndex);
	}

	public void setChannelSamplesPerPixel(PositiveInteger samplesPerPixel, int imageIndex, int channelIndex)
	{
		store.setChannelSamplesPerPixel(samplesPerPixel, imageIndex, channelIndex);
	}

	//
	// CommentAnnotation property storage
	//
	// {u'StructuredAnnotations': {u'OME': None}}
	// Is multi path? False

	public void setCommentAnnotationAnnotationRef(String annotation, int commentAnnotationIndex, int annotationRefIndex)
	{
		store.setCommentAnnotationAnnotationRef(annotation, commentAnnotationIndex, annotationRefIndex);
	}

	// Ignoring Channel_BackReference back reference
	// Ignoring Dataset_BackReference back reference
	public void setCommentAnnotationDescription(String description, int commentAnnotationIndex)
	{
		description = filter? DataTools.sanitize(description) : description;
		store.setCommentAnnotationDescription(description, commentAnnotationIndex);
	}

	// Ignoring Experimenter_BackReference back reference
	public void setCommentAnnotationID(String id, int commentAnnotationIndex)
	{
		id = filter? DataTools.sanitize(id) : id;
		store.setCommentAnnotationID(id, commentAnnotationIndex);
	}

	// Ignoring Image_BackReference back reference
	public void setCommentAnnotationNamespace(String namespace, int commentAnnotationIndex)
	{
		namespace = filter? DataTools.sanitize(namespace) : namespace;
		store.setCommentAnnotationNamespace(namespace, commentAnnotationIndex);
	}

	// Ignoring Pixels_BackReference back reference
	// Ignoring Plane_BackReference back reference
	// Ignoring PlateAcquisition_BackReference back reference
	// Ignoring Plate_BackReference back reference
	// Ignoring Project_BackReference back reference
	// Ignoring ROI_BackReference back reference
	// Ignoring Reagent_BackReference back reference
	// Ignoring Screen_BackReference back reference
	public void setCommentAnnotationValue(String value, int commentAnnotationIndex)
	{
		value = filter? DataTools.sanitize(value) : value;
		store.setCommentAnnotationValue(value, commentAnnotationIndex);
	}

	// Ignoring WellSample_BackReference back reference
	// Ignoring Well_BackReference back reference
	//
	// Contact property storage
	//
	// {u'Group': {u'OME': None}}
	// Is multi path? False

	// 1:1
	// Is multi path? False
	// Ignoring ID property of reference Contact

	//
	// Dataset property storage
	//
	// {u'OME': None}
	// Is multi path? False

	public void setDatasetAnnotationRef(String annotation, int datasetIndex, int annotationRefIndex)
	{
		store.setDatasetAnnotationRef(annotation, datasetIndex, annotationRefIndex);
	}

	public void setDatasetDescription(String description, int datasetIndex)
	{
		description = filter? DataTools.sanitize(description) : description;
		store.setDatasetDescription(description, datasetIndex);
	}

	public void setDatasetExperimenterRef(String experimenter, int datasetIndex)
	{
		store.setDatasetExperimenterRef(experimenter, datasetIndex);
	}

	public void setDatasetGroupRef(String group, int datasetIndex)
	{
		store.setDatasetGroupRef(group, datasetIndex);
	}

	public void setDatasetID(String id, int datasetIndex)
	{
		id = filter? DataTools.sanitize(id) : id;
		store.setDatasetID(id, datasetIndex);
	}

	// Ignoring Image_BackReference back reference
	public void setDatasetName(String name, int datasetIndex)
	{
		name = filter? DataTools.sanitize(name) : name;
		store.setDatasetName(name, datasetIndex);
	}

	public void setDatasetProjectRef(String project, int datasetIndex, int projectRefIndex)
	{
		store.setDatasetProjectRef(project, datasetIndex, projectRefIndex);
	}

	//
	// DatasetRef property storage
	//
	// {u'Image': {u'OME': None}}
	// Is multi path? False

	// 1:1
	// Is multi path? False
	// Ignoring ID property of reference DatasetRef

	//
	// Detector property storage
	//
	// {u'Instrument': {u'OME': None}}
	// Is multi path? False

	public void setDetectorAmplificationGain(Double amplificationGain, int instrumentIndex, int detectorIndex)
	{
		store.setDetectorAmplificationGain(amplificationGain, instrumentIndex, detectorIndex);
	}

	public void setDetectorGain(Double gain, int instrumentIndex, int detectorIndex)
	{
		store.setDetectorGain(gain, instrumentIndex, detectorIndex);
	}

	public void setDetectorID(String id, int instrumentIndex, int detectorIndex)
	{
		id = filter? DataTools.sanitize(id) : id;
		store.setDetectorID(id, instrumentIndex, detectorIndex);
	}

	public void setDetectorLotNumber(String lotNumber, int instrumentIndex, int detectorIndex)
	{
		lotNumber = filter? DataTools.sanitize(lotNumber) : lotNumber;
		store.setDetectorLotNumber(lotNumber, instrumentIndex, detectorIndex);
	}

	public void setDetectorManufacturer(String manufacturer, int instrumentIndex, int detectorIndex)
	{
		manufacturer = filter? DataTools.sanitize(manufacturer) : manufacturer;
		store.setDetectorManufacturer(manufacturer, instrumentIndex, detectorIndex);
	}

	public void setDetectorModel(String model, int instrumentIndex, int detectorIndex)
	{
		model = filter? DataTools.sanitize(model) : model;
		store.setDetectorModel(model, instrumentIndex, detectorIndex);
	}

	public void setDetectorOffset(Double offset, int instrumentIndex, int detectorIndex)
	{
		store.setDetectorOffset(offset, instrumentIndex, detectorIndex);
	}

	public void setDetectorSerialNumber(String serialNumber, int instrumentIndex, int detectorIndex)
	{
		serialNumber = filter? DataTools.sanitize(serialNumber) : serialNumber;
		store.setDetectorSerialNumber(serialNumber, instrumentIndex, detectorIndex);
	}

	public void setDetectorType(DetectorType type, int instrumentIndex, int detectorIndex)
	{
		store.setDetectorType(type, instrumentIndex, detectorIndex);
	}

	public void setDetectorVoltage(Double voltage, int instrumentIndex, int detectorIndex)
	{
		store.setDetectorVoltage(voltage, instrumentIndex, detectorIndex);
	}

	public void setDetectorZoom(Double zoom, int instrumentIndex, int detectorIndex)
	{
		store.setDetectorZoom(zoom, instrumentIndex, detectorIndex);
	}

	//
	// DetectorSettings property storage
	//
	// {u'Channel': {u'Pixels': {u'Image': {u'OME': None}}}}
	// Is multi path? False

	public void setDetectorSettingsBinning(Binning binning, int imageIndex, int channelIndex)
	{
		store.setDetectorSettingsBinning(binning, imageIndex, channelIndex);
	}

	public void setDetectorSettingsGain(Double gain, int imageIndex, int channelIndex)
	{
		store.setDetectorSettingsGain(gain, imageIndex, channelIndex);
	}

	public void setDetectorSettingsID(String id, int imageIndex, int channelIndex)
	{
		id = filter? DataTools.sanitize(id) : id;
		store.setDetectorSettingsID(id, imageIndex, channelIndex);
	}

	public void setDetectorSettingsOffset(Double offset, int imageIndex, int channelIndex)
	{
		store.setDetectorSettingsOffset(offset, imageIndex, channelIndex);
	}

	public void setDetectorSettingsReadOutRate(Double readOutRate, int imageIndex, int channelIndex)
	{
		store.setDetectorSettingsReadOutRate(readOutRate, imageIndex, channelIndex);
	}

	public void setDetectorSettingsVoltage(Double voltage, int imageIndex, int channelIndex)
	{
		store.setDetectorSettingsVoltage(voltage, imageIndex, channelIndex);
	}

	//
	// Dichroic property storage
	//
	// {u'Instrument': {u'OME': None}}
	// Is multi path? False

	// Ignoring FilterSet_BackReference back reference
	public void setDichroicID(String id, int instrumentIndex, int dichroicIndex)
	{
		id = filter? DataTools.sanitize(id) : id;
		store.setDichroicID(id, instrumentIndex, dichroicIndex);
	}

	// Ignoring LightPath_BackReference back reference
	public void setDichroicLotNumber(String lotNumber, int instrumentIndex, int dichroicIndex)
	{
		lotNumber = filter? DataTools.sanitize(lotNumber) : lotNumber;
		store.setDichroicLotNumber(lotNumber, instrumentIndex, dichroicIndex);
	}

	public void setDichroicManufacturer(String manufacturer, int instrumentIndex, int dichroicIndex)
	{
		manufacturer = filter? DataTools.sanitize(manufacturer) : manufacturer;
		store.setDichroicManufacturer(manufacturer, instrumentIndex, dichroicIndex);
	}

	public void setDichroicModel(String model, int instrumentIndex, int dichroicIndex)
	{
		model = filter? DataTools.sanitize(model) : model;
		store.setDichroicModel(model, instrumentIndex, dichroicIndex);
	}

	public void setDichroicSerialNumber(String serialNumber, int instrumentIndex, int dichroicIndex)
	{
		serialNumber = filter? DataTools.sanitize(serialNumber) : serialNumber;
		store.setDichroicSerialNumber(serialNumber, instrumentIndex, dichroicIndex);
	}

	//
	// DichroicRef property storage
	//
	// {u'LightPath': {u'Channel': {u'Pixels': {u'Image': {u'OME': None}}}}, u'FilterSet': {u'Instrument': {u'OME': None}}}
	// Is multi path? True

	// 1:1
	// Is multi path? True
	// Ignoring ID property of reference DichroicRef

	//
	// DoubleAnnotation property storage
	//
	// {u'StructuredAnnotations': {u'OME': None}}
	// Is multi path? False

	public void setDoubleAnnotationAnnotationRef(String annotation, int doubleAnnotationIndex, int annotationRefIndex)
	{
		store.setDoubleAnnotationAnnotationRef(annotation, doubleAnnotationIndex, annotationRefIndex);
	}

	// Ignoring Channel_BackReference back reference
	// Ignoring Dataset_BackReference back reference
	public void setDoubleAnnotationDescription(String description, int doubleAnnotationIndex)
	{
		description = filter? DataTools.sanitize(description) : description;
		store.setDoubleAnnotationDescription(description, doubleAnnotationIndex);
	}

	// Ignoring Experimenter_BackReference back reference
	public void setDoubleAnnotationID(String id, int doubleAnnotationIndex)
	{
		id = filter? DataTools.sanitize(id) : id;
		store.setDoubleAnnotationID(id, doubleAnnotationIndex);
	}

	// Ignoring Image_BackReference back reference
	public void setDoubleAnnotationNamespace(String namespace, int doubleAnnotationIndex)
	{
		namespace = filter? DataTools.sanitize(namespace) : namespace;
		store.setDoubleAnnotationNamespace(namespace, doubleAnnotationIndex);
	}

	// Ignoring Pixels_BackReference back reference
	// Ignoring Plane_BackReference back reference
	// Ignoring PlateAcquisition_BackReference back reference
	// Ignoring Plate_BackReference back reference
	// Ignoring Project_BackReference back reference
	// Ignoring ROI_BackReference back reference
	// Ignoring Reagent_BackReference back reference
	// Ignoring Screen_BackReference back reference
	public void setDoubleAnnotationValue(Double value, int doubleAnnotationIndex)
	{
		store.setDoubleAnnotationValue(value, doubleAnnotationIndex);
	}

	// Ignoring WellSample_BackReference back reference
	// Ignoring Well_BackReference back reference
	//
	// Ellipse property storage
	//
	// {u'Shape': {u'Union': {u'ROI': {u'OME': None}}}}
	// Is multi path? False

	// Description accessor from parent Shape
	public void setEllipseDescription(String description, int ROIIndex, int shapeIndex)
	{
		description = filter? DataTools.sanitize(description) : description;
		store.setEllipseDescription(description, ROIIndex, shapeIndex);
	}

	// Ignoring Ellipse of parent abstract type
	// Fill accessor from parent Shape
	public void setEllipseFill(Integer fill, int ROIIndex, int shapeIndex)
	{
		store.setEllipseFill(fill, ROIIndex, shapeIndex);
	}

	// Ignoring FillRule of parent abstract type
	// Ignoring FontFamily of parent abstract type
	// FontSize accessor from parent Shape
	public void setEllipseFontSize(NonNegativeInteger fontSize, int ROIIndex, int shapeIndex)
	{
		store.setEllipseFontSize(fontSize, ROIIndex, shapeIndex);
	}

	// Ignoring FontStyle of parent abstract type
	// ID accessor from parent Shape
	public void setEllipseID(String id, int ROIIndex, int shapeIndex)
	{
		id = filter? DataTools.sanitize(id) : id;
		store.setEllipseID(id, ROIIndex, shapeIndex);
	}

	// Label accessor from parent Shape
	public void setEllipseLabel(String label, int ROIIndex, int shapeIndex)
	{
		label = filter? DataTools.sanitize(label) : label;
		store.setEllipseLabel(label, ROIIndex, shapeIndex);
	}

	// Ignoring Line of parent abstract type
	// Ignoring LineCap of parent abstract type
	// Ignoring MarkerEnd of parent abstract type
	// Ignoring MarkerStart of parent abstract type
	// Ignoring Mask of parent abstract type
	// Name accessor from parent Shape
	public void setEllipseName(String name, int ROIIndex, int shapeIndex)
	{
		name = filter? DataTools.sanitize(name) : name;
		store.setEllipseName(name, ROIIndex, shapeIndex);
	}

	// Ignoring Path of parent abstract type
	// Ignoring Point of parent abstract type
	// Ignoring Polyline of parent abstract type
	// Ignoring Rectangle of parent abstract type
	// Stroke accessor from parent Shape
	public void setEllipseStroke(Integer stroke, int ROIIndex, int shapeIndex)
	{
		store.setEllipseStroke(stroke, ROIIndex, shapeIndex);
	}

	// StrokeDashArray accessor from parent Shape
	public void setEllipseStrokeDashArray(String strokeDashArray, int ROIIndex, int shapeIndex)
	{
		strokeDashArray = filter? DataTools.sanitize(strokeDashArray) : strokeDashArray;
		store.setEllipseStrokeDashArray(strokeDashArray, ROIIndex, shapeIndex);
	}

	// StrokeWidth accessor from parent Shape
	public void setEllipseStrokeWidth(Double strokeWidth, int ROIIndex, int shapeIndex)
	{
		store.setEllipseStrokeWidth(strokeWidth, ROIIndex, shapeIndex);
	}

	// Ignoring Text of parent abstract type
	// TheC accessor from parent Shape
	public void setEllipseTheC(NonNegativeInteger theC, int ROIIndex, int shapeIndex)
	{
		store.setEllipseTheC(theC, ROIIndex, shapeIndex);
	}

	// TheT accessor from parent Shape
	public void setEllipseTheT(NonNegativeInteger theT, int ROIIndex, int shapeIndex)
	{
		store.setEllipseTheT(theT, ROIIndex, shapeIndex);
	}

	// TheZ accessor from parent Shape
	public void setEllipseTheZ(NonNegativeInteger theZ, int ROIIndex, int shapeIndex)
	{
		store.setEllipseTheZ(theZ, ROIIndex, shapeIndex);
	}

	// Transform accessor from parent Shape
	public void setEllipseTransform(String transform, int ROIIndex, int shapeIndex)
	{
		transform = filter? DataTools.sanitize(transform) : transform;
		store.setEllipseTransform(transform, ROIIndex, shapeIndex);
	}

	public void setEllipseRadiusX(Double radiusX, int ROIIndex, int shapeIndex)
	{
		store.setEllipseRadiusX(radiusX, ROIIndex, shapeIndex);
	}

	public void setEllipseRadiusY(Double radiusY, int ROIIndex, int shapeIndex)
	{
		store.setEllipseRadiusY(radiusY, ROIIndex, shapeIndex);
	}

	public void setEllipseX(Double x, int ROIIndex, int shapeIndex)
	{
		store.setEllipseX(x, ROIIndex, shapeIndex);
	}

	public void setEllipseY(Double y, int ROIIndex, int shapeIndex)
	{
		store.setEllipseY(y, ROIIndex, shapeIndex);
	}

	//
	// EmissionFilterRef property storage
	//
	// {u'LightPath': {u'Channel': {u'Pixels': {u'Image': {u'OME': None}}}}, u'FilterSet': {u'Instrument': {u'OME': None}}}
	// Is multi path? True

	//
	// ExcitationFilterRef property storage
	//
	// {u'LightPath': {u'Channel': {u'Pixels': {u'Image': {u'OME': None}}}}, u'FilterSet': {u'Instrument': {u'OME': None}}}
	// Is multi path? True

	//
	// Experiment property storage
	//
	// {u'OME': None}
	// Is multi path? False

	public void setExperimentDescription(String description, int experimentIndex)
	{
		description = filter? DataTools.sanitize(description) : description;
		store.setExperimentDescription(description, experimentIndex);
	}

	public void setExperimentExperimenterRef(String experimenter, int experimentIndex)
	{
		store.setExperimentExperimenterRef(experimenter, experimentIndex);
	}

	public void setExperimentID(String id, int experimentIndex)
	{
		id = filter? DataTools.sanitize(id) : id;
		store.setExperimentID(id, experimentIndex);
	}

	// Ignoring Image_BackReference back reference
	// Ignoring MicrobeamManipulation element, complex property
	public void setExperimentType(ExperimentType type, int experimentIndex)
	{
		store.setExperimentType(type, experimentIndex);
	}

	//
	// ExperimentRef property storage
	//
	// {u'Image': {u'OME': None}}
	// Is multi path? False

	// 1:1
	// Is multi path? False
	// Ignoring ID property of reference ExperimentRef

	//
	// Experimenter property storage
	//
	// {u'OME': None}
	// Is multi path? False

	public void setExperimenterAnnotationRef(String annotation, int experimenterIndex, int annotationRefIndex)
	{
		store.setExperimenterAnnotationRef(annotation, experimenterIndex, annotationRefIndex);
	}

	// Ignoring Dataset_BackReference back reference
	public void setExperimenterDisplayName(String displayName, int experimenterIndex)
	{
		displayName = filter? DataTools.sanitize(displayName) : displayName;
		store.setExperimenterDisplayName(displayName, experimenterIndex);
	}

	public void setExperimenterEmail(String email, int experimenterIndex)
	{
		email = filter? DataTools.sanitize(email) : email;
		store.setExperimenterEmail(email, experimenterIndex);
	}

	// Ignoring Experiment_BackReference back reference
	public void setExperimenterFirstName(String firstName, int experimenterIndex)
	{
		firstName = filter? DataTools.sanitize(firstName) : firstName;
		store.setExperimenterFirstName(firstName, experimenterIndex);
	}

	public void setExperimenterGroupRef(String group, int experimenterIndex, int groupRefIndex)
	{
		store.setExperimenterGroupRef(group, experimenterIndex, groupRefIndex);
	}

	public void setExperimenterID(String id, int experimenterIndex)
	{
		id = filter? DataTools.sanitize(id) : id;
		store.setExperimenterID(id, experimenterIndex);
	}

	// Ignoring Image_BackReference back reference
	public void setExperimenterInstitution(String institution, int experimenterIndex)
	{
		institution = filter? DataTools.sanitize(institution) : institution;
		store.setExperimenterInstitution(institution, experimenterIndex);
	}

	public void setExperimenterLastName(String lastName, int experimenterIndex)
	{
		lastName = filter? DataTools.sanitize(lastName) : lastName;
		store.setExperimenterLastName(lastName, experimenterIndex);
	}

	// Ignoring MicrobeamManipulation_BackReference back reference
	public void setExperimenterMiddleName(String middleName, int experimenterIndex)
	{
		middleName = filter? DataTools.sanitize(middleName) : middleName;
		store.setExperimenterMiddleName(middleName, experimenterIndex);
	}

	// Ignoring Project_BackReference back reference
	public void setExperimenterUserName(String userName, int experimenterIndex)
	{
		userName = filter? DataTools.sanitize(userName) : userName;
		store.setExperimenterUserName(userName, experimenterIndex);
	}

	//
	// ExperimenterRef property storage
	//
	// {u'Project': {u'OME': None}, u'Image': {u'OME': None}, u'Dataset': {u'OME': None}, u'Experiment': {u'OME': None}, u'MicrobeamManipulation': {u'Experiment': {u'OME': None}}}
	// Is multi path? True

	// 1:1
	// Is multi path? True
	// Ignoring ID property of reference ExperimenterRef

	//
	// Filament property storage
	//
	// {u'LightSource': {u'Instrument': {u'OME': None}}}
	// Is multi path? False

	// Ignoring Arc of parent abstract type
	// Ignoring Filament of parent abstract type
	// ID accessor from parent LightSource
	public void setFilamentID(String id, int instrumentIndex, int lightSourceIndex)
	{
		id = filter? DataTools.sanitize(id) : id;
		store.setFilamentID(id, instrumentIndex, lightSourceIndex);
	}

	// Ignoring Laser of parent abstract type
	// Ignoring LightEmittingDiode of parent abstract type
	// LotNumber accessor from parent LightSource
	public void setFilamentLotNumber(String lotNumber, int instrumentIndex, int lightSourceIndex)
	{
		lotNumber = filter? DataTools.sanitize(lotNumber) : lotNumber;
		store.setFilamentLotNumber(lotNumber, instrumentIndex, lightSourceIndex);
	}

	// Manufacturer accessor from parent LightSource
	public void setFilamentManufacturer(String manufacturer, int instrumentIndex, int lightSourceIndex)
	{
		manufacturer = filter? DataTools.sanitize(manufacturer) : manufacturer;
		store.setFilamentManufacturer(manufacturer, instrumentIndex, lightSourceIndex);
	}

	// Model accessor from parent LightSource
	public void setFilamentModel(String model, int instrumentIndex, int lightSourceIndex)
	{
		model = filter? DataTools.sanitize(model) : model;
		store.setFilamentModel(model, instrumentIndex, lightSourceIndex);
	}

	// Power accessor from parent LightSource
	public void setFilamentPower(Double power, int instrumentIndex, int lightSourceIndex)
	{
		store.setFilamentPower(power, instrumentIndex, lightSourceIndex);
	}

	// SerialNumber accessor from parent LightSource
	public void setFilamentSerialNumber(String serialNumber, int instrumentIndex, int lightSourceIndex)
	{
		serialNumber = filter? DataTools.sanitize(serialNumber) : serialNumber;
		store.setFilamentSerialNumber(serialNumber, instrumentIndex, lightSourceIndex);
	}

	public void setFilamentType(FilamentType type, int instrumentIndex, int lightSourceIndex)
	{
		store.setFilamentType(type, instrumentIndex, lightSourceIndex);
	}

	//
	// FileAnnotation property storage
	//
	// {u'StructuredAnnotations': {u'OME': None}}
	// Is multi path? False

	public void setFileAnnotationAnnotationRef(String annotation, int fileAnnotationIndex, int annotationRefIndex)
	{
		store.setFileAnnotationAnnotationRef(annotation, fileAnnotationIndex, annotationRefIndex);
	}

	// Ignoring BinaryFile element, complex property
	// Ignoring Channel_BackReference back reference
	// Ignoring Dataset_BackReference back reference
	public void setFileAnnotationDescription(String description, int fileAnnotationIndex)
	{
		description = filter? DataTools.sanitize(description) : description;
		store.setFileAnnotationDescription(description, fileAnnotationIndex);
	}

	// Ignoring Experimenter_BackReference back reference
	public void setFileAnnotationID(String id, int fileAnnotationIndex)
	{
		id = filter? DataTools.sanitize(id) : id;
		store.setFileAnnotationID(id, fileAnnotationIndex);
	}

	// Ignoring Image_BackReference back reference
	public void setFileAnnotationNamespace(String namespace, int fileAnnotationIndex)
	{
		namespace = filter? DataTools.sanitize(namespace) : namespace;
		store.setFileAnnotationNamespace(namespace, fileAnnotationIndex);
	}

	// Ignoring Pixels_BackReference back reference
	// Ignoring Plane_BackReference back reference
	// Ignoring PlateAcquisition_BackReference back reference
	// Ignoring Plate_BackReference back reference
	// Ignoring Project_BackReference back reference
	// Ignoring ROI_BackReference back reference
	// Ignoring Reagent_BackReference back reference
	// Ignoring Screen_BackReference back reference
	// Ignoring WellSample_BackReference back reference
	// Ignoring Well_BackReference back reference
	//
	// Filter property storage
	//
	// {u'Instrument': {u'OME': None}}
	// Is multi path? False

	// Ignoring FilterSet_BackReference back reference
	public void setFilterFilterWheel(String filterWheel, int instrumentIndex, int filterIndex)
	{
		filterWheel = filter? DataTools.sanitize(filterWheel) : filterWheel;
		store.setFilterFilterWheel(filterWheel, instrumentIndex, filterIndex);
	}

	public void setFilterID(String id, int instrumentIndex, int filterIndex)
	{
		id = filter? DataTools.sanitize(id) : id;
		store.setFilterID(id, instrumentIndex, filterIndex);
	}

	// Ignoring LightPath_BackReference back reference
	public void setFilterLotNumber(String lotNumber, int instrumentIndex, int filterIndex)
	{
		lotNumber = filter? DataTools.sanitize(lotNumber) : lotNumber;
		store.setFilterLotNumber(lotNumber, instrumentIndex, filterIndex);
	}

	public void setFilterManufacturer(String manufacturer, int instrumentIndex, int filterIndex)
	{
		manufacturer = filter? DataTools.sanitize(manufacturer) : manufacturer;
		store.setFilterManufacturer(manufacturer, instrumentIndex, filterIndex);
	}

	public void setFilterModel(String model, int instrumentIndex, int filterIndex)
	{
		model = filter? DataTools.sanitize(model) : model;
		store.setFilterModel(model, instrumentIndex, filterIndex);
	}

	public void setFilterSerialNumber(String serialNumber, int instrumentIndex, int filterIndex)
	{
		serialNumber = filter? DataTools.sanitize(serialNumber) : serialNumber;
		store.setFilterSerialNumber(serialNumber, instrumentIndex, filterIndex);
	}

	// Ignoring TransmittanceRange element, complex property
	public void setFilterType(FilterType type, int instrumentIndex, int filterIndex)
	{
		store.setFilterType(type, instrumentIndex, filterIndex);
	}

	//
	// FilterSet property storage
	//
	// {u'Instrument': {u'OME': None}}
	// Is multi path? False

	// Ignoring Channel_BackReference back reference
	public void setFilterSetDichroicRef(String dichroic, int instrumentIndex, int filterSetIndex)
	{
		store.setFilterSetDichroicRef(dichroic, instrumentIndex, filterSetIndex);
	}

	public void setFilterSetEmissionFilterRef(String emissionFilter, int instrumentIndex, int filterSetIndex, int emissionFilterRefIndex)
	{
		store.setFilterSetEmissionFilterRef(emissionFilter, instrumentIndex, filterSetIndex, emissionFilterRefIndex);
	}

	public void setFilterSetExcitationFilterRef(String excitationFilter, int instrumentIndex, int filterSetIndex, int excitationFilterRefIndex)
	{
		store.setFilterSetExcitationFilterRef(excitationFilter, instrumentIndex, filterSetIndex, excitationFilterRefIndex);
	}

	public void setFilterSetID(String id, int instrumentIndex, int filterSetIndex)
	{
		id = filter? DataTools.sanitize(id) : id;
		store.setFilterSetID(id, instrumentIndex, filterSetIndex);
	}

	public void setFilterSetLotNumber(String lotNumber, int instrumentIndex, int filterSetIndex)
	{
		lotNumber = filter? DataTools.sanitize(lotNumber) : lotNumber;
		store.setFilterSetLotNumber(lotNumber, instrumentIndex, filterSetIndex);
	}

	public void setFilterSetManufacturer(String manufacturer, int instrumentIndex, int filterSetIndex)
	{
		manufacturer = filter? DataTools.sanitize(manufacturer) : manufacturer;
		store.setFilterSetManufacturer(manufacturer, instrumentIndex, filterSetIndex);
	}

	public void setFilterSetModel(String model, int instrumentIndex, int filterSetIndex)
	{
		model = filter? DataTools.sanitize(model) : model;
		store.setFilterSetModel(model, instrumentIndex, filterSetIndex);
	}

	// Ignoring OTF_BackReference back reference
	public void setFilterSetSerialNumber(String serialNumber, int instrumentIndex, int filterSetIndex)
	{
		serialNumber = filter? DataTools.sanitize(serialNumber) : serialNumber;
		store.setFilterSetSerialNumber(serialNumber, instrumentIndex, filterSetIndex);
	}

	//
	// FilterSetRef property storage
	//
	// {u'OTF': {u'Instrument': {u'OME': None}}, u'Channel': {u'Pixels': {u'Image': {u'OME': None}}}}
	// Is multi path? True

	// 1:1
	// Is multi path? True
	// Ignoring ID property of reference FilterSetRef

	//
	// Group property storage
	//
	// {u'OME': None}
	// Is multi path? False

	public void setGroupContact(String contact, int groupIndex)
	{
		store.setGroupContact(contact, groupIndex);
	}

	// Ignoring Dataset_BackReference back reference
	public void setGroupDescription(String description, int groupIndex)
	{
		description = filter? DataTools.sanitize(description) : description;
		store.setGroupDescription(description, groupIndex);
	}

	// Ignoring Experimenter_BackReference back reference
	public void setGroupID(String id, int groupIndex)
	{
		id = filter? DataTools.sanitize(id) : id;
		store.setGroupID(id, groupIndex);
	}

	// Ignoring Image_BackReference back reference
	public void setGroupLeader(String leader, int groupIndex)
	{
		store.setGroupLeader(leader, groupIndex);
	}

	public void setGroupName(String name, int groupIndex)
	{
		name = filter? DataTools.sanitize(name) : name;
		store.setGroupName(name, groupIndex);
	}

	// Ignoring Project_BackReference back reference
	//
	// GroupRef property storage
	//
	// {u'Project': {u'OME': None}, u'Image': {u'OME': None}, u'Experimenter': {u'OME': None}, u'Dataset': {u'OME': None}}
	// Is multi path? True

	// 1:1
	// Is multi path? True
	// Ignoring ID property of reference GroupRef

	//
	// Image property storage
	//
	// {u'OME': None}
	// Is multi path? False

	public void setImageAcquiredDate(String acquiredDate, int imageIndex)
	{
		acquiredDate = filter? DataTools.sanitize(acquiredDate) : acquiredDate;
		store.setImageAcquiredDate(acquiredDate, imageIndex);
	}

	public void setImageAnnotationRef(String annotation, int imageIndex, int annotationRefIndex)
	{
		store.setImageAnnotationRef(annotation, imageIndex, annotationRefIndex);
	}

	public void setImageDatasetRef(String dataset, int imageIndex, int datasetRefIndex)
	{
		store.setImageDatasetRef(dataset, imageIndex, datasetRefIndex);
	}

	public void setImageDescription(String description, int imageIndex)
	{
		description = filter? DataTools.sanitize(description) : description;
		store.setImageDescription(description, imageIndex);
	}

	public void setImageExperimentRef(String experiment, int imageIndex)
	{
		store.setImageExperimentRef(experiment, imageIndex);
	}

	public void setImageExperimenterRef(String experimenter, int imageIndex)
	{
		store.setImageExperimenterRef(experimenter, imageIndex);
	}

	public void setImageGroupRef(String group, int imageIndex)
	{
		store.setImageGroupRef(group, imageIndex);
	}

	public void setImageID(String id, int imageIndex)
	{
		id = filter? DataTools.sanitize(id) : id;
		store.setImageID(id, imageIndex);
	}

	// Ignoring ImagingEnvironment element, complex property
	public void setImageInstrumentRef(String instrument, int imageIndex)
	{
		store.setImageInstrumentRef(instrument, imageIndex);
	}

	public void setImageMicrobeamManipulationRef(String microbeamManipulation, int imageIndex, int microbeamManipulationRefIndex)
	{
		store.setImageMicrobeamManipulationRef(microbeamManipulation, imageIndex, microbeamManipulationRefIndex);
	}

	public void setImageName(String name, int imageIndex)
	{
		name = filter? DataTools.sanitize(name) : name;
		store.setImageName(name, imageIndex);
	}

	// Ignoring ObjectiveSettings element, complex property
	// Ignoring Pixels element, complex property
	public void setImageROIRef(String roi, int imageIndex, int ROIRefIndex)
	{
		store.setImageROIRef(roi, imageIndex, ROIRefIndex);
	}

	// Ignoring StageLabel element, complex property
	// Ignoring WellSample_BackReference back reference
	//
	// ImageRef property storage
	//
	// {u'WellSample': {u'Well': {u'Plate': {u'OME': None}}}}
	// Is multi path? False

	// 1:1
	// Is multi path? False
	// Ignoring ID property of reference ImageRef

	//
	// ImagingEnvironment property storage
	//
	// {u'Image': {u'OME': None}}
	// Is multi path? False

	public void setImagingEnvironmentAirPressure(Double airPressure, int imageIndex)
	{
		store.setImagingEnvironmentAirPressure(airPressure, imageIndex);
	}

	public void setImagingEnvironmentCO2Percent(PercentFraction co2percent, int imageIndex)
	{
		store.setImagingEnvironmentCO2Percent(co2percent, imageIndex);
	}

	public void setImagingEnvironmentHumidity(PercentFraction humidity, int imageIndex)
	{
		store.setImagingEnvironmentHumidity(humidity, imageIndex);
	}

	public void setImagingEnvironmentTemperature(Double temperature, int imageIndex)
	{
		store.setImagingEnvironmentTemperature(temperature, imageIndex);
	}

	//
	// Instrument property storage
	//
	// {u'OME': None}
	// Is multi path? False

	// Ignoring Detector element, complex property
	// Ignoring Dichroic element, complex property
	// Ignoring Filter element, complex property
	// Ignoring FilterSet element, complex property
	public void setInstrumentID(String id, int instrumentIndex)
	{
		id = filter? DataTools.sanitize(id) : id;
		store.setInstrumentID(id, instrumentIndex);
	}

	// Ignoring Image_BackReference back reference
	// Ignoring LightSource element, complex property
	// Ignoring Microscope element, complex property
	// Ignoring OTF element, complex property
	// Ignoring Objective element, complex property
	//
	// InstrumentRef property storage
	//
	// {u'Image': {u'OME': None}}
	// Is multi path? False

	// 1:1
	// Is multi path? False
	// Ignoring ID property of reference InstrumentRef

	//
	// Laser property storage
	//
	// {u'LightSource': {u'Instrument': {u'OME': None}}}
	// Is multi path? False

	// Ignoring Arc of parent abstract type
	// Ignoring Filament of parent abstract type
	// ID accessor from parent LightSource
	public void setLaserID(String id, int instrumentIndex, int lightSourceIndex)
	{
		id = filter? DataTools.sanitize(id) : id;
		store.setLaserID(id, instrumentIndex, lightSourceIndex);
	}

	// Ignoring Laser of parent abstract type
	// Ignoring LightEmittingDiode of parent abstract type
	// LotNumber accessor from parent LightSource
	public void setLaserLotNumber(String lotNumber, int instrumentIndex, int lightSourceIndex)
	{
		lotNumber = filter? DataTools.sanitize(lotNumber) : lotNumber;
		store.setLaserLotNumber(lotNumber, instrumentIndex, lightSourceIndex);
	}

	// Manufacturer accessor from parent LightSource
	public void setLaserManufacturer(String manufacturer, int instrumentIndex, int lightSourceIndex)
	{
		manufacturer = filter? DataTools.sanitize(manufacturer) : manufacturer;
		store.setLaserManufacturer(manufacturer, instrumentIndex, lightSourceIndex);
	}

	// Model accessor from parent LightSource
	public void setLaserModel(String model, int instrumentIndex, int lightSourceIndex)
	{
		model = filter? DataTools.sanitize(model) : model;
		store.setLaserModel(model, instrumentIndex, lightSourceIndex);
	}

	// Power accessor from parent LightSource
	public void setLaserPower(Double power, int instrumentIndex, int lightSourceIndex)
	{
		store.setLaserPower(power, instrumentIndex, lightSourceIndex);
	}

	// SerialNumber accessor from parent LightSource
	public void setLaserSerialNumber(String serialNumber, int instrumentIndex, int lightSourceIndex)
	{
		serialNumber = filter? DataTools.sanitize(serialNumber) : serialNumber;
		store.setLaserSerialNumber(serialNumber, instrumentIndex, lightSourceIndex);
	}

	public void setLaserFrequencyMultiplication(PositiveInteger frequencyMultiplication, int instrumentIndex, int lightSourceIndex)
	{
		store.setLaserFrequencyMultiplication(frequencyMultiplication, instrumentIndex, lightSourceIndex);
	}

	public void setLaserLaserMedium(LaserMedium laserMedium, int instrumentIndex, int lightSourceIndex)
	{
		store.setLaserLaserMedium(laserMedium, instrumentIndex, lightSourceIndex);
	}

	public void setLaserPockelCell(Boolean pockelCell, int instrumentIndex, int lightSourceIndex)
	{
		store.setLaserPockelCell(pockelCell, instrumentIndex, lightSourceIndex);
	}

	public void setLaserPulse(Pulse pulse, int instrumentIndex, int lightSourceIndex)
	{
		store.setLaserPulse(pulse, instrumentIndex, lightSourceIndex);
	}

	public void setLaserPump(String pump, int instrumentIndex, int lightSourceIndex)
	{
		store.setLaserPump(pump, instrumentIndex, lightSourceIndex);
	}

	public void setLaserRepetitionRate(Double repetitionRate, int instrumentIndex, int lightSourceIndex)
	{
		store.setLaserRepetitionRate(repetitionRate, instrumentIndex, lightSourceIndex);
	}

	public void setLaserTuneable(Boolean tuneable, int instrumentIndex, int lightSourceIndex)
	{
		store.setLaserTuneable(tuneable, instrumentIndex, lightSourceIndex);
	}

	public void setLaserType(LaserType type, int instrumentIndex, int lightSourceIndex)
	{
		store.setLaserType(type, instrumentIndex, lightSourceIndex);
	}

	public void setLaserWavelength(PositiveInteger wavelength, int instrumentIndex, int lightSourceIndex)
	{
		store.setLaserWavelength(wavelength, instrumentIndex, lightSourceIndex);
	}

	//
	// Leader property storage
	//
	// {u'Group': {u'OME': None}}
	// Is multi path? False

	// 1:1
	// Is multi path? False
	// Ignoring ID property of reference Leader

	//
	// LightEmittingDiode property storage
	//
	// {u'LightSource': {u'Instrument': {u'OME': None}}}
	// Is multi path? False

	// Ignoring Arc of parent abstract type
	// Ignoring Filament of parent abstract type
	// ID accessor from parent LightSource
	public void setLightEmittingDiodeID(String id, int instrumentIndex, int lightSourceIndex)
	{
		id = filter? DataTools.sanitize(id) : id;
		store.setLightEmittingDiodeID(id, instrumentIndex, lightSourceIndex);
	}

	// Ignoring Laser of parent abstract type
	// Ignoring LightEmittingDiode of parent abstract type
	// LotNumber accessor from parent LightSource
	public void setLightEmittingDiodeLotNumber(String lotNumber, int instrumentIndex, int lightSourceIndex)
	{
		lotNumber = filter? DataTools.sanitize(lotNumber) : lotNumber;
		store.setLightEmittingDiodeLotNumber(lotNumber, instrumentIndex, lightSourceIndex);
	}

	// Manufacturer accessor from parent LightSource
	public void setLightEmittingDiodeManufacturer(String manufacturer, int instrumentIndex, int lightSourceIndex)
	{
		manufacturer = filter? DataTools.sanitize(manufacturer) : manufacturer;
		store.setLightEmittingDiodeManufacturer(manufacturer, instrumentIndex, lightSourceIndex);
	}

	// Model accessor from parent LightSource
	public void setLightEmittingDiodeModel(String model, int instrumentIndex, int lightSourceIndex)
	{
		model = filter? DataTools.sanitize(model) : model;
		store.setLightEmittingDiodeModel(model, instrumentIndex, lightSourceIndex);
	}

	// Power accessor from parent LightSource
	public void setLightEmittingDiodePower(Double power, int instrumentIndex, int lightSourceIndex)
	{
		store.setLightEmittingDiodePower(power, instrumentIndex, lightSourceIndex);
	}

	// SerialNumber accessor from parent LightSource
	public void setLightEmittingDiodeSerialNumber(String serialNumber, int instrumentIndex, int lightSourceIndex)
	{
		serialNumber = filter? DataTools.sanitize(serialNumber) : serialNumber;
		store.setLightEmittingDiodeSerialNumber(serialNumber, instrumentIndex, lightSourceIndex);
	}

	//
	// LightPath property storage
	//
	// {u'Channel': {u'Pixels': {u'Image': {u'OME': None}}}}
	// Is multi path? False

	public void setLightPathDichroicRef(String dichroic, int imageIndex, int channelIndex)
	{
		store.setLightPathDichroicRef(dichroic, imageIndex, channelIndex);
	}

	public void setLightPathEmissionFilterRef(String emissionFilter, int imageIndex, int channelIndex, int emissionFilterRefIndex)
	{
		store.setLightPathEmissionFilterRef(emissionFilter, imageIndex, channelIndex, emissionFilterRefIndex);
	}

	public void setLightPathExcitationFilterRef(String excitationFilter, int imageIndex, int channelIndex, int excitationFilterRefIndex)
	{
		store.setLightPathExcitationFilterRef(excitationFilter, imageIndex, channelIndex, excitationFilterRefIndex);
	}

	//
	// LightSourceSettings property storage
	//
	// {u'Channel': {u'Pixels': {u'Image': {u'OME': None}}}, u'MicrobeamManipulation': {u'Experiment': {u'OME': None}}}
	// Is multi path? True

	public void setChannelLightSourceSettingsAttenuation(PercentFraction attenuation, int imageIndex, int channelIndex)
	{
		store.setChannelLightSourceSettingsAttenuation(attenuation, imageIndex, channelIndex);
	}

	public void setMicrobeamManipulationLightSourceSettingsAttenuation(PercentFraction attenuation, int experimentIndex, int microbeamManipulationIndex, int lightSourceSettingsIndex)
	{
		store.setMicrobeamManipulationLightSourceSettingsAttenuation(attenuation, experimentIndex, microbeamManipulationIndex, lightSourceSettingsIndex);
	}

	public void setChannelLightSourceSettingsID(String id, int imageIndex, int channelIndex)
	{
		id = filter? DataTools.sanitize(id) : id;
		store.setChannelLightSourceSettingsID(id, imageIndex, channelIndex);
	}

	public void setMicrobeamManipulationLightSourceSettingsID(String id, int experimentIndex, int microbeamManipulationIndex, int lightSourceSettingsIndex)
	{
		id = filter? DataTools.sanitize(id) : id;
		store.setMicrobeamManipulationLightSourceSettingsID(id, experimentIndex, microbeamManipulationIndex, lightSourceSettingsIndex);
	}

	public void setChannelLightSourceSettingsWavelength(PositiveInteger wavelength, int imageIndex, int channelIndex)
	{
		store.setChannelLightSourceSettingsWavelength(wavelength, imageIndex, channelIndex);
	}

	public void setMicrobeamManipulationLightSourceSettingsWavelength(PositiveInteger wavelength, int experimentIndex, int microbeamManipulationIndex, int lightSourceSettingsIndex)
	{
		store.setMicrobeamManipulationLightSourceSettingsWavelength(wavelength, experimentIndex, microbeamManipulationIndex, lightSourceSettingsIndex);
	}

	//
	// Line property storage
	//
	// {u'Shape': {u'Union': {u'ROI': {u'OME': None}}}}
	// Is multi path? False

	// Description accessor from parent Shape
	public void setLineDescription(String description, int ROIIndex, int shapeIndex)
	{
		description = filter? DataTools.sanitize(description) : description;
		store.setLineDescription(description, ROIIndex, shapeIndex);
	}

	// Ignoring Ellipse of parent abstract type
	// Fill accessor from parent Shape
	public void setLineFill(Integer fill, int ROIIndex, int shapeIndex)
	{
		store.setLineFill(fill, ROIIndex, shapeIndex);
	}

	// Ignoring FillRule of parent abstract type
	// Ignoring FontFamily of parent abstract type
	// FontSize accessor from parent Shape
	public void setLineFontSize(NonNegativeInteger fontSize, int ROIIndex, int shapeIndex)
	{
		store.setLineFontSize(fontSize, ROIIndex, shapeIndex);
	}

	// Ignoring FontStyle of parent abstract type
	// ID accessor from parent Shape
	public void setLineID(String id, int ROIIndex, int shapeIndex)
	{
		id = filter? DataTools.sanitize(id) : id;
		store.setLineID(id, ROIIndex, shapeIndex);
	}

	// Label accessor from parent Shape
	public void setLineLabel(String label, int ROIIndex, int shapeIndex)
	{
		label = filter? DataTools.sanitize(label) : label;
		store.setLineLabel(label, ROIIndex, shapeIndex);
	}

	// Ignoring Line of parent abstract type
	// Ignoring LineCap of parent abstract type
	// Ignoring MarkerEnd of parent abstract type
	// Ignoring MarkerStart of parent abstract type
	// Ignoring Mask of parent abstract type
	// Name accessor from parent Shape
	public void setLineName(String name, int ROIIndex, int shapeIndex)
	{
		name = filter? DataTools.sanitize(name) : name;
		store.setLineName(name, ROIIndex, shapeIndex);
	}

	// Ignoring Path of parent abstract type
	// Ignoring Point of parent abstract type
	// Ignoring Polyline of parent abstract type
	// Ignoring Rectangle of parent abstract type
	// Stroke accessor from parent Shape
	public void setLineStroke(Integer stroke, int ROIIndex, int shapeIndex)
	{
		store.setLineStroke(stroke, ROIIndex, shapeIndex);
	}

	// StrokeDashArray accessor from parent Shape
	public void setLineStrokeDashArray(String strokeDashArray, int ROIIndex, int shapeIndex)
	{
		strokeDashArray = filter? DataTools.sanitize(strokeDashArray) : strokeDashArray;
		store.setLineStrokeDashArray(strokeDashArray, ROIIndex, shapeIndex);
	}

	// StrokeWidth accessor from parent Shape
	public void setLineStrokeWidth(Double strokeWidth, int ROIIndex, int shapeIndex)
	{
		store.setLineStrokeWidth(strokeWidth, ROIIndex, shapeIndex);
	}

	// Ignoring Text of parent abstract type
	// TheC accessor from parent Shape
	public void setLineTheC(NonNegativeInteger theC, int ROIIndex, int shapeIndex)
	{
		store.setLineTheC(theC, ROIIndex, shapeIndex);
	}

	// TheT accessor from parent Shape
	public void setLineTheT(NonNegativeInteger theT, int ROIIndex, int shapeIndex)
	{
		store.setLineTheT(theT, ROIIndex, shapeIndex);
	}

	// TheZ accessor from parent Shape
	public void setLineTheZ(NonNegativeInteger theZ, int ROIIndex, int shapeIndex)
	{
		store.setLineTheZ(theZ, ROIIndex, shapeIndex);
	}

	// Transform accessor from parent Shape
	public void setLineTransform(String transform, int ROIIndex, int shapeIndex)
	{
		transform = filter? DataTools.sanitize(transform) : transform;
		store.setLineTransform(transform, ROIIndex, shapeIndex);
	}

	public void setLineX1(Double x1, int ROIIndex, int shapeIndex)
	{
		store.setLineX1(x1, ROIIndex, shapeIndex);
	}

	public void setLineX2(Double x2, int ROIIndex, int shapeIndex)
	{
		store.setLineX2(x2, ROIIndex, shapeIndex);
	}

	public void setLineY1(Double y1, int ROIIndex, int shapeIndex)
	{
		store.setLineY1(y1, ROIIndex, shapeIndex);
	}

	public void setLineY2(Double y2, int ROIIndex, int shapeIndex)
	{
		store.setLineY2(y2, ROIIndex, shapeIndex);
	}

	//
	// ListAnnotation property storage
	//
	// {u'StructuredAnnotations': {u'OME': None}}
	// Is multi path? False

	public void setListAnnotationAnnotationRef(String annotation, int listAnnotationIndex, int annotationRefIndex)
	{
		store.setListAnnotationAnnotationRef(annotation, listAnnotationIndex, annotationRefIndex);
	}

	// Ignoring Channel_BackReference back reference
	// Ignoring Dataset_BackReference back reference
	public void setListAnnotationDescription(String description, int listAnnotationIndex)
	{
		description = filter? DataTools.sanitize(description) : description;
		store.setListAnnotationDescription(description, listAnnotationIndex);
	}

	// Ignoring Experimenter_BackReference back reference
	public void setListAnnotationID(String id, int listAnnotationIndex)
	{
		id = filter? DataTools.sanitize(id) : id;
		store.setListAnnotationID(id, listAnnotationIndex);
	}

	// Ignoring Image_BackReference back reference
	public void setListAnnotationNamespace(String namespace, int listAnnotationIndex)
	{
		namespace = filter? DataTools.sanitize(namespace) : namespace;
		store.setListAnnotationNamespace(namespace, listAnnotationIndex);
	}

	// Ignoring Pixels_BackReference back reference
	// Ignoring Plane_BackReference back reference
	// Ignoring PlateAcquisition_BackReference back reference
	// Ignoring Plate_BackReference back reference
	// Ignoring Project_BackReference back reference
	// Ignoring ROI_BackReference back reference
	// Ignoring Reagent_BackReference back reference
	// Ignoring Screen_BackReference back reference
	// Ignoring WellSample_BackReference back reference
	// Ignoring Well_BackReference back reference
	//
	// LongAnnotation property storage
	//
	// {u'StructuredAnnotations': {u'OME': None}}
	// Is multi path? False

	public void setLongAnnotationAnnotationRef(String annotation, int longAnnotationIndex, int annotationRefIndex)
	{
		store.setLongAnnotationAnnotationRef(annotation, longAnnotationIndex, annotationRefIndex);
	}

	// Ignoring Channel_BackReference back reference
	// Ignoring Dataset_BackReference back reference
	public void setLongAnnotationDescription(String description, int longAnnotationIndex)
	{
		description = filter? DataTools.sanitize(description) : description;
		store.setLongAnnotationDescription(description, longAnnotationIndex);
	}

	// Ignoring Experimenter_BackReference back reference
	public void setLongAnnotationID(String id, int longAnnotationIndex)
	{
		id = filter? DataTools.sanitize(id) : id;
		store.setLongAnnotationID(id, longAnnotationIndex);
	}

	// Ignoring Image_BackReference back reference
	public void setLongAnnotationNamespace(String namespace, int longAnnotationIndex)
	{
		namespace = filter? DataTools.sanitize(namespace) : namespace;
		store.setLongAnnotationNamespace(namespace, longAnnotationIndex);
	}

	// Ignoring Pixels_BackReference back reference
	// Ignoring Plane_BackReference back reference
	// Ignoring PlateAcquisition_BackReference back reference
	// Ignoring Plate_BackReference back reference
	// Ignoring Project_BackReference back reference
	// Ignoring ROI_BackReference back reference
	// Ignoring Reagent_BackReference back reference
	// Ignoring Screen_BackReference back reference
	public void setLongAnnotationValue(Long value, int longAnnotationIndex)
	{
		store.setLongAnnotationValue(value, longAnnotationIndex);
	}

	// Ignoring WellSample_BackReference back reference
	// Ignoring Well_BackReference back reference
	//
	// Mask property storage
	//
	// {u'Shape': {u'Union': {u'ROI': {u'OME': None}}}}
	// Is multi path? False

	// Description accessor from parent Shape
	public void setMaskDescription(String description, int ROIIndex, int shapeIndex)
	{
		description = filter? DataTools.sanitize(description) : description;
		store.setMaskDescription(description, ROIIndex, shapeIndex);
	}

	// Ignoring Ellipse of parent abstract type
	// Fill accessor from parent Shape
	public void setMaskFill(Integer fill, int ROIIndex, int shapeIndex)
	{
		store.setMaskFill(fill, ROIIndex, shapeIndex);
	}

	// Ignoring FillRule of parent abstract type
	// Ignoring FontFamily of parent abstract type
	// FontSize accessor from parent Shape
	public void setMaskFontSize(NonNegativeInteger fontSize, int ROIIndex, int shapeIndex)
	{
		store.setMaskFontSize(fontSize, ROIIndex, shapeIndex);
	}

	// Ignoring FontStyle of parent abstract type
	// ID accessor from parent Shape
	public void setMaskID(String id, int ROIIndex, int shapeIndex)
	{
		id = filter? DataTools.sanitize(id) : id;
		store.setMaskID(id, ROIIndex, shapeIndex);
	}

	// Label accessor from parent Shape
	public void setMaskLabel(String label, int ROIIndex, int shapeIndex)
	{
		label = filter? DataTools.sanitize(label) : label;
		store.setMaskLabel(label, ROIIndex, shapeIndex);
	}

	// Ignoring Line of parent abstract type
	// Ignoring LineCap of parent abstract type
	// Ignoring MarkerEnd of parent abstract type
	// Ignoring MarkerStart of parent abstract type
	// Ignoring Mask of parent abstract type
	// Name accessor from parent Shape
	public void setMaskName(String name, int ROIIndex, int shapeIndex)
	{
		name = filter? DataTools.sanitize(name) : name;
		store.setMaskName(name, ROIIndex, shapeIndex);
	}

	// Ignoring Path of parent abstract type
	// Ignoring Point of parent abstract type
	// Ignoring Polyline of parent abstract type
	// Ignoring Rectangle of parent abstract type
	// Stroke accessor from parent Shape
	public void setMaskStroke(Integer stroke, int ROIIndex, int shapeIndex)
	{
		store.setMaskStroke(stroke, ROIIndex, shapeIndex);
	}

	// StrokeDashArray accessor from parent Shape
	public void setMaskStrokeDashArray(String strokeDashArray, int ROIIndex, int shapeIndex)
	{
		strokeDashArray = filter? DataTools.sanitize(strokeDashArray) : strokeDashArray;
		store.setMaskStrokeDashArray(strokeDashArray, ROIIndex, shapeIndex);
	}

	// StrokeWidth accessor from parent Shape
	public void setMaskStrokeWidth(Double strokeWidth, int ROIIndex, int shapeIndex)
	{
		store.setMaskStrokeWidth(strokeWidth, ROIIndex, shapeIndex);
	}

	// Ignoring Text of parent abstract type
	// TheC accessor from parent Shape
	public void setMaskTheC(NonNegativeInteger theC, int ROIIndex, int shapeIndex)
	{
		store.setMaskTheC(theC, ROIIndex, shapeIndex);
	}

	// TheT accessor from parent Shape
	public void setMaskTheT(NonNegativeInteger theT, int ROIIndex, int shapeIndex)
	{
		store.setMaskTheT(theT, ROIIndex, shapeIndex);
	}

	// TheZ accessor from parent Shape
	public void setMaskTheZ(NonNegativeInteger theZ, int ROIIndex, int shapeIndex)
	{
		store.setMaskTheZ(theZ, ROIIndex, shapeIndex);
	}

	// Transform accessor from parent Shape
	public void setMaskTransform(String transform, int ROIIndex, int shapeIndex)
	{
		transform = filter? DataTools.sanitize(transform) : transform;
		store.setMaskTransform(transform, ROIIndex, shapeIndex);
	}

	// Ignoring BinData element, complex property
	public void setMaskHeight(Double height, int ROIIndex, int shapeIndex)
	{
		store.setMaskHeight(height, ROIIndex, shapeIndex);
	}

	public void setMaskWidth(Double width, int ROIIndex, int shapeIndex)
	{
		store.setMaskWidth(width, ROIIndex, shapeIndex);
	}

	public void setMaskX(Double x, int ROIIndex, int shapeIndex)
	{
		store.setMaskX(x, ROIIndex, shapeIndex);
	}

	public void setMaskY(Double y, int ROIIndex, int shapeIndex)
	{
		store.setMaskY(y, ROIIndex, shapeIndex);
	}

	//
	// MetadataOnly property storage
	//
	// {u'Pixels': {u'Image': {u'OME': None}}}
	// Is multi path? False

	//
	// MicrobeamManipulation property storage
	//
	// {u'Experiment': {u'OME': None}}
	// Is multi path? False

	public void setMicrobeamManipulationExperimenterRef(String experimenter, int experimentIndex, int microbeamManipulationIndex)
	{
		store.setMicrobeamManipulationExperimenterRef(experimenter, experimentIndex, microbeamManipulationIndex);
	}

	public void setMicrobeamManipulationID(String id, int experimentIndex, int microbeamManipulationIndex)
	{
		id = filter? DataTools.sanitize(id) : id;
		store.setMicrobeamManipulationID(id, experimentIndex, microbeamManipulationIndex);
	}

	// Ignoring Image_BackReference back reference
	// Ignoring LightSourceSettings element, complex property
	public void setMicrobeamManipulationROIRef(String roi, int experimentIndex, int microbeamManipulationIndex, int ROIRefIndex)
	{
		store.setMicrobeamManipulationROIRef(roi, experimentIndex, microbeamManipulationIndex, ROIRefIndex);
	}

	public void setMicrobeamManipulationType(MicrobeamManipulationType type, int experimentIndex, int microbeamManipulationIndex)
	{
		store.setMicrobeamManipulationType(type, experimentIndex, microbeamManipulationIndex);
	}

	//
	// MicrobeamManipulationRef property storage
	//
	// {u'Image': {u'OME': None}}
	// Is multi path? False

	// 1:1
	// Is multi path? False
	// Ignoring ID property of reference MicrobeamManipulationRef

	//
	// Microscope property storage
	//
	// {u'Instrument': {u'OME': None}}
	// Is multi path? False

	public void setMicroscopeLotNumber(String lotNumber, int instrumentIndex)
	{
		lotNumber = filter? DataTools.sanitize(lotNumber) : lotNumber;
		store.setMicroscopeLotNumber(lotNumber, instrumentIndex);
	}

	public void setMicroscopeManufacturer(String manufacturer, int instrumentIndex)
	{
		manufacturer = filter? DataTools.sanitize(manufacturer) : manufacturer;
		store.setMicroscopeManufacturer(manufacturer, instrumentIndex);
	}

	public void setMicroscopeModel(String model, int instrumentIndex)
	{
		model = filter? DataTools.sanitize(model) : model;
		store.setMicroscopeModel(model, instrumentIndex);
	}

	public void setMicroscopeSerialNumber(String serialNumber, int instrumentIndex)
	{
		serialNumber = filter? DataTools.sanitize(serialNumber) : serialNumber;
		store.setMicroscopeSerialNumber(serialNumber, instrumentIndex);
	}

	public void setMicroscopeType(MicroscopeType type, int instrumentIndex)
	{
		store.setMicroscopeType(type, instrumentIndex);
	}

	//
	// OTF property storage
	//
	// {u'Instrument': {u'OME': None}}
	// Is multi path? False

	// Ignoring BinaryFile element, complex property
	// Ignoring Channel_BackReference back reference
	public void setOTFFilterSetRef(String filterSet, int instrumentIndex, int OTFIndex)
	{
		store.setOTFFilterSetRef(filterSet, instrumentIndex, OTFIndex);
	}

	public void setOTFID(String id, int instrumentIndex, int OTFIndex)
	{
		id = filter? DataTools.sanitize(id) : id;
		store.setOTFID(id, instrumentIndex, OTFIndex);
	}

	// Ignoring ObjectiveSettings element, complex property
	public void setOTFOpticalAxisAveraged(Boolean opticalAxisAveraged, int instrumentIndex, int OTFIndex)
	{
		store.setOTFOpticalAxisAveraged(opticalAxisAveraged, instrumentIndex, OTFIndex);
	}

	public void setOTFSizeX(PositiveInteger sizeX, int instrumentIndex, int OTFIndex)
	{
		store.setOTFSizeX(sizeX, instrumentIndex, OTFIndex);
	}

	public void setOTFSizeY(PositiveInteger sizeY, int instrumentIndex, int OTFIndex)
	{
		store.setOTFSizeY(sizeY, instrumentIndex, OTFIndex);
	}

	public void setOTFType(PixelType type, int instrumentIndex, int OTFIndex)
	{
		store.setOTFType(type, instrumentIndex, OTFIndex);
	}

	//
	// OTFRef property storage
	//
	// {u'Channel': {u'Pixels': {u'Image': {u'OME': None}}}}
	// Is multi path? False

	// 1:1
	// Is multi path? False
	// Ignoring ID property of reference OTFRef

	//
	// Objective property storage
	//
	// {u'Instrument': {u'OME': None}}
	// Is multi path? False

	public void setObjectiveCalibratedMagnification(Double calibratedMagnification, int instrumentIndex, int objectiveIndex)
	{
		store.setObjectiveCalibratedMagnification(calibratedMagnification, instrumentIndex, objectiveIndex);
	}

	public void setObjectiveCorrection(Correction correction, int instrumentIndex, int objectiveIndex)
	{
		store.setObjectiveCorrection(correction, instrumentIndex, objectiveIndex);
	}

	public void setObjectiveID(String id, int instrumentIndex, int objectiveIndex)
	{
		id = filter? DataTools.sanitize(id) : id;
		store.setObjectiveID(id, instrumentIndex, objectiveIndex);
	}

	public void setObjectiveImmersion(Immersion immersion, int instrumentIndex, int objectiveIndex)
	{
		store.setObjectiveImmersion(immersion, instrumentIndex, objectiveIndex);
	}

	public void setObjectiveIris(Boolean iris, int instrumentIndex, int objectiveIndex)
	{
		store.setObjectiveIris(iris, instrumentIndex, objectiveIndex);
	}

	public void setObjectiveLensNA(Double lensNA, int instrumentIndex, int objectiveIndex)
	{
		store.setObjectiveLensNA(lensNA, instrumentIndex, objectiveIndex);
	}

	public void setObjectiveLotNumber(String lotNumber, int instrumentIndex, int objectiveIndex)
	{
		lotNumber = filter? DataTools.sanitize(lotNumber) : lotNumber;
		store.setObjectiveLotNumber(lotNumber, instrumentIndex, objectiveIndex);
	}

	public void setObjectiveManufacturer(String manufacturer, int instrumentIndex, int objectiveIndex)
	{
		manufacturer = filter? DataTools.sanitize(manufacturer) : manufacturer;
		store.setObjectiveManufacturer(manufacturer, instrumentIndex, objectiveIndex);
	}

	public void setObjectiveModel(String model, int instrumentIndex, int objectiveIndex)
	{
		model = filter? DataTools.sanitize(model) : model;
		store.setObjectiveModel(model, instrumentIndex, objectiveIndex);
	}

	public void setObjectiveNominalMagnification(PositiveInteger nominalMagnification, int instrumentIndex, int objectiveIndex)
	{
		store.setObjectiveNominalMagnification(nominalMagnification, instrumentIndex, objectiveIndex);
	}

	public void setObjectiveSerialNumber(String serialNumber, int instrumentIndex, int objectiveIndex)
	{
		serialNumber = filter? DataTools.sanitize(serialNumber) : serialNumber;
		store.setObjectiveSerialNumber(serialNumber, instrumentIndex, objectiveIndex);
	}

	public void setObjectiveWorkingDistance(Double workingDistance, int instrumentIndex, int objectiveIndex)
	{
		store.setObjectiveWorkingDistance(workingDistance, instrumentIndex, objectiveIndex);
	}

	//
	// ObjectiveSettings property storage
	//
	// {u'Image': {u'OME': None}, u'OTF': {u'Instrument': {u'OME': None}}}
	// Is multi path? True

	public void setImageObjectiveSettingsCorrectionCollar(Double correctionCollar, int imageIndex)
	{
		store.setImageObjectiveSettingsCorrectionCollar(correctionCollar, imageIndex);
	}

	public void setOTFObjectiveSettingsCorrectionCollar(Double correctionCollar, int instrumentIndex, int OTFIndex)
	{
		store.setOTFObjectiveSettingsCorrectionCollar(correctionCollar, instrumentIndex, OTFIndex);
	}

	public void setImageObjectiveSettingsID(String id, int imageIndex)
	{
		id = filter? DataTools.sanitize(id) : id;
		store.setImageObjectiveSettingsID(id, imageIndex);
	}

	public void setOTFObjectiveSettingsID(String id, int instrumentIndex, int OTFIndex)
	{
		id = filter? DataTools.sanitize(id) : id;
		store.setOTFObjectiveSettingsID(id, instrumentIndex, OTFIndex);
	}

	public void setImageObjectiveSettingsMedium(Medium medium, int imageIndex)
	{
		store.setImageObjectiveSettingsMedium(medium, imageIndex);
	}

	public void setOTFObjectiveSettingsMedium(Medium medium, int instrumentIndex, int OTFIndex)
	{
		store.setOTFObjectiveSettingsMedium(medium, instrumentIndex, OTFIndex);
	}

	public void setImageObjectiveSettingsRefractiveIndex(Double refractiveIndex, int imageIndex)
	{
		store.setImageObjectiveSettingsRefractiveIndex(refractiveIndex, imageIndex);
	}

	public void setOTFObjectiveSettingsRefractiveIndex(Double refractiveIndex, int instrumentIndex, int OTFIndex)
	{
		store.setOTFObjectiveSettingsRefractiveIndex(refractiveIndex, instrumentIndex, OTFIndex);
	}

	//
	// Path property storage
	//
	// {u'Shape': {u'Union': {u'ROI': {u'OME': None}}}}
	// Is multi path? False

	// Description accessor from parent Shape
	public void setPathDescription(String description, int ROIIndex, int shapeIndex)
	{
		description = filter? DataTools.sanitize(description) : description;
		store.setPathDescription(description, ROIIndex, shapeIndex);
	}

	// Ignoring Ellipse of parent abstract type
	// Fill accessor from parent Shape
	public void setPathFill(Integer fill, int ROIIndex, int shapeIndex)
	{
		store.setPathFill(fill, ROIIndex, shapeIndex);
	}

	// Ignoring FillRule of parent abstract type
	// Ignoring FontFamily of parent abstract type
	// FontSize accessor from parent Shape
	public void setPathFontSize(NonNegativeInteger fontSize, int ROIIndex, int shapeIndex)
	{
		store.setPathFontSize(fontSize, ROIIndex, shapeIndex);
	}

	// Ignoring FontStyle of parent abstract type
	// ID accessor from parent Shape
	public void setPathID(String id, int ROIIndex, int shapeIndex)
	{
		id = filter? DataTools.sanitize(id) : id;
		store.setPathID(id, ROIIndex, shapeIndex);
	}

	// Label accessor from parent Shape
	public void setPathLabel(String label, int ROIIndex, int shapeIndex)
	{
		label = filter? DataTools.sanitize(label) : label;
		store.setPathLabel(label, ROIIndex, shapeIndex);
	}

	// Ignoring Line of parent abstract type
	// Ignoring LineCap of parent abstract type
	// Ignoring MarkerEnd of parent abstract type
	// Ignoring MarkerStart of parent abstract type
	// Ignoring Mask of parent abstract type
	// Name accessor from parent Shape
	public void setPathName(String name, int ROIIndex, int shapeIndex)
	{
		name = filter? DataTools.sanitize(name) : name;
		store.setPathName(name, ROIIndex, shapeIndex);
	}

	// Ignoring Path of parent abstract type
	// Ignoring Point of parent abstract type
	// Ignoring Polyline of parent abstract type
	// Ignoring Rectangle of parent abstract type
	// Stroke accessor from parent Shape
	public void setPathStroke(Integer stroke, int ROIIndex, int shapeIndex)
	{
		store.setPathStroke(stroke, ROIIndex, shapeIndex);
	}

	// StrokeDashArray accessor from parent Shape
	public void setPathStrokeDashArray(String strokeDashArray, int ROIIndex, int shapeIndex)
	{
		strokeDashArray = filter? DataTools.sanitize(strokeDashArray) : strokeDashArray;
		store.setPathStrokeDashArray(strokeDashArray, ROIIndex, shapeIndex);
	}

	// StrokeWidth accessor from parent Shape
	public void setPathStrokeWidth(Double strokeWidth, int ROIIndex, int shapeIndex)
	{
		store.setPathStrokeWidth(strokeWidth, ROIIndex, shapeIndex);
	}

	// Ignoring Text of parent abstract type
	// TheC accessor from parent Shape
	public void setPathTheC(NonNegativeInteger theC, int ROIIndex, int shapeIndex)
	{
		store.setPathTheC(theC, ROIIndex, shapeIndex);
	}

	// TheT accessor from parent Shape
	public void setPathTheT(NonNegativeInteger theT, int ROIIndex, int shapeIndex)
	{
		store.setPathTheT(theT, ROIIndex, shapeIndex);
	}

	// TheZ accessor from parent Shape
	public void setPathTheZ(NonNegativeInteger theZ, int ROIIndex, int shapeIndex)
	{
		store.setPathTheZ(theZ, ROIIndex, shapeIndex);
	}

	// Transform accessor from parent Shape
	public void setPathTransform(String transform, int ROIIndex, int shapeIndex)
	{
		transform = filter? DataTools.sanitize(transform) : transform;
		store.setPathTransform(transform, ROIIndex, shapeIndex);
	}

	public void setPathDefinition(String definition, int ROIIndex, int shapeIndex)
	{
		definition = filter? DataTools.sanitize(definition) : definition;
		store.setPathDefinition(definition, ROIIndex, shapeIndex);
	}

	//
	// Pixels property storage
	//
	// {u'Image': {u'OME': None}}
	// Is multi path? False

	public void setPixelsAnnotationRef(String annotation, int imageIndex, int annotationRefIndex)
	{
		store.setPixelsAnnotationRef(annotation, imageIndex, annotationRefIndex);
	}

	// Ignoring BinData element, complex property
	// Ignoring Channel element, complex property
	public void setPixelsDimensionOrder(DimensionOrder dimensionOrder, int imageIndex)
	{
		store.setPixelsDimensionOrder(dimensionOrder, imageIndex);
	}

	public void setPixelsID(String id, int imageIndex)
	{
		id = filter? DataTools.sanitize(id) : id;
		store.setPixelsID(id, imageIndex);
	}

	// Ignoring MetadataOnly element, complex property
	public void setPixelsPhysicalSizeX(Double physicalSizeX, int imageIndex)
	{
		store.setPixelsPhysicalSizeX(physicalSizeX, imageIndex);
	}

	public void setPixelsPhysicalSizeY(Double physicalSizeY, int imageIndex)
	{
		store.setPixelsPhysicalSizeY(physicalSizeY, imageIndex);
	}

	public void setPixelsPhysicalSizeZ(Double physicalSizeZ, int imageIndex)
	{
		store.setPixelsPhysicalSizeZ(physicalSizeZ, imageIndex);
	}

	// Ignoring Plane element, complex property
	public void setPixelsSizeC(PositiveInteger sizeC, int imageIndex)
	{
		store.setPixelsSizeC(sizeC, imageIndex);
	}

	public void setPixelsSizeT(PositiveInteger sizeT, int imageIndex)
	{
		store.setPixelsSizeT(sizeT, imageIndex);
	}

	public void setPixelsSizeX(PositiveInteger sizeX, int imageIndex)
	{
		store.setPixelsSizeX(sizeX, imageIndex);
	}

	public void setPixelsSizeY(PositiveInteger sizeY, int imageIndex)
	{
		store.setPixelsSizeY(sizeY, imageIndex);
	}

	public void setPixelsSizeZ(PositiveInteger sizeZ, int imageIndex)
	{
		store.setPixelsSizeZ(sizeZ, imageIndex);
	}

	// Ignoring TiffData element, complex property
	public void setPixelsTimeIncrement(Double timeIncrement, int imageIndex)
	{
		store.setPixelsTimeIncrement(timeIncrement, imageIndex);
	}

	public void setPixelsType(PixelType type, int imageIndex)
	{
		store.setPixelsType(type, imageIndex);
	}

	//
	// Plane property storage
	//
	// {u'Pixels': {u'Image': {u'OME': None}}}
	// Is multi path? False

	public void setPlaneAnnotationRef(String annotation, int imageIndex, int planeIndex, int annotationRefIndex)
	{
		store.setPlaneAnnotationRef(annotation, imageIndex, planeIndex, annotationRefIndex);
	}

	public void setPlaneDeltaT(Double deltaT, int imageIndex, int planeIndex)
	{
		store.setPlaneDeltaT(deltaT, imageIndex, planeIndex);
	}

	public void setPlaneExposureTime(Double exposureTime, int imageIndex, int planeIndex)
	{
		store.setPlaneExposureTime(exposureTime, imageIndex, planeIndex);
	}

	public void setPlaneHashSHA1(String hashSHA1, int imageIndex, int planeIndex)
	{
		hashSHA1 = filter? DataTools.sanitize(hashSHA1) : hashSHA1;
		store.setPlaneHashSHA1(hashSHA1, imageIndex, planeIndex);
	}

	public void setPlanePositionX(Double positionX, int imageIndex, int planeIndex)
	{
		store.setPlanePositionX(positionX, imageIndex, planeIndex);
	}

	public void setPlanePositionY(Double positionY, int imageIndex, int planeIndex)
	{
		store.setPlanePositionY(positionY, imageIndex, planeIndex);
	}

	public void setPlanePositionZ(Double positionZ, int imageIndex, int planeIndex)
	{
		store.setPlanePositionZ(positionZ, imageIndex, planeIndex);
	}

	public void setPlaneTheC(NonNegativeInteger theC, int imageIndex, int planeIndex)
	{
		store.setPlaneTheC(theC, imageIndex, planeIndex);
	}

	public void setPlaneTheT(NonNegativeInteger theT, int imageIndex, int planeIndex)
	{
		store.setPlaneTheT(theT, imageIndex, planeIndex);
	}

	public void setPlaneTheZ(NonNegativeInteger theZ, int imageIndex, int planeIndex)
	{
		store.setPlaneTheZ(theZ, imageIndex, planeIndex);
	}

	//
	// Plate property storage
	//
	// {u'OME': None}
	// Is multi path? False

	public void setPlateAnnotationRef(String annotation, int plateIndex, int annotationRefIndex)
	{
		store.setPlateAnnotationRef(annotation, plateIndex, annotationRefIndex);
	}

	public void setPlateColumnNamingConvention(NamingConvention columnNamingConvention, int plateIndex)
	{
		store.setPlateColumnNamingConvention(columnNamingConvention, plateIndex);
	}

	public void setPlateColumns(PositiveInteger columns, int plateIndex)
	{
		store.setPlateColumns(columns, plateIndex);
	}

	public void setPlateDescription(String description, int plateIndex)
	{
		description = filter? DataTools.sanitize(description) : description;
		store.setPlateDescription(description, plateIndex);
	}

	public void setPlateExternalIdentifier(String externalIdentifier, int plateIndex)
	{
		externalIdentifier = filter? DataTools.sanitize(externalIdentifier) : externalIdentifier;
		store.setPlateExternalIdentifier(externalIdentifier, plateIndex);
	}

	public void setPlateID(String id, int plateIndex)
	{
		id = filter? DataTools.sanitize(id) : id;
		store.setPlateID(id, plateIndex);
	}

	public void setPlateName(String name, int plateIndex)
	{
		name = filter? DataTools.sanitize(name) : name;
		store.setPlateName(name, plateIndex);
	}

	// Ignoring PlateAcquisition element, complex property
	public void setPlateRowNamingConvention(NamingConvention rowNamingConvention, int plateIndex)
	{
		store.setPlateRowNamingConvention(rowNamingConvention, plateIndex);
	}

	public void setPlateRows(PositiveInteger rows, int plateIndex)
	{
		store.setPlateRows(rows, plateIndex);
	}

	public void setPlateScreenRef(String screen, int plateIndex, int screenRefIndex)
	{
		store.setPlateScreenRef(screen, plateIndex, screenRefIndex);
	}

	public void setPlateStatus(String status, int plateIndex)
	{
		status = filter? DataTools.sanitize(status) : status;
		store.setPlateStatus(status, plateIndex);
	}

	// Ignoring Well element, complex property
	public void setPlateWellOriginX(Double wellOriginX, int plateIndex)
	{
		store.setPlateWellOriginX(wellOriginX, plateIndex);
	}

	public void setPlateWellOriginY(Double wellOriginY, int plateIndex)
	{
		store.setPlateWellOriginY(wellOriginY, plateIndex);
	}

	//
	// PlateAcquisition property storage
	//
	// {u'Plate': {u'OME': None}}
	// Is multi path? False

	public void setPlateAcquisitionAnnotationRef(String annotation, int plateIndex, int plateAcquisitionIndex, int annotationRefIndex)
	{
		store.setPlateAcquisitionAnnotationRef(annotation, plateIndex, plateAcquisitionIndex, annotationRefIndex);
	}

	public void setPlateAcquisitionDescription(String description, int plateIndex, int plateAcquisitionIndex)
	{
		description = filter? DataTools.sanitize(description) : description;
		store.setPlateAcquisitionDescription(description, plateIndex, plateAcquisitionIndex);
	}

	public void setPlateAcquisitionEndTime(String endTime, int plateIndex, int plateAcquisitionIndex)
	{
		endTime = filter? DataTools.sanitize(endTime) : endTime;
		store.setPlateAcquisitionEndTime(endTime, plateIndex, plateAcquisitionIndex);
	}

	public void setPlateAcquisitionID(String id, int plateIndex, int plateAcquisitionIndex)
	{
		id = filter? DataTools.sanitize(id) : id;
		store.setPlateAcquisitionID(id, plateIndex, plateAcquisitionIndex);
	}

	public void setPlateAcquisitionMaximumFieldCount(PositiveInteger maximumFieldCount, int plateIndex, int plateAcquisitionIndex)
	{
		store.setPlateAcquisitionMaximumFieldCount(maximumFieldCount, plateIndex, plateAcquisitionIndex);
	}

	public void setPlateAcquisitionName(String name, int plateIndex, int plateAcquisitionIndex)
	{
		name = filter? DataTools.sanitize(name) : name;
		store.setPlateAcquisitionName(name, plateIndex, plateAcquisitionIndex);
	}

	public void setPlateAcquisitionStartTime(String startTime, int plateIndex, int plateAcquisitionIndex)
	{
		startTime = filter? DataTools.sanitize(startTime) : startTime;
		store.setPlateAcquisitionStartTime(startTime, plateIndex, plateAcquisitionIndex);
	}

	public void setPlateAcquisitionWellSampleRef(String wellSample, int plateIndex, int plateAcquisitionIndex, int wellSampleRefIndex)
	{
		store.setPlateAcquisitionWellSampleRef(wellSample, plateIndex, plateAcquisitionIndex, wellSampleRefIndex);
	}

	//
	// PlateRef property storage
	//
	// {u'Screen': {u'OME': None}}
	// Is multi path? False

	// 1:1
	// Is multi path? False
	// Ignoring ID property of reference PlateRef

	//
	// Point property storage
	//
	// {u'Shape': {u'Union': {u'ROI': {u'OME': None}}}}
	// Is multi path? False

	// Description accessor from parent Shape
	public void setPointDescription(String description, int ROIIndex, int shapeIndex)
	{
		description = filter? DataTools.sanitize(description) : description;
		store.setPointDescription(description, ROIIndex, shapeIndex);
	}

	// Ignoring Ellipse of parent abstract type
	// Fill accessor from parent Shape
	public void setPointFill(Integer fill, int ROIIndex, int shapeIndex)
	{
		store.setPointFill(fill, ROIIndex, shapeIndex);
	}

	// Ignoring FillRule of parent abstract type
	// Ignoring FontFamily of parent abstract type
	// FontSize accessor from parent Shape
	public void setPointFontSize(NonNegativeInteger fontSize, int ROIIndex, int shapeIndex)
	{
		store.setPointFontSize(fontSize, ROIIndex, shapeIndex);
	}

	// Ignoring FontStyle of parent abstract type
	// ID accessor from parent Shape
	public void setPointID(String id, int ROIIndex, int shapeIndex)
	{
		id = filter? DataTools.sanitize(id) : id;
		store.setPointID(id, ROIIndex, shapeIndex);
	}

	// Label accessor from parent Shape
	public void setPointLabel(String label, int ROIIndex, int shapeIndex)
	{
		label = filter? DataTools.sanitize(label) : label;
		store.setPointLabel(label, ROIIndex, shapeIndex);
	}

	// Ignoring Line of parent abstract type
	// Ignoring LineCap of parent abstract type
	// Ignoring MarkerEnd of parent abstract type
	// Ignoring MarkerStart of parent abstract type
	// Ignoring Mask of parent abstract type
	// Name accessor from parent Shape
	public void setPointName(String name, int ROIIndex, int shapeIndex)
	{
		name = filter? DataTools.sanitize(name) : name;
		store.setPointName(name, ROIIndex, shapeIndex);
	}

	// Ignoring Path of parent abstract type
	// Ignoring Point of parent abstract type
	// Ignoring Polyline of parent abstract type
	// Ignoring Rectangle of parent abstract type
	// Stroke accessor from parent Shape
	public void setPointStroke(Integer stroke, int ROIIndex, int shapeIndex)
	{
		store.setPointStroke(stroke, ROIIndex, shapeIndex);
	}

	// StrokeDashArray accessor from parent Shape
	public void setPointStrokeDashArray(String strokeDashArray, int ROIIndex, int shapeIndex)
	{
		strokeDashArray = filter? DataTools.sanitize(strokeDashArray) : strokeDashArray;
		store.setPointStrokeDashArray(strokeDashArray, ROIIndex, shapeIndex);
	}

	// StrokeWidth accessor from parent Shape
	public void setPointStrokeWidth(Double strokeWidth, int ROIIndex, int shapeIndex)
	{
		store.setPointStrokeWidth(strokeWidth, ROIIndex, shapeIndex);
	}

	// Ignoring Text of parent abstract type
	// TheC accessor from parent Shape
	public void setPointTheC(NonNegativeInteger theC, int ROIIndex, int shapeIndex)
	{
		store.setPointTheC(theC, ROIIndex, shapeIndex);
	}

	// TheT accessor from parent Shape
	public void setPointTheT(NonNegativeInteger theT, int ROIIndex, int shapeIndex)
	{
		store.setPointTheT(theT, ROIIndex, shapeIndex);
	}

	// TheZ accessor from parent Shape
	public void setPointTheZ(NonNegativeInteger theZ, int ROIIndex, int shapeIndex)
	{
		store.setPointTheZ(theZ, ROIIndex, shapeIndex);
	}

	// Transform accessor from parent Shape
	public void setPointTransform(String transform, int ROIIndex, int shapeIndex)
	{
		transform = filter? DataTools.sanitize(transform) : transform;
		store.setPointTransform(transform, ROIIndex, shapeIndex);
	}

	public void setPointX(Double x, int ROIIndex, int shapeIndex)
	{
		store.setPointX(x, ROIIndex, shapeIndex);
	}

	public void setPointY(Double y, int ROIIndex, int shapeIndex)
	{
		store.setPointY(y, ROIIndex, shapeIndex);
	}

	//
	// Polyline property storage
	//
	// {u'Shape': {u'Union': {u'ROI': {u'OME': None}}}}
	// Is multi path? False

	// Description accessor from parent Shape
	public void setPolylineDescription(String description, int ROIIndex, int shapeIndex)
	{
		description = filter? DataTools.sanitize(description) : description;
		store.setPolylineDescription(description, ROIIndex, shapeIndex);
	}

	// Ignoring Ellipse of parent abstract type
	// Fill accessor from parent Shape
	public void setPolylineFill(Integer fill, int ROIIndex, int shapeIndex)
	{
		store.setPolylineFill(fill, ROIIndex, shapeIndex);
	}

	// Ignoring FillRule of parent abstract type
	// Ignoring FontFamily of parent abstract type
	// FontSize accessor from parent Shape
	public void setPolylineFontSize(NonNegativeInteger fontSize, int ROIIndex, int shapeIndex)
	{
		store.setPolylineFontSize(fontSize, ROIIndex, shapeIndex);
	}

	// Ignoring FontStyle of parent abstract type
	// ID accessor from parent Shape
	public void setPolylineID(String id, int ROIIndex, int shapeIndex)
	{
		id = filter? DataTools.sanitize(id) : id;
		store.setPolylineID(id, ROIIndex, shapeIndex);
	}

	// Label accessor from parent Shape
	public void setPolylineLabel(String label, int ROIIndex, int shapeIndex)
	{
		label = filter? DataTools.sanitize(label) : label;
		store.setPolylineLabel(label, ROIIndex, shapeIndex);
	}

	// Ignoring Line of parent abstract type
	// Ignoring LineCap of parent abstract type
	// Ignoring MarkerEnd of parent abstract type
	// Ignoring MarkerStart of parent abstract type
	// Ignoring Mask of parent abstract type
	// Name accessor from parent Shape
	public void setPolylineName(String name, int ROIIndex, int shapeIndex)
	{
		name = filter? DataTools.sanitize(name) : name;
		store.setPolylineName(name, ROIIndex, shapeIndex);
	}

	// Ignoring Path of parent abstract type
	// Ignoring Point of parent abstract type
	// Ignoring Polyline of parent abstract type
	// Ignoring Rectangle of parent abstract type
	// Stroke accessor from parent Shape
	public void setPolylineStroke(Integer stroke, int ROIIndex, int shapeIndex)
	{
		store.setPolylineStroke(stroke, ROIIndex, shapeIndex);
	}

	// StrokeDashArray accessor from parent Shape
	public void setPolylineStrokeDashArray(String strokeDashArray, int ROIIndex, int shapeIndex)
	{
		strokeDashArray = filter? DataTools.sanitize(strokeDashArray) : strokeDashArray;
		store.setPolylineStrokeDashArray(strokeDashArray, ROIIndex, shapeIndex);
	}

	// StrokeWidth accessor from parent Shape
	public void setPolylineStrokeWidth(Double strokeWidth, int ROIIndex, int shapeIndex)
	{
		store.setPolylineStrokeWidth(strokeWidth, ROIIndex, shapeIndex);
	}

	// Ignoring Text of parent abstract type
	// TheC accessor from parent Shape
	public void setPolylineTheC(NonNegativeInteger theC, int ROIIndex, int shapeIndex)
	{
		store.setPolylineTheC(theC, ROIIndex, shapeIndex);
	}

	// TheT accessor from parent Shape
	public void setPolylineTheT(NonNegativeInteger theT, int ROIIndex, int shapeIndex)
	{
		store.setPolylineTheT(theT, ROIIndex, shapeIndex);
	}

	// TheZ accessor from parent Shape
	public void setPolylineTheZ(NonNegativeInteger theZ, int ROIIndex, int shapeIndex)
	{
		store.setPolylineTheZ(theZ, ROIIndex, shapeIndex);
	}

	// Transform accessor from parent Shape
	public void setPolylineTransform(String transform, int ROIIndex, int shapeIndex)
	{
		transform = filter? DataTools.sanitize(transform) : transform;
		store.setPolylineTransform(transform, ROIIndex, shapeIndex);
	}

	public void setPolylineClosed(Boolean closed, int ROIIndex, int shapeIndex)
	{
		store.setPolylineClosed(closed, ROIIndex, shapeIndex);
	}

	public void setPolylinePoints(String points, int ROIIndex, int shapeIndex)
	{
		points = filter? DataTools.sanitize(points) : points;
		store.setPolylinePoints(points, ROIIndex, shapeIndex);
	}

	//
	// Project property storage
	//
	// {u'OME': None}
	// Is multi path? False

	public void setProjectAnnotationRef(String annotation, int projectIndex, int annotationRefIndex)
	{
		store.setProjectAnnotationRef(annotation, projectIndex, annotationRefIndex);
	}

	// Ignoring Dataset_BackReference back reference
	public void setProjectDescription(String description, int projectIndex)
	{
		description = filter? DataTools.sanitize(description) : description;
		store.setProjectDescription(description, projectIndex);
	}

	public void setProjectExperimenterRef(String experimenter, int projectIndex)
	{
		store.setProjectExperimenterRef(experimenter, projectIndex);
	}

	public void setProjectGroupRef(String group, int projectIndex)
	{
		store.setProjectGroupRef(group, projectIndex);
	}

	public void setProjectID(String id, int projectIndex)
	{
		id = filter? DataTools.sanitize(id) : id;
		store.setProjectID(id, projectIndex);
	}

	public void setProjectName(String name, int projectIndex)
	{
		name = filter? DataTools.sanitize(name) : name;
		store.setProjectName(name, projectIndex);
	}

	//
	// ProjectRef property storage
	//
	// {u'Dataset': {u'OME': None}}
	// Is multi path? False

	// 1:1
	// Is multi path? False
	// Ignoring ID property of reference ProjectRef

	//
	// Pump property storage
	//
	// {u'Laser': {u'LightSource': {u'Instrument': {u'OME': None}}}}
	// Is multi path? False

	// 1:1
	// Is multi path? False
	// Ignoring ID property of reference Pump

	//
	// ROI property storage
	//
	// {u'OME': None}
	// Is multi path? False

	public void setROIAnnotationRef(String annotation, int ROIIndex, int annotationRefIndex)
	{
		store.setROIAnnotationRef(annotation, ROIIndex, annotationRefIndex);
	}

	public void setROIDescription(String description, int ROIIndex)
	{
		description = filter? DataTools.sanitize(description) : description;
		store.setROIDescription(description, ROIIndex);
	}

	public void setROIID(String id, int ROIIndex)
	{
		id = filter? DataTools.sanitize(id) : id;
		store.setROIID(id, ROIIndex);
	}

	// Ignoring Image_BackReference back reference
	// Ignoring MicrobeamManipulation_BackReference back reference
	public void setROIName(String name, int ROIIndex)
	{
		name = filter? DataTools.sanitize(name) : name;
		store.setROIName(name, ROIIndex);
	}

	public void setROINamespace(String namespace, int ROIIndex)
	{
		namespace = filter? DataTools.sanitize(namespace) : namespace;
		store.setROINamespace(namespace, ROIIndex);
	}

	// Ignoring Union element, complex property
	//
	// ROIRef property storage
	//
	// {u'Image': {u'OME': None}, u'MicrobeamManipulation': {u'Experiment': {u'OME': None}}}
	// Is multi path? True

	// 1:1
	// Is multi path? True
	// Ignoring ID property of reference ROIRef

	//
	// Reagent property storage
	//
	// {u'Screen': {u'OME': None}}
	// Is multi path? False

	public void setReagentAnnotationRef(String annotation, int screenIndex, int reagentIndex, int annotationRefIndex)
	{
		store.setReagentAnnotationRef(annotation, screenIndex, reagentIndex, annotationRefIndex);
	}

	public void setReagentDescription(String description, int screenIndex, int reagentIndex)
	{
		description = filter? DataTools.sanitize(description) : description;
		store.setReagentDescription(description, screenIndex, reagentIndex);
	}

	public void setReagentID(String id, int screenIndex, int reagentIndex)
	{
		id = filter? DataTools.sanitize(id) : id;
		store.setReagentID(id, screenIndex, reagentIndex);
	}

	public void setReagentName(String name, int screenIndex, int reagentIndex)
	{
		name = filter? DataTools.sanitize(name) : name;
		store.setReagentName(name, screenIndex, reagentIndex);
	}

	public void setReagentReagentIdentifier(String reagentIdentifier, int screenIndex, int reagentIndex)
	{
		reagentIdentifier = filter? DataTools.sanitize(reagentIdentifier) : reagentIdentifier;
		store.setReagentReagentIdentifier(reagentIdentifier, screenIndex, reagentIndex);
	}

	// Ignoring Well_BackReference back reference
	//
	// ReagentRef property storage
	//
	// {u'Well': {u'Plate': {u'OME': None}}}
	// Is multi path? False

	// 1:1
	// Is multi path? False
	// Ignoring ID property of reference ReagentRef

	//
	// Rectangle property storage
	//
	// {u'Shape': {u'Union': {u'ROI': {u'OME': None}}}}
	// Is multi path? False

	// Description accessor from parent Shape
	public void setRectangleDescription(String description, int ROIIndex, int shapeIndex)
	{
		description = filter? DataTools.sanitize(description) : description;
		store.setRectangleDescription(description, ROIIndex, shapeIndex);
	}

	// Ignoring Ellipse of parent abstract type
	// Fill accessor from parent Shape
	public void setRectangleFill(Integer fill, int ROIIndex, int shapeIndex)
	{
		store.setRectangleFill(fill, ROIIndex, shapeIndex);
	}

	// Ignoring FillRule of parent abstract type
	// Ignoring FontFamily of parent abstract type
	// FontSize accessor from parent Shape
	public void setRectangleFontSize(NonNegativeInteger fontSize, int ROIIndex, int shapeIndex)
	{
		store.setRectangleFontSize(fontSize, ROIIndex, shapeIndex);
	}

	// Ignoring FontStyle of parent abstract type
	// ID accessor from parent Shape
	public void setRectangleID(String id, int ROIIndex, int shapeIndex)
	{
		id = filter? DataTools.sanitize(id) : id;
		store.setRectangleID(id, ROIIndex, shapeIndex);
	}

	// Label accessor from parent Shape
	public void setRectangleLabel(String label, int ROIIndex, int shapeIndex)
	{
		label = filter? DataTools.sanitize(label) : label;
		store.setRectangleLabel(label, ROIIndex, shapeIndex);
	}

	// Ignoring Line of parent abstract type
	// Ignoring LineCap of parent abstract type
	// Ignoring MarkerEnd of parent abstract type
	// Ignoring MarkerStart of parent abstract type
	// Ignoring Mask of parent abstract type
	// Name accessor from parent Shape
	public void setRectangleName(String name, int ROIIndex, int shapeIndex)
	{
		name = filter? DataTools.sanitize(name) : name;
		store.setRectangleName(name, ROIIndex, shapeIndex);
	}

	// Ignoring Path of parent abstract type
	// Ignoring Point of parent abstract type
	// Ignoring Polyline of parent abstract type
	// Ignoring Rectangle of parent abstract type
	// Stroke accessor from parent Shape
	public void setRectangleStroke(Integer stroke, int ROIIndex, int shapeIndex)
	{
		store.setRectangleStroke(stroke, ROIIndex, shapeIndex);
	}

	// StrokeDashArray accessor from parent Shape
	public void setRectangleStrokeDashArray(String strokeDashArray, int ROIIndex, int shapeIndex)
	{
		strokeDashArray = filter? DataTools.sanitize(strokeDashArray) : strokeDashArray;
		store.setRectangleStrokeDashArray(strokeDashArray, ROIIndex, shapeIndex);
	}

	// StrokeWidth accessor from parent Shape
	public void setRectangleStrokeWidth(Double strokeWidth, int ROIIndex, int shapeIndex)
	{
		store.setRectangleStrokeWidth(strokeWidth, ROIIndex, shapeIndex);
	}

	// Ignoring Text of parent abstract type
	// TheC accessor from parent Shape
	public void setRectangleTheC(NonNegativeInteger theC, int ROIIndex, int shapeIndex)
	{
		store.setRectangleTheC(theC, ROIIndex, shapeIndex);
	}

	// TheT accessor from parent Shape
	public void setRectangleTheT(NonNegativeInteger theT, int ROIIndex, int shapeIndex)
	{
		store.setRectangleTheT(theT, ROIIndex, shapeIndex);
	}

	// TheZ accessor from parent Shape
	public void setRectangleTheZ(NonNegativeInteger theZ, int ROIIndex, int shapeIndex)
	{
		store.setRectangleTheZ(theZ, ROIIndex, shapeIndex);
	}

	// Transform accessor from parent Shape
	public void setRectangleTransform(String transform, int ROIIndex, int shapeIndex)
	{
		transform = filter? DataTools.sanitize(transform) : transform;
		store.setRectangleTransform(transform, ROIIndex, shapeIndex);
	}

	public void setRectangleHeight(Double height, int ROIIndex, int shapeIndex)
	{
		store.setRectangleHeight(height, ROIIndex, shapeIndex);
	}

	public void setRectangleWidth(Double width, int ROIIndex, int shapeIndex)
	{
		store.setRectangleWidth(width, ROIIndex, shapeIndex);
	}

	public void setRectangleX(Double x, int ROIIndex, int shapeIndex)
	{
		store.setRectangleX(x, ROIIndex, shapeIndex);
	}

	public void setRectangleY(Double y, int ROIIndex, int shapeIndex)
	{
		store.setRectangleY(y, ROIIndex, shapeIndex);
	}

	//
	// Screen property storage
	//
	// {u'OME': None}
	// Is multi path? False

	public void setScreenAnnotationRef(String annotation, int screenIndex, int annotationRefIndex)
	{
		store.setScreenAnnotationRef(annotation, screenIndex, annotationRefIndex);
	}

	public void setScreenDescription(String description, int screenIndex)
	{
		description = filter? DataTools.sanitize(description) : description;
		store.setScreenDescription(description, screenIndex);
	}

	public void setScreenID(String id, int screenIndex)
	{
		id = filter? DataTools.sanitize(id) : id;
		store.setScreenID(id, screenIndex);
	}

	public void setScreenName(String name, int screenIndex)
	{
		name = filter? DataTools.sanitize(name) : name;
		store.setScreenName(name, screenIndex);
	}

	public void setScreenPlateRef(String plate, int screenIndex, int plateRefIndex)
	{
		store.setScreenPlateRef(plate, screenIndex, plateRefIndex);
	}

	public void setScreenProtocolDescription(String protocolDescription, int screenIndex)
	{
		protocolDescription = filter? DataTools.sanitize(protocolDescription) : protocolDescription;
		store.setScreenProtocolDescription(protocolDescription, screenIndex);
	}

	public void setScreenProtocolIdentifier(String protocolIdentifier, int screenIndex)
	{
		protocolIdentifier = filter? DataTools.sanitize(protocolIdentifier) : protocolIdentifier;
		store.setScreenProtocolIdentifier(protocolIdentifier, screenIndex);
	}

	// Ignoring Reagent element, complex property
	public void setScreenReagentSetDescription(String reagentSetDescription, int screenIndex)
	{
		reagentSetDescription = filter? DataTools.sanitize(reagentSetDescription) : reagentSetDescription;
		store.setScreenReagentSetDescription(reagentSetDescription, screenIndex);
	}

	public void setScreenReagentSetIdentifier(String reagentSetIdentifier, int screenIndex)
	{
		reagentSetIdentifier = filter? DataTools.sanitize(reagentSetIdentifier) : reagentSetIdentifier;
		store.setScreenReagentSetIdentifier(reagentSetIdentifier, screenIndex);
	}

	public void setScreenType(String type, int screenIndex)
	{
		type = filter? DataTools.sanitize(type) : type;
		store.setScreenType(type, screenIndex);
	}

	//
	// ScreenRef property storage
	//
	// {u'Plate': {u'OME': None}}
	// Is multi path? False

	// 1:1
	// Is multi path? False
	// Ignoring ID property of reference ScreenRef

	//
	// StageLabel property storage
	//
	// {u'Image': {u'OME': None}}
	// Is multi path? False

	public void setStageLabelName(String name, int imageIndex)
	{
		name = filter? DataTools.sanitize(name) : name;
		store.setStageLabelName(name, imageIndex);
	}

	public void setStageLabelX(Double x, int imageIndex)
	{
		store.setStageLabelX(x, imageIndex);
	}

	public void setStageLabelY(Double y, int imageIndex)
	{
		store.setStageLabelY(y, imageIndex);
	}

	public void setStageLabelZ(Double z, int imageIndex)
	{
		store.setStageLabelZ(z, imageIndex);
	}

	//
	// StructuredAnnotations property storage
	//
	// {u'OME': None}
	// Is multi path? False

	// Ignoring BooleanAnnotation element, complex property
	// Ignoring CommentAnnotation element, complex property
	// Ignoring DoubleAnnotation element, complex property
	// Ignoring FileAnnotation element, complex property
	// Ignoring ListAnnotation element, complex property
	// Ignoring LongAnnotation element, complex property
	// Ignoring TagAnnotation element, complex property
	// Ignoring TermAnnotation element, complex property
	// Ignoring TimestampAnnotation element, complex property
	// Ignoring XMLAnnotation element, complex property
	//
	// TagAnnotation property storage
	//
	// {u'StructuredAnnotations': {u'OME': None}}
	// Is multi path? False

	public void setTagAnnotationAnnotationRef(String annotation, int tagAnnotationIndex, int annotationRefIndex)
	{
		store.setTagAnnotationAnnotationRef(annotation, tagAnnotationIndex, annotationRefIndex);
	}

	// Ignoring Channel_BackReference back reference
	// Ignoring Dataset_BackReference back reference
	public void setTagAnnotationDescription(String description, int tagAnnotationIndex)
	{
		description = filter? DataTools.sanitize(description) : description;
		store.setTagAnnotationDescription(description, tagAnnotationIndex);
	}

	// Ignoring Experimenter_BackReference back reference
	public void setTagAnnotationID(String id, int tagAnnotationIndex)
	{
		id = filter? DataTools.sanitize(id) : id;
		store.setTagAnnotationID(id, tagAnnotationIndex);
	}

	// Ignoring Image_BackReference back reference
	public void setTagAnnotationNamespace(String namespace, int tagAnnotationIndex)
	{
		namespace = filter? DataTools.sanitize(namespace) : namespace;
		store.setTagAnnotationNamespace(namespace, tagAnnotationIndex);
	}

	// Ignoring Pixels_BackReference back reference
	// Ignoring Plane_BackReference back reference
	// Ignoring PlateAcquisition_BackReference back reference
	// Ignoring Plate_BackReference back reference
	// Ignoring Project_BackReference back reference
	// Ignoring ROI_BackReference back reference
	// Ignoring Reagent_BackReference back reference
	// Ignoring Screen_BackReference back reference
	public void setTagAnnotationValue(String value, int tagAnnotationIndex)
	{
		value = filter? DataTools.sanitize(value) : value;
		store.setTagAnnotationValue(value, tagAnnotationIndex);
	}

	// Ignoring WellSample_BackReference back reference
	// Ignoring Well_BackReference back reference
	//
	// TermAnnotation property storage
	//
	// {u'StructuredAnnotations': {u'OME': None}}
	// Is multi path? False

	public void setTermAnnotationAnnotationRef(String annotation, int termAnnotationIndex, int annotationRefIndex)
	{
		store.setTermAnnotationAnnotationRef(annotation, termAnnotationIndex, annotationRefIndex);
	}

	// Ignoring Channel_BackReference back reference
	// Ignoring Dataset_BackReference back reference
	public void setTermAnnotationDescription(String description, int termAnnotationIndex)
	{
		description = filter? DataTools.sanitize(description) : description;
		store.setTermAnnotationDescription(description, termAnnotationIndex);
	}

	// Ignoring Experimenter_BackReference back reference
	public void setTermAnnotationID(String id, int termAnnotationIndex)
	{
		id = filter? DataTools.sanitize(id) : id;
		store.setTermAnnotationID(id, termAnnotationIndex);
	}

	// Ignoring Image_BackReference back reference
	public void setTermAnnotationNamespace(String namespace, int termAnnotationIndex)
	{
		namespace = filter? DataTools.sanitize(namespace) : namespace;
		store.setTermAnnotationNamespace(namespace, termAnnotationIndex);
	}

	// Ignoring Pixels_BackReference back reference
	// Ignoring Plane_BackReference back reference
	// Ignoring PlateAcquisition_BackReference back reference
	// Ignoring Plate_BackReference back reference
	// Ignoring Project_BackReference back reference
	// Ignoring ROI_BackReference back reference
	// Ignoring Reagent_BackReference back reference
	// Ignoring Screen_BackReference back reference
	public void setTermAnnotationValue(String value, int termAnnotationIndex)
	{
		value = filter? DataTools.sanitize(value) : value;
		store.setTermAnnotationValue(value, termAnnotationIndex);
	}

	// Ignoring WellSample_BackReference back reference
	// Ignoring Well_BackReference back reference
	//
	// Text property storage
	//
	// {u'Shape': {u'Union': {u'ROI': {u'OME': None}}}}
	// Is multi path? False

	// Description accessor from parent Shape
	public void setTextDescription(String description, int ROIIndex, int shapeIndex)
	{
		description = filter? DataTools.sanitize(description) : description;
		store.setTextDescription(description, ROIIndex, shapeIndex);
	}

	// Ignoring Ellipse of parent abstract type
	// Fill accessor from parent Shape
	public void setTextFill(Integer fill, int ROIIndex, int shapeIndex)
	{
		store.setTextFill(fill, ROIIndex, shapeIndex);
	}

	// Ignoring FillRule of parent abstract type
	// Ignoring FontFamily of parent abstract type
	// FontSize accessor from parent Shape
	public void setTextFontSize(NonNegativeInteger fontSize, int ROIIndex, int shapeIndex)
	{
		store.setTextFontSize(fontSize, ROIIndex, shapeIndex);
	}

	// Ignoring FontStyle of parent abstract type
	// ID accessor from parent Shape
	public void setTextID(String id, int ROIIndex, int shapeIndex)
	{
		id = filter? DataTools.sanitize(id) : id;
		store.setTextID(id, ROIIndex, shapeIndex);
	}

	// Label accessor from parent Shape
	public void setTextLabel(String label, int ROIIndex, int shapeIndex)
	{
		label = filter? DataTools.sanitize(label) : label;
		store.setTextLabel(label, ROIIndex, shapeIndex);
	}

	// Ignoring Line of parent abstract type
	// Ignoring LineCap of parent abstract type
	// Ignoring MarkerEnd of parent abstract type
	// Ignoring MarkerStart of parent abstract type
	// Ignoring Mask of parent abstract type
	// Name accessor from parent Shape
	public void setTextName(String name, int ROIIndex, int shapeIndex)
	{
		name = filter? DataTools.sanitize(name) : name;
		store.setTextName(name, ROIIndex, shapeIndex);
	}

	// Ignoring Path of parent abstract type
	// Ignoring Point of parent abstract type
	// Ignoring Polyline of parent abstract type
	// Ignoring Rectangle of parent abstract type
	// Stroke accessor from parent Shape
	public void setTextStroke(Integer stroke, int ROIIndex, int shapeIndex)
	{
		store.setTextStroke(stroke, ROIIndex, shapeIndex);
	}

	// StrokeDashArray accessor from parent Shape
	public void setTextStrokeDashArray(String strokeDashArray, int ROIIndex, int shapeIndex)
	{
		strokeDashArray = filter? DataTools.sanitize(strokeDashArray) : strokeDashArray;
		store.setTextStrokeDashArray(strokeDashArray, ROIIndex, shapeIndex);
	}

	// StrokeWidth accessor from parent Shape
	public void setTextStrokeWidth(Double strokeWidth, int ROIIndex, int shapeIndex)
	{
		store.setTextStrokeWidth(strokeWidth, ROIIndex, shapeIndex);
	}

	// Ignoring Text of parent abstract type
	// TheC accessor from parent Shape
	public void setTextTheC(NonNegativeInteger theC, int ROIIndex, int shapeIndex)
	{
		store.setTextTheC(theC, ROIIndex, shapeIndex);
	}

	// TheT accessor from parent Shape
	public void setTextTheT(NonNegativeInteger theT, int ROIIndex, int shapeIndex)
	{
		store.setTextTheT(theT, ROIIndex, shapeIndex);
	}

	// TheZ accessor from parent Shape
	public void setTextTheZ(NonNegativeInteger theZ, int ROIIndex, int shapeIndex)
	{
		store.setTextTheZ(theZ, ROIIndex, shapeIndex);
	}

	// Transform accessor from parent Shape
	public void setTextTransform(String transform, int ROIIndex, int shapeIndex)
	{
		transform = filter? DataTools.sanitize(transform) : transform;
		store.setTextTransform(transform, ROIIndex, shapeIndex);
	}

	public void setTextValue(String value, int ROIIndex, int shapeIndex)
	{
		value = filter? DataTools.sanitize(value) : value;
		store.setTextValue(value, ROIIndex, shapeIndex);
	}

	public void setTextX(Double x, int ROIIndex, int shapeIndex)
	{
		store.setTextX(x, ROIIndex, shapeIndex);
	}

	public void setTextY(Double y, int ROIIndex, int shapeIndex)
	{
		store.setTextY(y, ROIIndex, shapeIndex);
	}

	//
	// TiffData property storage
	//
	// {u'Pixels': {u'Image': {u'OME': None}}}
	// Is multi path? False

	public void setTiffDataFirstC(NonNegativeInteger firstC, int imageIndex, int tiffDataIndex)
	{
		store.setTiffDataFirstC(firstC, imageIndex, tiffDataIndex);
	}

	public void setTiffDataFirstT(NonNegativeInteger firstT, int imageIndex, int tiffDataIndex)
	{
		store.setTiffDataFirstT(firstT, imageIndex, tiffDataIndex);
	}

	public void setTiffDataFirstZ(NonNegativeInteger firstZ, int imageIndex, int tiffDataIndex)
	{
		store.setTiffDataFirstZ(firstZ, imageIndex, tiffDataIndex);
	}

	public void setTiffDataIFD(NonNegativeInteger ifd, int imageIndex, int tiffDataIndex)
	{
		store.setTiffDataIFD(ifd, imageIndex, tiffDataIndex);
	}

	public void setTiffDataPlaneCount(NonNegativeInteger planeCount, int imageIndex, int tiffDataIndex)
	{
		store.setTiffDataPlaneCount(planeCount, imageIndex, tiffDataIndex);
	}

	// Ignoring UUID element, complex property
	//
	// TimestampAnnotation property storage
	//
	// {u'StructuredAnnotations': {u'OME': None}}
	// Is multi path? False

	public void setTimestampAnnotationAnnotationRef(String annotation, int timestampAnnotationIndex, int annotationRefIndex)
	{
		store.setTimestampAnnotationAnnotationRef(annotation, timestampAnnotationIndex, annotationRefIndex);
	}

	// Ignoring Channel_BackReference back reference
	// Ignoring Dataset_BackReference back reference
	public void setTimestampAnnotationDescription(String description, int timestampAnnotationIndex)
	{
		description = filter? DataTools.sanitize(description) : description;
		store.setTimestampAnnotationDescription(description, timestampAnnotationIndex);
	}

	// Ignoring Experimenter_BackReference back reference
	public void setTimestampAnnotationID(String id, int timestampAnnotationIndex)
	{
		id = filter? DataTools.sanitize(id) : id;
		store.setTimestampAnnotationID(id, timestampAnnotationIndex);
	}

	// Ignoring Image_BackReference back reference
	public void setTimestampAnnotationNamespace(String namespace, int timestampAnnotationIndex)
	{
		namespace = filter? DataTools.sanitize(namespace) : namespace;
		store.setTimestampAnnotationNamespace(namespace, timestampAnnotationIndex);
	}

	// Ignoring Pixels_BackReference back reference
	// Ignoring Plane_BackReference back reference
	// Ignoring PlateAcquisition_BackReference back reference
	// Ignoring Plate_BackReference back reference
	// Ignoring Project_BackReference back reference
	// Ignoring ROI_BackReference back reference
	// Ignoring Reagent_BackReference back reference
	// Ignoring Screen_BackReference back reference
	public void setTimestampAnnotationValue(String value, int timestampAnnotationIndex)
	{
		value = filter? DataTools.sanitize(value) : value;
		store.setTimestampAnnotationValue(value, timestampAnnotationIndex);
	}

	// Ignoring WellSample_BackReference back reference
	// Ignoring Well_BackReference back reference
	//
	// TransmittanceRange property storage
	//
	// {u'Filter': {u'Instrument': {u'OME': None}}}
	// Is multi path? False

	public void setTransmittanceRangeCutIn(PositiveInteger cutIn, int instrumentIndex, int filterIndex)
	{
		store.setTransmittanceRangeCutIn(cutIn, instrumentIndex, filterIndex);
	}

	public void setTransmittanceRangeCutInTolerance(NonNegativeInteger cutInTolerance, int instrumentIndex, int filterIndex)
	{
		store.setTransmittanceRangeCutInTolerance(cutInTolerance, instrumentIndex, filterIndex);
	}

	public void setTransmittanceRangeCutOut(PositiveInteger cutOut, int instrumentIndex, int filterIndex)
	{
		store.setTransmittanceRangeCutOut(cutOut, instrumentIndex, filterIndex);
	}

	public void setTransmittanceRangeCutOutTolerance(NonNegativeInteger cutOutTolerance, int instrumentIndex, int filterIndex)
	{
		store.setTransmittanceRangeCutOutTolerance(cutOutTolerance, instrumentIndex, filterIndex);
	}

	public void setTransmittanceRangeTransmittance(PercentFraction transmittance, int instrumentIndex, int filterIndex)
	{
		store.setTransmittanceRangeTransmittance(transmittance, instrumentIndex, filterIndex);
	}

	// Element's text data
	// {u'TiffData': [u'int imageIndex', u'int tiffDataIndex']}
	public void setUUIDValue(String value, int imageIndex, int tiffDataIndex)
	{
		value = filter? DataTools.sanitize(value) : value;
		store.setUUIDValue(value, imageIndex, tiffDataIndex);
	}

	//
	// UUID property storage
	//
	// {u'TiffData': {u'Pixels': {u'Image': {u'OME': None}}}}
	// Is multi path? False

	public void setUUIDFileName(String fileName, int imageIndex, int tiffDataIndex)
	{
		fileName = filter? DataTools.sanitize(fileName) : fileName;
		store.setUUIDFileName(fileName, imageIndex, tiffDataIndex);
	}

	//
	// Union property storage
	//
	// {u'ROI': {u'OME': None}}
	// Is multi path? False

	// Ignoring Shape element, complex property
	//
	// Well property storage
	//
	// {u'Plate': {u'OME': None}}
	// Is multi path? False

	public void setWellAnnotationRef(String annotation, int plateIndex, int wellIndex, int annotationRefIndex)
	{
		store.setWellAnnotationRef(annotation, plateIndex, wellIndex, annotationRefIndex);
	}

	public void setWellColor(Integer color, int plateIndex, int wellIndex)
	{
		store.setWellColor(color, plateIndex, wellIndex);
	}

	public void setWellColumn(NonNegativeInteger column, int plateIndex, int wellIndex)
	{
		store.setWellColumn(column, plateIndex, wellIndex);
	}

	public void setWellExternalDescription(String externalDescription, int plateIndex, int wellIndex)
	{
		externalDescription = filter? DataTools.sanitize(externalDescription) : externalDescription;
		store.setWellExternalDescription(externalDescription, plateIndex, wellIndex);
	}

	public void setWellExternalIdentifier(String externalIdentifier, int plateIndex, int wellIndex)
	{
		externalIdentifier = filter? DataTools.sanitize(externalIdentifier) : externalIdentifier;
		store.setWellExternalIdentifier(externalIdentifier, plateIndex, wellIndex);
	}

	public void setWellID(String id, int plateIndex, int wellIndex)
	{
		id = filter? DataTools.sanitize(id) : id;
		store.setWellID(id, plateIndex, wellIndex);
	}

	public void setWellReagentRef(String reagent, int plateIndex, int wellIndex)
	{
		store.setWellReagentRef(reagent, plateIndex, wellIndex);
	}

	public void setWellRow(NonNegativeInteger row, int plateIndex, int wellIndex)
	{
		store.setWellRow(row, plateIndex, wellIndex);
	}

	public void setWellStatus(String status, int plateIndex, int wellIndex)
	{
		status = filter? DataTools.sanitize(status) : status;
		store.setWellStatus(status, plateIndex, wellIndex);
	}

	// Ignoring WellSample element, complex property
	//
	// WellSample property storage
	//
	// {u'Well': {u'Plate': {u'OME': None}}}
	// Is multi path? False

	public void setWellSampleAnnotationRef(String annotation, int plateIndex, int wellIndex, int wellSampleIndex, int annotationRefIndex)
	{
		store.setWellSampleAnnotationRef(annotation, plateIndex, wellIndex, wellSampleIndex, annotationRefIndex);
	}

	public void setWellSampleID(String id, int plateIndex, int wellIndex, int wellSampleIndex)
	{
		id = filter? DataTools.sanitize(id) : id;
		store.setWellSampleID(id, plateIndex, wellIndex, wellSampleIndex);
	}

	public void setWellSampleImageRef(String image, int plateIndex, int wellIndex, int wellSampleIndex)
	{
		store.setWellSampleImageRef(image, plateIndex, wellIndex, wellSampleIndex);
	}

	public void setWellSampleIndex(NonNegativeInteger index, int plateIndex, int wellIndex, int wellSampleIndex)
	{
		store.setWellSampleIndex(index, plateIndex, wellIndex, wellSampleIndex);
	}

	// Ignoring PlateAcquisition_BackReference back reference
	public void setWellSamplePositionX(Double positionX, int plateIndex, int wellIndex, int wellSampleIndex)
	{
		store.setWellSamplePositionX(positionX, plateIndex, wellIndex, wellSampleIndex);
	}

	public void setWellSamplePositionY(Double positionY, int plateIndex, int wellIndex, int wellSampleIndex)
	{
		store.setWellSamplePositionY(positionY, plateIndex, wellIndex, wellSampleIndex);
	}

	public void setWellSampleTimepoint(String timepoint, int plateIndex, int wellIndex, int wellSampleIndex)
	{
		timepoint = filter? DataTools.sanitize(timepoint) : timepoint;
		store.setWellSampleTimepoint(timepoint, plateIndex, wellIndex, wellSampleIndex);
	}

	//
	// WellSampleRef property storage
	//
	// {u'PlateAcquisition': {u'Plate': {u'OME': None}}}
	// Is multi path? False

	// 1:1
	// Is multi path? False
	// Ignoring ID property of reference WellSampleRef

	//
	// XMLAnnotation property storage
	//
	// {u'StructuredAnnotations': {u'OME': None}}
	// Is multi path? False

	public void setXMLAnnotationAnnotationRef(String annotation, int XMLAnnotationIndex, int annotationRefIndex)
	{
		store.setXMLAnnotationAnnotationRef(annotation, XMLAnnotationIndex, annotationRefIndex);
	}

	// Ignoring Channel_BackReference back reference
	// Ignoring Dataset_BackReference back reference
	public void setXMLAnnotationDescription(String description, int XMLAnnotationIndex)
	{
		description = filter? DataTools.sanitize(description) : description;
		store.setXMLAnnotationDescription(description, XMLAnnotationIndex);
	}

	// Ignoring Experimenter_BackReference back reference
	public void setXMLAnnotationID(String id, int XMLAnnotationIndex)
	{
		id = filter? DataTools.sanitize(id) : id;
		store.setXMLAnnotationID(id, XMLAnnotationIndex);
	}

	// Ignoring Image_BackReference back reference
	public void setXMLAnnotationNamespace(String namespace, int XMLAnnotationIndex)
	{
		namespace = filter? DataTools.sanitize(namespace) : namespace;
		store.setXMLAnnotationNamespace(namespace, XMLAnnotationIndex);
	}

	// Ignoring Pixels_BackReference back reference
	// Ignoring Plane_BackReference back reference
	// Ignoring PlateAcquisition_BackReference back reference
	// Ignoring Plate_BackReference back reference
	// Ignoring Project_BackReference back reference
	// Ignoring ROI_BackReference back reference
	// Ignoring Reagent_BackReference back reference
	// Ignoring Screen_BackReference back reference
	public void setXMLAnnotationValue(String value, int XMLAnnotationIndex)
	{
		value = filter? DataTools.sanitize(value) : value;
		store.setXMLAnnotationValue(value, XMLAnnotationIndex);
	}

	// Ignoring WellSample_BackReference back reference
	// Ignoring Well_BackReference back reference
>>>>>>> c512d588
}<|MERGE_RESOLUTION|>--- conflicted
+++ resolved
@@ -32,11 +32,7 @@
 /*-----------------------------------------------------------------------------
  *
  * THIS IS AUTOMATICALLY GENERATED CODE.  DO NOT MODIFY.
-<<<<<<< HEAD
- * Created by melissa via MetadataAutogen on Jun 3, 2010 10:53:27 AM CDT
-=======
  * Created by callan via xsd-fu on 2010-07-01 12:04:40+0100
->>>>>>> c512d588
  *
  *-----------------------------------------------------------------------------
  */
@@ -60,2617 +56,6 @@
  * @author Melissa Linkert melissa at glencoesoftware.com
  * @author Curtis Rueden ctrueden at wisc.edu
  */
-<<<<<<< HEAD
-public class FilterMetadata implements MetadataStore {
-
-  // -- Fields --
-
-  private MetadataStore store;
-  private boolean filter;
-
-  // -- Constructor --
-
-  public FilterMetadata(MetadataStore store, boolean filter) {
-    this.store = store;
-    this.filter = filter;
-  }
-
-  // -- MetadataStore API methods --
-
-  /* @see MetadataStore#createRoot() */
-  public void createRoot() {
-    store.createRoot();
-  }
-
-  /* @see MetadataStore#getRoot() */
-  public Object getRoot() {
-    return store.getRoot();
-  }
-
-  /* @see MetadataStore#setRoot(Object) */
-  public void setRoot(Object root) {
-    store.setRoot(root);
-  }
-
-  /* @see MetadataStore#setUUID(String) */
-  public void setUUID(String uuid) {
-    store.setUUID(uuid);
-  }
-
-  // -- Arc property storage -
-
-  /* @see MetadataStore#setArcID(String, int, int) */
-  public void setArcID(String id, int instrumentIndex, int arcIndex) {
-    String filteredValue = filter ? DataTools.sanitize(id) : id;
-    store.setArcID(filteredValue, instrumentIndex, arcIndex);
-  }
-
-  /* @see MetadataStore#setArcLotNumber(String, int, int) */
-  public void setArcLotNumber(String lotNumber, int instrumentIndex, int arcIndex) {
-    String filteredValue = filter ? DataTools.sanitize(lotNumber) : lotNumber;
-    store.setArcLotNumber(filteredValue, instrumentIndex, arcIndex);
-  }
-
-  /* @see MetadataStore#setArcManufacturer(String, int, int) */
-  public void setArcManufacturer(String manufacturer, int instrumentIndex, int arcIndex) {
-    String filteredValue = filter ? DataTools.sanitize(manufacturer) : manufacturer;
-    store.setArcManufacturer(filteredValue, instrumentIndex, arcIndex);
-  }
-
-  /* @see MetadataStore#setArcModel(String, int, int) */
-  public void setArcModel(String model, int instrumentIndex, int arcIndex) {
-    String filteredValue = filter ? DataTools.sanitize(model) : model;
-    store.setArcModel(filteredValue, instrumentIndex, arcIndex);
-  }
-
-  /* @see MetadataStore#setArcPower(Double, int, int) */
-  public void setArcPower(Double power, int instrumentIndex, int arcIndex) {
-    store.setArcPower(power, instrumentIndex, arcIndex);
-  }
-
-  /* @see MetadataStore#setArcSerialNumber(String, int, int) */
-  public void setArcSerialNumber(String serialNumber, int instrumentIndex, int arcIndex) {
-    String filteredValue = filter ? DataTools.sanitize(serialNumber) : serialNumber;
-    store.setArcSerialNumber(filteredValue, instrumentIndex, arcIndex);
-  }
-
-  /* @see MetadataStore#setArcType(ArcType, int, int) */
-  public void setArcType(ArcType type, int instrumentIndex, int arcIndex) {
-    store.setArcType(type, instrumentIndex, arcIndex);
-  }
-
-  // -- BooleanAnnotation property storage -
-
-  /* @see MetadataStore#setBooleanAnnotationID(String, int) */
-  public void setBooleanAnnotationID(String id, int booleanAnnotationIndex) {
-    String filteredValue = filter ? DataTools.sanitize(id) : id;
-    store.setBooleanAnnotationID(filteredValue, booleanAnnotationIndex);
-  }
-
-  /* @see MetadataStore#setBooleanAnnotationNamespace(String, int) */
-  public void setBooleanAnnotationNamespace(String namespace, int booleanAnnotationIndex) {
-    String filteredValue = filter ? DataTools.sanitize(namespace) : namespace;
-    store.setBooleanAnnotationNamespace(filteredValue, booleanAnnotationIndex);
-  }
-
-  /* @see MetadataStore#setBooleanAnnotationValue(Boolean, int) */
-  public void setBooleanAnnotationValue(Boolean value, int booleanAnnotationIndex) {
-    store.setBooleanAnnotationValue(value, booleanAnnotationIndex);
-  }
-
-  // -- Channel property storage -
-
-  /* @see MetadataStore#setChannelAcquisitionMode(AcquisitionMode, int, int) */
-  public void setChannelAcquisitionMode(AcquisitionMode acquisitionMode, int imageIndex, int channelIndex) {
-    store.setChannelAcquisitionMode(acquisitionMode, imageIndex, channelIndex);
-  }
-
-  /* @see MetadataStore#setChannelAnnotationRef(String, int, int, int) */
-  public void setChannelAnnotationRef(String annotationRef, int imageIndex, int channelIndex, int annotationRefIndex) {
-    String filteredValue = filter ? DataTools.sanitize(annotationRef) : annotationRef;
-    store.setChannelAnnotationRef(filteredValue, imageIndex, channelIndex, annotationRefIndex);
-  }
-
-  /* @see MetadataStore#setChannelColor(Integer, int, int) */
-  public void setChannelColor(Integer color, int imageIndex, int channelIndex) {
-    store.setChannelColor(color, imageIndex, channelIndex);
-  }
-
-  /* @see MetadataStore#setChannelContrastMethod(ContrastMethod, int, int) */
-  public void setChannelContrastMethod(ContrastMethod contrastMethod, int imageIndex, int channelIndex) {
-    store.setChannelContrastMethod(contrastMethod, imageIndex, channelIndex);
-  }
-
-  /* @see MetadataStore#setChannelEmissionWavelength(PositiveInteger, int, int) */
-  public void setChannelEmissionWavelength(PositiveInteger emissionWavelength, int imageIndex, int channelIndex) {
-    store.setChannelEmissionWavelength(emissionWavelength, imageIndex, channelIndex);
-  }
-
-  /* @see MetadataStore#setChannelExcitationWavelength(PositiveInteger, int, int) */
-  public void setChannelExcitationWavelength(PositiveInteger excitationWavelength, int imageIndex, int channelIndex) {
-    store.setChannelExcitationWavelength(excitationWavelength, imageIndex, channelIndex);
-  }
-
-  /* @see MetadataStore#setChannelFilterSetRef(String, int, int) */
-  public void setChannelFilterSetRef(String filterSetRef, int imageIndex, int channelIndex) {
-    String filteredValue = filter ? DataTools.sanitize(filterSetRef) : filterSetRef;
-    store.setChannelFilterSetRef(filteredValue, imageIndex, channelIndex);
-  }
-
-  /* @see MetadataStore#setChannelFluor(String, int, int) */
-  public void setChannelFluor(String fluor, int imageIndex, int channelIndex) {
-    String filteredValue = filter ? DataTools.sanitize(fluor) : fluor;
-    store.setChannelFluor(filteredValue, imageIndex, channelIndex);
-  }
-
-  /* @see MetadataStore#setChannelID(String, int, int) */
-  public void setChannelID(String id, int imageIndex, int channelIndex) {
-    String filteredValue = filter ? DataTools.sanitize(id) : id;
-    store.setChannelID(filteredValue, imageIndex, channelIndex);
-  }
-
-  /* @see MetadataStore#setChannelIlluminationType(IlluminationType, int, int) */
-  public void setChannelIlluminationType(IlluminationType illuminationType, int imageIndex, int channelIndex) {
-    store.setChannelIlluminationType(illuminationType, imageIndex, channelIndex);
-  }
-
-  /* @see MetadataStore#setChannelLightSourceSettingsAttenuation(PercentFraction, int, int) */
-  public void setChannelLightSourceSettingsAttenuation(PercentFraction lightSourceSettingsAttenuation, int imageIndex, int channelIndex) {
-    store.setChannelLightSourceSettingsAttenuation(lightSourceSettingsAttenuation, imageIndex, channelIndex);
-  }
-
-  /* @see MetadataStore#setChannelLightSourceSettingsID(String, int, int) */
-  public void setChannelLightSourceSettingsID(String lightSourceSettingsID, int imageIndex, int channelIndex) {
-    String filteredValue = filter ? DataTools.sanitize(lightSourceSettingsID) : lightSourceSettingsID;
-    store.setChannelLightSourceSettingsID(filteredValue, imageIndex, channelIndex);
-  }
-
-  /* @see MetadataStore#setChannelLightSourceSettingsWavelength(PositiveInteger, int, int) */
-  public void setChannelLightSourceSettingsWavelength(PositiveInteger lightSourceSettingsWavelength, int imageIndex, int channelIndex) {
-    store.setChannelLightSourceSettingsWavelength(lightSourceSettingsWavelength, imageIndex, channelIndex);
-  }
-
-  /* @see MetadataStore#setChannelNDFilter(Double, int, int) */
-  public void setChannelNDFilter(Double ndFilter, int imageIndex, int channelIndex) {
-    store.setChannelNDFilter(ndFilter, imageIndex, channelIndex);
-  }
-
-  /* @see MetadataStore#setChannelName(String, int, int) */
-  public void setChannelName(String name, int imageIndex, int channelIndex) {
-    String filteredValue = filter ? DataTools.sanitize(name) : name;
-    store.setChannelName(filteredValue, imageIndex, channelIndex);
-  }
-
-  /* @see MetadataStore#setChannelOTFRef(String, int, int) */
-  public void setChannelOTFRef(String otfRef, int imageIndex, int channelIndex) {
-    String filteredValue = filter ? DataTools.sanitize(otfRef) : otfRef;
-    store.setChannelOTFRef(filteredValue, imageIndex, channelIndex);
-  }
-
-  /* @see MetadataStore#setChannelPinholeSize(Double, int, int) */
-  public void setChannelPinholeSize(Double pinholeSize, int imageIndex, int channelIndex) {
-    store.setChannelPinholeSize(pinholeSize, imageIndex, channelIndex);
-  }
-
-  /* @see MetadataStore#setChannelPockelCellSetting(Integer, int, int) */
-  public void setChannelPockelCellSetting(Integer pockelCellSetting, int imageIndex, int channelIndex) {
-    store.setChannelPockelCellSetting(pockelCellSetting, imageIndex, channelIndex);
-  }
-
-  /* @see MetadataStore#setChannelSamplesPerPixel(Integer, int, int) */
-  public void setChannelSamplesPerPixel(Integer samplesPerPixel, int imageIndex, int channelIndex) {
-    store.setChannelSamplesPerPixel(samplesPerPixel, imageIndex, channelIndex);
-  }
-
-  // -- ChannelAnnotationRef property storage -
-
-  // -- Dataset property storage -
-
-  /* @see MetadataStore#setDatasetAnnotationRef(String, int, int) */
-  public void setDatasetAnnotationRef(String annotationRef, int datasetIndex, int annotationRefIndex) {
-    String filteredValue = filter ? DataTools.sanitize(annotationRef) : annotationRef;
-    store.setDatasetAnnotationRef(filteredValue, datasetIndex, annotationRefIndex);
-  }
-
-  /* @see MetadataStore#setDatasetDescription(String, int) */
-  public void setDatasetDescription(String description, int datasetIndex) {
-    String filteredValue = filter ? DataTools.sanitize(description) : description;
-    store.setDatasetDescription(filteredValue, datasetIndex);
-  }
-
-  /* @see MetadataStore#setDatasetExperimenterRef(String, int) */
-  public void setDatasetExperimenterRef(String experimenterRef, int datasetIndex) {
-    String filteredValue = filter ? DataTools.sanitize(experimenterRef) : experimenterRef;
-    store.setDatasetExperimenterRef(filteredValue, datasetIndex);
-  }
-
-  /* @see MetadataStore#setDatasetGroupRef(String, int) */
-  public void setDatasetGroupRef(String groupRef, int datasetIndex) {
-    String filteredValue = filter ? DataTools.sanitize(groupRef) : groupRef;
-    store.setDatasetGroupRef(filteredValue, datasetIndex);
-  }
-
-  /* @see MetadataStore#setDatasetID(String, int) */
-  public void setDatasetID(String id, int datasetIndex) {
-    String filteredValue = filter ? DataTools.sanitize(id) : id;
-    store.setDatasetID(filteredValue, datasetIndex);
-  }
-
-  /* @see MetadataStore#setDatasetName(String, int) */
-  public void setDatasetName(String name, int datasetIndex) {
-    String filteredValue = filter ? DataTools.sanitize(name) : name;
-    store.setDatasetName(filteredValue, datasetIndex);
-  }
-
-  /* @see MetadataStore#setDatasetProjectRef(String, int, int) */
-  public void setDatasetProjectRef(String projectRef, int datasetIndex, int projectRefIndex) {
-    String filteredValue = filter ? DataTools.sanitize(projectRef) : projectRef;
-    store.setDatasetProjectRef(filteredValue, datasetIndex, projectRefIndex);
-  }
-
-  // -- DatasetAnnotationRef property storage -
-
-  // -- DatasetRef property storage -
-
-  // -- Detector property storage -
-
-  /* @see MetadataStore#setDetectorAmplificationGain(Double, int, int) */
-  public void setDetectorAmplificationGain(Double amplificationGain, int instrumentIndex, int detectorIndex) {
-    store.setDetectorAmplificationGain(amplificationGain, instrumentIndex, detectorIndex);
-  }
-
-  /* @see MetadataStore#setDetectorGain(Double, int, int) */
-  public void setDetectorGain(Double gain, int instrumentIndex, int detectorIndex) {
-    store.setDetectorGain(gain, instrumentIndex, detectorIndex);
-  }
-
-  /* @see MetadataStore#setDetectorID(String, int, int) */
-  public void setDetectorID(String id, int instrumentIndex, int detectorIndex) {
-    String filteredValue = filter ? DataTools.sanitize(id) : id;
-    store.setDetectorID(filteredValue, instrumentIndex, detectorIndex);
-  }
-
-  /* @see MetadataStore#setDetectorLotNumber(String, int, int) */
-  public void setDetectorLotNumber(String lotNumber, int instrumentIndex, int detectorIndex) {
-    String filteredValue = filter ? DataTools.sanitize(lotNumber) : lotNumber;
-    store.setDetectorLotNumber(filteredValue, instrumentIndex, detectorIndex);
-  }
-
-  /* @see MetadataStore#setDetectorManufacturer(String, int, int) */
-  public void setDetectorManufacturer(String manufacturer, int instrumentIndex, int detectorIndex) {
-    String filteredValue = filter ? DataTools.sanitize(manufacturer) : manufacturer;
-    store.setDetectorManufacturer(filteredValue, instrumentIndex, detectorIndex);
-  }
-
-  /* @see MetadataStore#setDetectorModel(String, int, int) */
-  public void setDetectorModel(String model, int instrumentIndex, int detectorIndex) {
-    String filteredValue = filter ? DataTools.sanitize(model) : model;
-    store.setDetectorModel(filteredValue, instrumentIndex, detectorIndex);
-  }
-
-  /* @see MetadataStore#setDetectorOffset(Double, int, int) */
-  public void setDetectorOffset(Double offset, int instrumentIndex, int detectorIndex) {
-    store.setDetectorOffset(offset, instrumentIndex, detectorIndex);
-  }
-
-  /* @see MetadataStore#setDetectorSerialNumber(String, int, int) */
-  public void setDetectorSerialNumber(String serialNumber, int instrumentIndex, int detectorIndex) {
-    String filteredValue = filter ? DataTools.sanitize(serialNumber) : serialNumber;
-    store.setDetectorSerialNumber(filteredValue, instrumentIndex, detectorIndex);
-  }
-
-  /* @see MetadataStore#setDetectorType(DetectorType, int, int) */
-  public void setDetectorType(DetectorType type, int instrumentIndex, int detectorIndex) {
-    store.setDetectorType(type, instrumentIndex, detectorIndex);
-  }
-
-  /* @see MetadataStore#setDetectorVoltage(Double, int, int) */
-  public void setDetectorVoltage(Double voltage, int instrumentIndex, int detectorIndex) {
-    store.setDetectorVoltage(voltage, instrumentIndex, detectorIndex);
-  }
-
-  /* @see MetadataStore#setDetectorZoom(Double, int, int) */
-  public void setDetectorZoom(Double zoom, int instrumentIndex, int detectorIndex) {
-    store.setDetectorZoom(zoom, instrumentIndex, detectorIndex);
-  }
-
-  // -- DetectorSettings property storage -
-
-  /* @see MetadataStore#setDetectorSettingsBinning(Binning, int, int) */
-  public void setDetectorSettingsBinning(Binning binning, int imageIndex, int channelIndex) {
-    store.setDetectorSettingsBinning(binning, imageIndex, channelIndex);
-  }
-
-  /* @see MetadataStore#setDetectorSettingsGain(Double, int, int) */
-  public void setDetectorSettingsGain(Double gain, int imageIndex, int channelIndex) {
-    store.setDetectorSettingsGain(gain, imageIndex, channelIndex);
-  }
-
-  /* @see MetadataStore#setDetectorSettingsID(String, int, int) */
-  public void setDetectorSettingsID(String id, int imageIndex, int channelIndex) {
-    String filteredValue = filter ? DataTools.sanitize(id) : id;
-    store.setDetectorSettingsID(filteredValue, imageIndex, channelIndex);
-  }
-
-  /* @see MetadataStore#setDetectorSettingsOffset(Double, int, int) */
-  public void setDetectorSettingsOffset(Double offset, int imageIndex, int channelIndex) {
-    store.setDetectorSettingsOffset(offset, imageIndex, channelIndex);
-  }
-
-  /* @see MetadataStore#setDetectorSettingsReadOutRate(Double, int, int) */
-  public void setDetectorSettingsReadOutRate(Double readOutRate, int imageIndex, int channelIndex) {
-    store.setDetectorSettingsReadOutRate(readOutRate, imageIndex, channelIndex);
-  }
-
-  /* @see MetadataStore#setDetectorSettingsVoltage(Double, int, int) */
-  public void setDetectorSettingsVoltage(Double voltage, int imageIndex, int channelIndex) {
-    store.setDetectorSettingsVoltage(voltage, imageIndex, channelIndex);
-  }
-
-  // -- Dichroic property storage -
-
-  /* @see MetadataStore#setDichroicID(String, int, int) */
-  public void setDichroicID(String id, int instrumentIndex, int dichroicIndex) {
-    String filteredValue = filter ? DataTools.sanitize(id) : id;
-    store.setDichroicID(filteredValue, instrumentIndex, dichroicIndex);
-  }
-
-  /* @see MetadataStore#setDichroicLotNumber(String, int, int) */
-  public void setDichroicLotNumber(String lotNumber, int instrumentIndex, int dichroicIndex) {
-    String filteredValue = filter ? DataTools.sanitize(lotNumber) : lotNumber;
-    store.setDichroicLotNumber(filteredValue, instrumentIndex, dichroicIndex);
-  }
-
-  /* @see MetadataStore#setDichroicManufacturer(String, int, int) */
-  public void setDichroicManufacturer(String manufacturer, int instrumentIndex, int dichroicIndex) {
-    String filteredValue = filter ? DataTools.sanitize(manufacturer) : manufacturer;
-    store.setDichroicManufacturer(filteredValue, instrumentIndex, dichroicIndex);
-  }
-
-  /* @see MetadataStore#setDichroicModel(String, int, int) */
-  public void setDichroicModel(String model, int instrumentIndex, int dichroicIndex) {
-    String filteredValue = filter ? DataTools.sanitize(model) : model;
-    store.setDichroicModel(filteredValue, instrumentIndex, dichroicIndex);
-  }
-
-  /* @see MetadataStore#setDichroicSerialNumber(String, int, int) */
-  public void setDichroicSerialNumber(String serialNumber, int instrumentIndex, int dichroicIndex) {
-    String filteredValue = filter ? DataTools.sanitize(serialNumber) : serialNumber;
-    store.setDichroicSerialNumber(filteredValue, instrumentIndex, dichroicIndex);
-  }
-
-  // -- DoubleAnnotation property storage -
-
-  /* @see MetadataStore#setDoubleAnnotationID(String, int) */
-  public void setDoubleAnnotationID(String id, int doubleAnnotationIndex) {
-    String filteredValue = filter ? DataTools.sanitize(id) : id;
-    store.setDoubleAnnotationID(filteredValue, doubleAnnotationIndex);
-  }
-
-  /* @see MetadataStore#setDoubleAnnotationNamespace(String, int) */
-  public void setDoubleAnnotationNamespace(String namespace, int doubleAnnotationIndex) {
-    String filteredValue = filter ? DataTools.sanitize(namespace) : namespace;
-    store.setDoubleAnnotationNamespace(filteredValue, doubleAnnotationIndex);
-  }
-
-  /* @see MetadataStore#setDoubleAnnotationValue(Double, int) */
-  public void setDoubleAnnotationValue(Double value, int doubleAnnotationIndex) {
-    store.setDoubleAnnotationValue(value, doubleAnnotationIndex);
-  }
-
-  // -- Ellipse property storage -
-
-  /* @see MetadataStore#setEllipseDescription(String, int, int) */
-  public void setEllipseDescription(String description, int roiIndex, int shapeIndex) {
-    String filteredValue = filter ? DataTools.sanitize(description) : description;
-    store.setEllipseDescription(filteredValue, roiIndex, shapeIndex);
-  }
-
-  /* @see MetadataStore#setEllipseFill(Integer, int, int) */
-  public void setEllipseFill(Integer fill, int roiIndex, int shapeIndex) {
-    store.setEllipseFill(fill, roiIndex, shapeIndex);
-  }
-
-  /* @see MetadataStore#setEllipseFontSize(Integer, int, int) */
-  public void setEllipseFontSize(Integer fontSize, int roiIndex, int shapeIndex) {
-    store.setEllipseFontSize(fontSize, roiIndex, shapeIndex);
-  }
-
-  /* @see MetadataStore#setEllipseID(String, int, int) */
-  public void setEllipseID(String id, int roiIndex, int shapeIndex) {
-    String filteredValue = filter ? DataTools.sanitize(id) : id;
-    store.setEllipseID(filteredValue, roiIndex, shapeIndex);
-  }
-
-  /* @see MetadataStore#setEllipseLabel(String, int, int) */
-  public void setEllipseLabel(String label, int roiIndex, int shapeIndex) {
-    String filteredValue = filter ? DataTools.sanitize(label) : label;
-    store.setEllipseLabel(filteredValue, roiIndex, shapeIndex);
-  }
-
-  /* @see MetadataStore#setEllipseName(String, int, int) */
-  public void setEllipseName(String name, int roiIndex, int shapeIndex) {
-    String filteredValue = filter ? DataTools.sanitize(name) : name;
-    store.setEllipseName(filteredValue, roiIndex, shapeIndex);
-  }
-
-  /* @see MetadataStore#setEllipseRadiusX(Double, int, int) */
-  public void setEllipseRadiusX(Double radiusX, int roiIndex, int shapeIndex) {
-    store.setEllipseRadiusX(radiusX, roiIndex, shapeIndex);
-  }
-
-  /* @see MetadataStore#setEllipseRadiusY(Double, int, int) */
-  public void setEllipseRadiusY(Double radiusY, int roiIndex, int shapeIndex) {
-    store.setEllipseRadiusY(radiusY, roiIndex, shapeIndex);
-  }
-
-  /* @see MetadataStore#setEllipseStroke(Integer, int, int) */
-  public void setEllipseStroke(Integer stroke, int roiIndex, int shapeIndex) {
-    store.setEllipseStroke(stroke, roiIndex, shapeIndex);
-  }
-
-  /* @see MetadataStore#setEllipseStrokeDashArray(String, int, int) */
-  public void setEllipseStrokeDashArray(String strokeDashArray, int roiIndex, int shapeIndex) {
-    String filteredValue = filter ? DataTools.sanitize(strokeDashArray) : strokeDashArray;
-    store.setEllipseStrokeDashArray(filteredValue, roiIndex, shapeIndex);
-  }
-
-  /* @see MetadataStore#setEllipseStrokeWidth(Double, int, int) */
-  public void setEllipseStrokeWidth(Double strokeWidth, int roiIndex, int shapeIndex) {
-    store.setEllipseStrokeWidth(strokeWidth, roiIndex, shapeIndex);
-  }
-
-  /* @see MetadataStore#setEllipseTheC(Integer, int, int) */
-  public void setEllipseTheC(Integer theC, int roiIndex, int shapeIndex) {
-    store.setEllipseTheC(theC, roiIndex, shapeIndex);
-  }
-
-  /* @see MetadataStore#setEllipseTheT(Integer, int, int) */
-  public void setEllipseTheT(Integer theT, int roiIndex, int shapeIndex) {
-    store.setEllipseTheT(theT, roiIndex, shapeIndex);
-  }
-
-  /* @see MetadataStore#setEllipseTheZ(Integer, int, int) */
-  public void setEllipseTheZ(Integer theZ, int roiIndex, int shapeIndex) {
-    store.setEllipseTheZ(theZ, roiIndex, shapeIndex);
-  }
-
-  /* @see MetadataStore#setEllipseTransform(String, int, int) */
-  public void setEllipseTransform(String transform, int roiIndex, int shapeIndex) {
-    String filteredValue = filter ? DataTools.sanitize(transform) : transform;
-    store.setEllipseTransform(filteredValue, roiIndex, shapeIndex);
-  }
-
-  /* @see MetadataStore#setEllipseX(Double, int, int) */
-  public void setEllipseX(Double x, int roiIndex, int shapeIndex) {
-    store.setEllipseX(x, roiIndex, shapeIndex);
-  }
-
-  /* @see MetadataStore#setEllipseY(Double, int, int) */
-  public void setEllipseY(Double y, int roiIndex, int shapeIndex) {
-    store.setEllipseY(y, roiIndex, shapeIndex);
-  }
-
-  // -- Experiment property storage -
-
-  /* @see MetadataStore#setExperimentDescription(String, int) */
-  public void setExperimentDescription(String description, int experimentIndex) {
-    String filteredValue = filter ? DataTools.sanitize(description) : description;
-    store.setExperimentDescription(filteredValue, experimentIndex);
-  }
-
-  /* @see MetadataStore#setExperimentExperimenterRef(String, int) */
-  public void setExperimentExperimenterRef(String experimenterRef, int experimentIndex) {
-    String filteredValue = filter ? DataTools.sanitize(experimenterRef) : experimenterRef;
-    store.setExperimentExperimenterRef(filteredValue, experimentIndex);
-  }
-
-  /* @see MetadataStore#setExperimentID(String, int) */
-  public void setExperimentID(String id, int experimentIndex) {
-    String filteredValue = filter ? DataTools.sanitize(id) : id;
-    store.setExperimentID(filteredValue, experimentIndex);
-  }
-
-  /* @see MetadataStore#setExperimentType(ExperimentType, int) */
-  public void setExperimentType(ExperimentType type, int experimentIndex) {
-    store.setExperimentType(type, experimentIndex);
-  }
-
-  // -- Experimenter property storage -
-
-  /* @see MetadataStore#setExperimenterAnnotationRef(String, int, int) */
-  public void setExperimenterAnnotationRef(String annotationRef, int experimenterIndex, int annotationRefIndex) {
-    String filteredValue = filter ? DataTools.sanitize(annotationRef) : annotationRef;
-    store.setExperimenterAnnotationRef(filteredValue, experimenterIndex, annotationRefIndex);
-  }
-
-  /* @see MetadataStore#setExperimenterDisplayName(String, int) */
-  public void setExperimenterDisplayName(String displayName, int experimenterIndex) {
-    String filteredValue = filter ? DataTools.sanitize(displayName) : displayName;
-    store.setExperimenterDisplayName(filteredValue, experimenterIndex);
-  }
-
-  /* @see MetadataStore#setExperimenterEmail(String, int) */
-  public void setExperimenterEmail(String email, int experimenterIndex) {
-    String filteredValue = filter ? DataTools.sanitize(email) : email;
-    store.setExperimenterEmail(filteredValue, experimenterIndex);
-  }
-
-  /* @see MetadataStore#setExperimenterFirstName(String, int) */
-  public void setExperimenterFirstName(String firstName, int experimenterIndex) {
-    String filteredValue = filter ? DataTools.sanitize(firstName) : firstName;
-    store.setExperimenterFirstName(filteredValue, experimenterIndex);
-  }
-
-  /* @see MetadataStore#setExperimenterGroupRef(String, int, int) */
-  public void setExperimenterGroupRef(String groupRef, int experimenterIndex, int groupRefIndex) {
-    String filteredValue = filter ? DataTools.sanitize(groupRef) : groupRef;
-    store.setExperimenterGroupRef(filteredValue, experimenterIndex, groupRefIndex);
-  }
-
-  /* @see MetadataStore#setExperimenterID(String, int) */
-  public void setExperimenterID(String id, int experimenterIndex) {
-    String filteredValue = filter ? DataTools.sanitize(id) : id;
-    store.setExperimenterID(filteredValue, experimenterIndex);
-  }
-
-  /* @see MetadataStore#setExperimenterInstitution(String, int) */
-  public void setExperimenterInstitution(String institution, int experimenterIndex) {
-    String filteredValue = filter ? DataTools.sanitize(institution) : institution;
-    store.setExperimenterInstitution(filteredValue, experimenterIndex);
-  }
-
-  /* @see MetadataStore#setExperimenterLastName(String, int) */
-  public void setExperimenterLastName(String lastName, int experimenterIndex) {
-    String filteredValue = filter ? DataTools.sanitize(lastName) : lastName;
-    store.setExperimenterLastName(filteredValue, experimenterIndex);
-  }
-
-  /* @see MetadataStore#setExperimenterMiddleName(String, int) */
-  public void setExperimenterMiddleName(String middleName, int experimenterIndex) {
-    String filteredValue = filter ? DataTools.sanitize(middleName) : middleName;
-    store.setExperimenterMiddleName(filteredValue, experimenterIndex);
-  }
-
-  /* @see MetadataStore#setExperimenterUserName(String, int) */
-  public void setExperimenterUserName(String userName, int experimenterIndex) {
-    String filteredValue = filter ? DataTools.sanitize(userName) : userName;
-    store.setExperimenterUserName(filteredValue, experimenterIndex);
-  }
-
-  // -- ExperimenterAnnotationRef property storage -
-
-  // -- ExperimenterGroupRef property storage -
-
-  // -- Filament property storage -
-
-  /* @see MetadataStore#setFilamentID(String, int, int) */
-  public void setFilamentID(String id, int instrumentIndex, int filamentIndex) {
-    String filteredValue = filter ? DataTools.sanitize(id) : id;
-    store.setFilamentID(filteredValue, instrumentIndex, filamentIndex);
-  }
-
-  /* @see MetadataStore#setFilamentLotNumber(String, int, int) */
-  public void setFilamentLotNumber(String lotNumber, int instrumentIndex, int filamentIndex) {
-    String filteredValue = filter ? DataTools.sanitize(lotNumber) : lotNumber;
-    store.setFilamentLotNumber(filteredValue, instrumentIndex, filamentIndex);
-  }
-
-  /* @see MetadataStore#setFilamentManufacturer(String, int, int) */
-  public void setFilamentManufacturer(String manufacturer, int instrumentIndex, int filamentIndex) {
-    String filteredValue = filter ? DataTools.sanitize(manufacturer) : manufacturer;
-    store.setFilamentManufacturer(filteredValue, instrumentIndex, filamentIndex);
-  }
-
-  /* @see MetadataStore#setFilamentModel(String, int, int) */
-  public void setFilamentModel(String model, int instrumentIndex, int filamentIndex) {
-    String filteredValue = filter ? DataTools.sanitize(model) : model;
-    store.setFilamentModel(filteredValue, instrumentIndex, filamentIndex);
-  }
-
-  /* @see MetadataStore#setFilamentPower(Double, int, int) */
-  public void setFilamentPower(Double power, int instrumentIndex, int filamentIndex) {
-    store.setFilamentPower(power, instrumentIndex, filamentIndex);
-  }
-
-  /* @see MetadataStore#setFilamentSerialNumber(String, int, int) */
-  public void setFilamentSerialNumber(String serialNumber, int instrumentIndex, int filamentIndex) {
-    String filteredValue = filter ? DataTools.sanitize(serialNumber) : serialNumber;
-    store.setFilamentSerialNumber(filteredValue, instrumentIndex, filamentIndex);
-  }
-
-  /* @see MetadataStore#setFilamentType(FilamentType, int, int) */
-  public void setFilamentType(FilamentType type, int instrumentIndex, int filamentIndex) {
-    store.setFilamentType(type, instrumentIndex, filamentIndex);
-  }
-
-  // -- FileAnnotation property storage -
-
-  /* @see MetadataStore#setFileAnnotationBinaryFileFileName(String, int) */
-  public void setFileAnnotationBinaryFileFileName(String binaryFileFileName, int fileAnnotationIndex) {
-    String filteredValue = filter ? DataTools.sanitize(binaryFileFileName) : binaryFileFileName;
-    store.setFileAnnotationBinaryFileFileName(filteredValue, fileAnnotationIndex);
-  }
-
-  /* @see MetadataStore#setFileAnnotationBinaryFileMIMEType(String, int) */
-  public void setFileAnnotationBinaryFileMIMEType(String binaryFileMIMEType, int fileAnnotationIndex) {
-    String filteredValue = filter ? DataTools.sanitize(binaryFileMIMEType) : binaryFileMIMEType;
-    store.setFileAnnotationBinaryFileMIMEType(filteredValue, fileAnnotationIndex);
-  }
-
-  /* @see MetadataStore#setFileAnnotationBinaryFileSize(Integer, int) */
-  public void setFileAnnotationBinaryFileSize(Integer binaryFileSize, int fileAnnotationIndex) {
-    store.setFileAnnotationBinaryFileSize(binaryFileSize, fileAnnotationIndex);
-  }
-
-  /* @see MetadataStore#setFileAnnotationID(String, int) */
-  public void setFileAnnotationID(String id, int fileAnnotationIndex) {
-    String filteredValue = filter ? DataTools.sanitize(id) : id;
-    store.setFileAnnotationID(filteredValue, fileAnnotationIndex);
-  }
-
-  /* @see MetadataStore#setFileAnnotationNamespace(String, int) */
-  public void setFileAnnotationNamespace(String namespace, int fileAnnotationIndex) {
-    String filteredValue = filter ? DataTools.sanitize(namespace) : namespace;
-    store.setFileAnnotationNamespace(filteredValue, fileAnnotationIndex);
-  }
-
-  // -- Filter property storage -
-
-  /* @see MetadataStore#setFilterFilterWheel(String, int, int) */
-  public void setFilterFilterWheel(String filterWheel, int instrumentIndex, int filterIndex) {
-    String filteredValue = filter ? DataTools.sanitize(filterWheel) : filterWheel;
-    store.setFilterFilterWheel(filteredValue, instrumentIndex, filterIndex);
-  }
-
-  /* @see MetadataStore#setFilterID(String, int, int) */
-  public void setFilterID(String id, int instrumentIndex, int filterIndex) {
-    String filteredValue = filter ? DataTools.sanitize(id) : id;
-    store.setFilterID(filteredValue, instrumentIndex, filterIndex);
-  }
-
-  /* @see MetadataStore#setFilterLotNumber(String, int, int) */
-  public void setFilterLotNumber(String lotNumber, int instrumentIndex, int filterIndex) {
-    String filteredValue = filter ? DataTools.sanitize(lotNumber) : lotNumber;
-    store.setFilterLotNumber(filteredValue, instrumentIndex, filterIndex);
-  }
-
-  /* @see MetadataStore#setFilterManufacturer(String, int, int) */
-  public void setFilterManufacturer(String manufacturer, int instrumentIndex, int filterIndex) {
-    String filteredValue = filter ? DataTools.sanitize(manufacturer) : manufacturer;
-    store.setFilterManufacturer(filteredValue, instrumentIndex, filterIndex);
-  }
-
-  /* @see MetadataStore#setFilterModel(String, int, int) */
-  public void setFilterModel(String model, int instrumentIndex, int filterIndex) {
-    String filteredValue = filter ? DataTools.sanitize(model) : model;
-    store.setFilterModel(filteredValue, instrumentIndex, filterIndex);
-  }
-
-  /* @see MetadataStore#setFilterSerialNumber(String, int, int) */
-  public void setFilterSerialNumber(String serialNumber, int instrumentIndex, int filterIndex) {
-    String filteredValue = filter ? DataTools.sanitize(serialNumber) : serialNumber;
-    store.setFilterSerialNumber(filteredValue, instrumentIndex, filterIndex);
-  }
-
-  /* @see MetadataStore#setFilterType(FilterType, int, int) */
-  public void setFilterType(FilterType type, int instrumentIndex, int filterIndex) {
-    store.setFilterType(type, instrumentIndex, filterIndex);
-  }
-
-  // -- FilterSet property storage -
-
-  /* @see MetadataStore#setFilterSetDichroicRef(String, int, int) */
-  public void setFilterSetDichroicRef(String dichroicRef, int instrumentIndex, int filterSetIndex) {
-    String filteredValue = filter ? DataTools.sanitize(dichroicRef) : dichroicRef;
-    store.setFilterSetDichroicRef(filteredValue, instrumentIndex, filterSetIndex);
-  }
-
-  /* @see MetadataStore#setFilterSetEmissionFilterRef(String, int, int, int) */
-  public void setFilterSetEmissionFilterRef(String emissionFilterRef, int instrumentIndex, int filterSetIndex, int emissionFilterRefIndex) {
-    String filteredValue = filter ? DataTools.sanitize(emissionFilterRef) : emissionFilterRef;
-    store.setFilterSetEmissionFilterRef(filteredValue, instrumentIndex, filterSetIndex, emissionFilterRefIndex);
-  }
-
-  /* @see MetadataStore#setFilterSetExcitationFilterRef(String, int, int, int) */
-  public void setFilterSetExcitationFilterRef(String excitationFilterRef, int instrumentIndex, int filterSetIndex, int excitationFilterRefIndex) {
-    String filteredValue = filter ? DataTools.sanitize(excitationFilterRef) : excitationFilterRef;
-    store.setFilterSetExcitationFilterRef(filteredValue, instrumentIndex, filterSetIndex, excitationFilterRefIndex);
-  }
-
-  /* @see MetadataStore#setFilterSetID(String, int, int) */
-  public void setFilterSetID(String id, int instrumentIndex, int filterSetIndex) {
-    String filteredValue = filter ? DataTools.sanitize(id) : id;
-    store.setFilterSetID(filteredValue, instrumentIndex, filterSetIndex);
-  }
-
-  /* @see MetadataStore#setFilterSetLotNumber(String, int, int) */
-  public void setFilterSetLotNumber(String lotNumber, int instrumentIndex, int filterSetIndex) {
-    String filteredValue = filter ? DataTools.sanitize(lotNumber) : lotNumber;
-    store.setFilterSetLotNumber(filteredValue, instrumentIndex, filterSetIndex);
-  }
-
-  /* @see MetadataStore#setFilterSetManufacturer(String, int, int) */
-  public void setFilterSetManufacturer(String manufacturer, int instrumentIndex, int filterSetIndex) {
-    String filteredValue = filter ? DataTools.sanitize(manufacturer) : manufacturer;
-    store.setFilterSetManufacturer(filteredValue, instrumentIndex, filterSetIndex);
-  }
-
-  /* @see MetadataStore#setFilterSetModel(String, int, int) */
-  public void setFilterSetModel(String model, int instrumentIndex, int filterSetIndex) {
-    String filteredValue = filter ? DataTools.sanitize(model) : model;
-    store.setFilterSetModel(filteredValue, instrumentIndex, filterSetIndex);
-  }
-
-  /* @see MetadataStore#setFilterSetSerialNumber(String, int, int) */
-  public void setFilterSetSerialNumber(String serialNumber, int instrumentIndex, int filterSetIndex) {
-    String filteredValue = filter ? DataTools.sanitize(serialNumber) : serialNumber;
-    store.setFilterSetSerialNumber(filteredValue, instrumentIndex, filterSetIndex);
-  }
-
-  // -- FilterSetEmissionFilterRef property storage -
-
-  // -- FilterSetExcitationFilterRef property storage -
-
-  // -- Group property storage -
-
-  /* @see MetadataStore#setGroupContact(String, int) */
-  public void setGroupContact(String contact, int groupIndex) {
-    String filteredValue = filter ? DataTools.sanitize(contact) : contact;
-    store.setGroupContact(filteredValue, groupIndex);
-  }
-
-  /* @see MetadataStore#setGroupDescription(String, int) */
-  public void setGroupDescription(String description, int groupIndex) {
-    String filteredValue = filter ? DataTools.sanitize(description) : description;
-    store.setGroupDescription(filteredValue, groupIndex);
-  }
-
-  /* @see MetadataStore#setGroupID(String, int) */
-  public void setGroupID(String id, int groupIndex) {
-    String filteredValue = filter ? DataTools.sanitize(id) : id;
-    store.setGroupID(filteredValue, groupIndex);
-  }
-
-  /* @see MetadataStore#setGroupLeader(String, int) */
-  public void setGroupLeader(String leader, int groupIndex) {
-    String filteredValue = filter ? DataTools.sanitize(leader) : leader;
-    store.setGroupLeader(filteredValue, groupIndex);
-  }
-
-  /* @see MetadataStore#setGroupName(String, int) */
-  public void setGroupName(String name, int groupIndex) {
-    String filteredValue = filter ? DataTools.sanitize(name) : name;
-    store.setGroupName(filteredValue, groupIndex);
-  }
-
-  // -- Image property storage -
-
-  /* @see MetadataStore#setImageAcquiredDate(String, int) */
-  public void setImageAcquiredDate(String acquiredDate, int imageIndex) {
-    String filteredValue = filter ? DataTools.sanitize(acquiredDate) : acquiredDate;
-    store.setImageAcquiredDate(filteredValue, imageIndex);
-  }
-
-  /* @see MetadataStore#setImageAnnotationRef(String, int, int) */
-  public void setImageAnnotationRef(String annotationRef, int imageIndex, int annotationRefIndex) {
-    String filteredValue = filter ? DataTools.sanitize(annotationRef) : annotationRef;
-    store.setImageAnnotationRef(filteredValue, imageIndex, annotationRefIndex);
-  }
-
-  /* @see MetadataStore#setImageDatasetRef(String, int, int) */
-  public void setImageDatasetRef(String datasetRef, int imageIndex, int datasetRefIndex) {
-    String filteredValue = filter ? DataTools.sanitize(datasetRef) : datasetRef;
-    store.setImageDatasetRef(filteredValue, imageIndex, datasetRefIndex);
-  }
-
-  /* @see MetadataStore#setImageDescription(String, int) */
-  public void setImageDescription(String description, int imageIndex) {
-    String filteredValue = filter ? DataTools.sanitize(description) : description;
-    store.setImageDescription(filteredValue, imageIndex);
-  }
-
-  /* @see MetadataStore#setImageExperimentRef(String, int) */
-  public void setImageExperimentRef(String experimentRef, int imageIndex) {
-    String filteredValue = filter ? DataTools.sanitize(experimentRef) : experimentRef;
-    store.setImageExperimentRef(filteredValue, imageIndex);
-  }
-
-  /* @see MetadataStore#setImageExperimenterRef(String, int) */
-  public void setImageExperimenterRef(String experimenterRef, int imageIndex) {
-    String filteredValue = filter ? DataTools.sanitize(experimenterRef) : experimenterRef;
-    store.setImageExperimenterRef(filteredValue, imageIndex);
-  }
-
-  /* @see MetadataStore#setImageGroupRef(String, int) */
-  public void setImageGroupRef(String groupRef, int imageIndex) {
-    String filteredValue = filter ? DataTools.sanitize(groupRef) : groupRef;
-    store.setImageGroupRef(filteredValue, imageIndex);
-  }
-
-  /* @see MetadataStore#setImageID(String, int) */
-  public void setImageID(String id, int imageIndex) {
-    String filteredValue = filter ? DataTools.sanitize(id) : id;
-    store.setImageID(filteredValue, imageIndex);
-  }
-
-  /* @see MetadataStore#setImageInstrumentRef(String, int) */
-  public void setImageInstrumentRef(String instrumentRef, int imageIndex) {
-    String filteredValue = filter ? DataTools.sanitize(instrumentRef) : instrumentRef;
-    store.setImageInstrumentRef(filteredValue, imageIndex);
-  }
-
-  /* @see MetadataStore#setImageMicrobeamManipulationRef(String, int, int) */
-  public void setImageMicrobeamManipulationRef(String microbeamManipulationRef, int imageIndex, int microbeamManipulationRefIndex) {
-    String filteredValue = filter ? DataTools.sanitize(microbeamManipulationRef) : microbeamManipulationRef;
-    store.setImageMicrobeamManipulationRef(filteredValue, imageIndex, microbeamManipulationRefIndex);
-  }
-
-  /* @see MetadataStore#setImageName(String, int) */
-  public void setImageName(String name, int imageIndex) {
-    String filteredValue = filter ? DataTools.sanitize(name) : name;
-    store.setImageName(filteredValue, imageIndex);
-  }
-
-  /* @see MetadataStore#setImageObjectiveSettingsCorrectionCollar(Double, int) */
-  public void setImageObjectiveSettingsCorrectionCollar(Double objectiveSettingsCorrectionCollar, int imageIndex) {
-    store.setImageObjectiveSettingsCorrectionCollar(objectiveSettingsCorrectionCollar, imageIndex);
-  }
-
-  /* @see MetadataStore#setImageObjectiveSettingsID(String, int) */
-  public void setImageObjectiveSettingsID(String objectiveSettingsID, int imageIndex) {
-    String filteredValue = filter ? DataTools.sanitize(objectiveSettingsID) : objectiveSettingsID;
-    store.setImageObjectiveSettingsID(filteredValue, imageIndex);
-  }
-
-  /* @see MetadataStore#setImageObjectiveSettingsMedium(Medium, int) */
-  public void setImageObjectiveSettingsMedium(Medium objectiveSettingsMedium, int imageIndex) {
-    store.setImageObjectiveSettingsMedium(objectiveSettingsMedium, imageIndex);
-  }
-
-  /* @see MetadataStore#setImageObjectiveSettingsRefractiveIndex(Double, int) */
-  public void setImageObjectiveSettingsRefractiveIndex(Double objectiveSettingsRefractiveIndex, int imageIndex) {
-    store.setImageObjectiveSettingsRefractiveIndex(objectiveSettingsRefractiveIndex, imageIndex);
-  }
-
-  /* @see MetadataStore#setImageROIRef(String, int, int) */
-  public void setImageROIRef(String roiRef, int imageIndex, int roiRefIndex) {
-    String filteredValue = filter ? DataTools.sanitize(roiRef) : roiRef;
-    store.setImageROIRef(filteredValue, imageIndex, roiRefIndex);
-  }
-
-  // -- ImageAnnotationRef property storage -
-
-  // -- ImageROIRef property storage -
-
-  // -- ImagingEnvironment property storage -
-
-  /* @see MetadataStore#setImagingEnvironmentAirPressure(Double, int) */
-  public void setImagingEnvironmentAirPressure(Double airPressure, int imageIndex) {
-    store.setImagingEnvironmentAirPressure(airPressure, imageIndex);
-  }
-
-  /* @see MetadataStore#setImagingEnvironmentCO2Percent(PercentFraction, int) */
-  public void setImagingEnvironmentCO2Percent(PercentFraction cO2Percent, int imageIndex) {
-    store.setImagingEnvironmentCO2Percent(cO2Percent, imageIndex);
-  }
-
-  /* @see MetadataStore#setImagingEnvironmentHumidity(PercentFraction, int) */
-  public void setImagingEnvironmentHumidity(PercentFraction humidity, int imageIndex) {
-    store.setImagingEnvironmentHumidity(humidity, imageIndex);
-  }
-
-  /* @see MetadataStore#setImagingEnvironmentTemperature(Double, int) */
-  public void setImagingEnvironmentTemperature(Double temperature, int imageIndex) {
-    store.setImagingEnvironmentTemperature(temperature, imageIndex);
-  }
-
-  // -- Instrument property storage -
-
-  /* @see MetadataStore#setInstrumentID(String, int) */
-  public void setInstrumentID(String id, int instrumentIndex) {
-    String filteredValue = filter ? DataTools.sanitize(id) : id;
-    store.setInstrumentID(filteredValue, instrumentIndex);
-  }
-
-  // -- Laser property storage -
-
-  /* @see MetadataStore#setLaserFrequencyMultiplication(PositiveInteger, int, int) */
-  public void setLaserFrequencyMultiplication(PositiveInteger frequencyMultiplication, int instrumentIndex, int laserIndex) {
-    store.setLaserFrequencyMultiplication(frequencyMultiplication, instrumentIndex, laserIndex);
-  }
-
-  /* @see MetadataStore#setLaserID(String, int, int) */
-  public void setLaserID(String id, int instrumentIndex, int laserIndex) {
-    String filteredValue = filter ? DataTools.sanitize(id) : id;
-    store.setLaserID(filteredValue, instrumentIndex, laserIndex);
-  }
-
-  /* @see MetadataStore#setLaserLaserMedium(LaserMedium, int, int) */
-  public void setLaserLaserMedium(LaserMedium laserMedium, int instrumentIndex, int laserIndex) {
-    store.setLaserLaserMedium(laserMedium, instrumentIndex, laserIndex);
-  }
-
-  /* @see MetadataStore#setLaserLotNumber(String, int, int) */
-  public void setLaserLotNumber(String lotNumber, int instrumentIndex, int laserIndex) {
-    String filteredValue = filter ? DataTools.sanitize(lotNumber) : lotNumber;
-    store.setLaserLotNumber(filteredValue, instrumentIndex, laserIndex);
-  }
-
-  /* @see MetadataStore#setLaserManufacturer(String, int, int) */
-  public void setLaserManufacturer(String manufacturer, int instrumentIndex, int laserIndex) {
-    String filteredValue = filter ? DataTools.sanitize(manufacturer) : manufacturer;
-    store.setLaserManufacturer(filteredValue, instrumentIndex, laserIndex);
-  }
-
-  /* @see MetadataStore#setLaserModel(String, int, int) */
-  public void setLaserModel(String model, int instrumentIndex, int laserIndex) {
-    String filteredValue = filter ? DataTools.sanitize(model) : model;
-    store.setLaserModel(filteredValue, instrumentIndex, laserIndex);
-  }
-
-  /* @see MetadataStore#setLaserPockelCell(Boolean, int, int) */
-  public void setLaserPockelCell(Boolean pockelCell, int instrumentIndex, int laserIndex) {
-    store.setLaserPockelCell(pockelCell, instrumentIndex, laserIndex);
-  }
-
-  /* @see MetadataStore#setLaserPower(Double, int, int) */
-  public void setLaserPower(Double power, int instrumentIndex, int laserIndex) {
-    store.setLaserPower(power, instrumentIndex, laserIndex);
-  }
-
-  /* @see MetadataStore#setLaserPulse(Pulse, int, int) */
-  public void setLaserPulse(Pulse pulse, int instrumentIndex, int laserIndex) {
-    store.setLaserPulse(pulse, instrumentIndex, laserIndex);
-  }
-
-  /* @see MetadataStore#setLaserPump(String, int, int) */
-  public void setLaserPump(String pump, int instrumentIndex, int laserIndex) {
-    String filteredValue = filter ? DataTools.sanitize(pump) : pump;
-    store.setLaserPump(filteredValue, instrumentIndex, laserIndex);
-  }
-
-  /* @see MetadataStore#setLaserRepetitionRate(Double, int, int) */
-  public void setLaserRepetitionRate(Double repetitionRate, int instrumentIndex, int laserIndex) {
-    store.setLaserRepetitionRate(repetitionRate, instrumentIndex, laserIndex);
-  }
-
-  /* @see MetadataStore#setLaserSerialNumber(String, int, int) */
-  public void setLaserSerialNumber(String serialNumber, int instrumentIndex, int laserIndex) {
-    String filteredValue = filter ? DataTools.sanitize(serialNumber) : serialNumber;
-    store.setLaserSerialNumber(filteredValue, instrumentIndex, laserIndex);
-  }
-
-  /* @see MetadataStore#setLaserTuneable(Boolean, int, int) */
-  public void setLaserTuneable(Boolean tuneable, int instrumentIndex, int laserIndex) {
-    store.setLaserTuneable(tuneable, instrumentIndex, laserIndex);
-  }
-
-  /* @see MetadataStore#setLaserType(LaserType, int, int) */
-  public void setLaserType(LaserType type, int instrumentIndex, int laserIndex) {
-    store.setLaserType(type, instrumentIndex, laserIndex);
-  }
-
-  /* @see MetadataStore#setLaserWavelength(PositiveInteger, int, int) */
-  public void setLaserWavelength(PositiveInteger wavelength, int instrumentIndex, int laserIndex) {
-    store.setLaserWavelength(wavelength, instrumentIndex, laserIndex);
-  }
-
-  // -- LightEmittingDiode property storage -
-
-  /* @see MetadataStore#setLightEmittingDiodeID(String, int, int) */
-  public void setLightEmittingDiodeID(String id, int instrumentIndex, int lightEmittingDiodeIndex) {
-    String filteredValue = filter ? DataTools.sanitize(id) : id;
-    store.setLightEmittingDiodeID(filteredValue, instrumentIndex, lightEmittingDiodeIndex);
-  }
-
-  /* @see MetadataStore#setLightEmittingDiodeLotNumber(String, int, int) */
-  public void setLightEmittingDiodeLotNumber(String lotNumber, int instrumentIndex, int lightEmittingDiodeIndex) {
-    String filteredValue = filter ? DataTools.sanitize(lotNumber) : lotNumber;
-    store.setLightEmittingDiodeLotNumber(filteredValue, instrumentIndex, lightEmittingDiodeIndex);
-  }
-
-  /* @see MetadataStore#setLightEmittingDiodeManufacturer(String, int, int) */
-  public void setLightEmittingDiodeManufacturer(String manufacturer, int instrumentIndex, int lightEmittingDiodeIndex) {
-    String filteredValue = filter ? DataTools.sanitize(manufacturer) : manufacturer;
-    store.setLightEmittingDiodeManufacturer(filteredValue, instrumentIndex, lightEmittingDiodeIndex);
-  }
-
-  /* @see MetadataStore#setLightEmittingDiodeModel(String, int, int) */
-  public void setLightEmittingDiodeModel(String model, int instrumentIndex, int lightEmittingDiodeIndex) {
-    String filteredValue = filter ? DataTools.sanitize(model) : model;
-    store.setLightEmittingDiodeModel(filteredValue, instrumentIndex, lightEmittingDiodeIndex);
-  }
-
-  /* @see MetadataStore#setLightEmittingDiodePower(Double, int, int) */
-  public void setLightEmittingDiodePower(Double power, int instrumentIndex, int lightEmittingDiodeIndex) {
-    store.setLightEmittingDiodePower(power, instrumentIndex, lightEmittingDiodeIndex);
-  }
-
-  /* @see MetadataStore#setLightEmittingDiodeSerialNumber(String, int, int) */
-  public void setLightEmittingDiodeSerialNumber(String serialNumber, int instrumentIndex, int lightEmittingDiodeIndex) {
-    String filteredValue = filter ? DataTools.sanitize(serialNumber) : serialNumber;
-    store.setLightEmittingDiodeSerialNumber(filteredValue, instrumentIndex, lightEmittingDiodeIndex);
-  }
-
-  // -- LightPath property storage -
-
-  /* @see MetadataStore#setLightPathDichroicRef(String, int, int) */
-  public void setLightPathDichroicRef(String dichroicRef, int imageIndex, int channelIndex) {
-    String filteredValue = filter ? DataTools.sanitize(dichroicRef) : dichroicRef;
-    store.setLightPathDichroicRef(filteredValue, imageIndex, channelIndex);
-  }
-
-  /* @see MetadataStore#setLightPathEmissionFilterRef(String, int, int, int) */
-  public void setLightPathEmissionFilterRef(String emissionFilterRef, int imageIndex, int channelIndex, int emissionFilterRefIndex) {
-    String filteredValue = filter ? DataTools.sanitize(emissionFilterRef) : emissionFilterRef;
-    store.setLightPathEmissionFilterRef(filteredValue, imageIndex, channelIndex, emissionFilterRefIndex);
-  }
-
-  /* @see MetadataStore#setLightPathExcitationFilterRef(String, int, int, int) */
-  public void setLightPathExcitationFilterRef(String excitationFilterRef, int imageIndex, int channelIndex, int excitationFilterRefIndex) {
-    String filteredValue = filter ? DataTools.sanitize(excitationFilterRef) : excitationFilterRef;
-    store.setLightPathExcitationFilterRef(filteredValue, imageIndex, channelIndex, excitationFilterRefIndex);
-  }
-
-  // -- LightPathEmissionFilterRef property storage -
-
-  // -- LightPathExcitationFilterRef property storage -
-
-  // -- Line property storage -
-
-  /* @see MetadataStore#setLineDescription(String, int, int) */
-  public void setLineDescription(String description, int roiIndex, int shapeIndex) {
-    String filteredValue = filter ? DataTools.sanitize(description) : description;
-    store.setLineDescription(filteredValue, roiIndex, shapeIndex);
-  }
-
-  /* @see MetadataStore#setLineFill(Integer, int, int) */
-  public void setLineFill(Integer fill, int roiIndex, int shapeIndex) {
-    store.setLineFill(fill, roiIndex, shapeIndex);
-  }
-
-  /* @see MetadataStore#setLineFontSize(Integer, int, int) */
-  public void setLineFontSize(Integer fontSize, int roiIndex, int shapeIndex) {
-    store.setLineFontSize(fontSize, roiIndex, shapeIndex);
-  }
-
-  /* @see MetadataStore#setLineID(String, int, int) */
-  public void setLineID(String id, int roiIndex, int shapeIndex) {
-    String filteredValue = filter ? DataTools.sanitize(id) : id;
-    store.setLineID(filteredValue, roiIndex, shapeIndex);
-  }
-
-  /* @see MetadataStore#setLineLabel(String, int, int) */
-  public void setLineLabel(String label, int roiIndex, int shapeIndex) {
-    String filteredValue = filter ? DataTools.sanitize(label) : label;
-    store.setLineLabel(filteredValue, roiIndex, shapeIndex);
-  }
-
-  /* @see MetadataStore#setLineName(String, int, int) */
-  public void setLineName(String name, int roiIndex, int shapeIndex) {
-    String filteredValue = filter ? DataTools.sanitize(name) : name;
-    store.setLineName(filteredValue, roiIndex, shapeIndex);
-  }
-
-  /* @see MetadataStore#setLineStroke(Integer, int, int) */
-  public void setLineStroke(Integer stroke, int roiIndex, int shapeIndex) {
-    store.setLineStroke(stroke, roiIndex, shapeIndex);
-  }
-
-  /* @see MetadataStore#setLineStrokeDashArray(String, int, int) */
-  public void setLineStrokeDashArray(String strokeDashArray, int roiIndex, int shapeIndex) {
-    String filteredValue = filter ? DataTools.sanitize(strokeDashArray) : strokeDashArray;
-    store.setLineStrokeDashArray(filteredValue, roiIndex, shapeIndex);
-  }
-
-  /* @see MetadataStore#setLineStrokeWidth(Double, int, int) */
-  public void setLineStrokeWidth(Double strokeWidth, int roiIndex, int shapeIndex) {
-    store.setLineStrokeWidth(strokeWidth, roiIndex, shapeIndex);
-  }
-
-  /* @see MetadataStore#setLineTheC(Integer, int, int) */
-  public void setLineTheC(Integer theC, int roiIndex, int shapeIndex) {
-    store.setLineTheC(theC, roiIndex, shapeIndex);
-  }
-
-  /* @see MetadataStore#setLineTheT(Integer, int, int) */
-  public void setLineTheT(Integer theT, int roiIndex, int shapeIndex) {
-    store.setLineTheT(theT, roiIndex, shapeIndex);
-  }
-
-  /* @see MetadataStore#setLineTheZ(Integer, int, int) */
-  public void setLineTheZ(Integer theZ, int roiIndex, int shapeIndex) {
-    store.setLineTheZ(theZ, roiIndex, shapeIndex);
-  }
-
-  /* @see MetadataStore#setLineTransform(String, int, int) */
-  public void setLineTransform(String transform, int roiIndex, int shapeIndex) {
-    String filteredValue = filter ? DataTools.sanitize(transform) : transform;
-    store.setLineTransform(filteredValue, roiIndex, shapeIndex);
-  }
-
-  /* @see MetadataStore#setLineX1(Double, int, int) */
-  public void setLineX1(Double x1, int roiIndex, int shapeIndex) {
-    store.setLineX1(x1, roiIndex, shapeIndex);
-  }
-
-  /* @see MetadataStore#setLineX2(Double, int, int) */
-  public void setLineX2(Double x2, int roiIndex, int shapeIndex) {
-    store.setLineX2(x2, roiIndex, shapeIndex);
-  }
-
-  /* @see MetadataStore#setLineY1(Double, int, int) */
-  public void setLineY1(Double y1, int roiIndex, int shapeIndex) {
-    store.setLineY1(y1, roiIndex, shapeIndex);
-  }
-
-  /* @see MetadataStore#setLineY2(Double, int, int) */
-  public void setLineY2(Double y2, int roiIndex, int shapeIndex) {
-    store.setLineY2(y2, roiIndex, shapeIndex);
-  }
-
-  // -- ListAnnotation property storage -
-
-  /* @see MetadataStore#setListAnnotationAnnotationRef(String, int, int) */
-  public void setListAnnotationAnnotationRef(String annotationRef, int listAnnotationIndex, int annotationRefIndex) {
-    String filteredValue = filter ? DataTools.sanitize(annotationRef) : annotationRef;
-    store.setListAnnotationAnnotationRef(filteredValue, listAnnotationIndex, annotationRefIndex);
-  }
-
-  /* @see MetadataStore#setListAnnotationID(String, int) */
-  public void setListAnnotationID(String id, int listAnnotationIndex) {
-    String filteredValue = filter ? DataTools.sanitize(id) : id;
-    store.setListAnnotationID(filteredValue, listAnnotationIndex);
-  }
-
-  /* @see MetadataStore#setListAnnotationNamespace(String, int) */
-  public void setListAnnotationNamespace(String namespace, int listAnnotationIndex) {
-    String filteredValue = filter ? DataTools.sanitize(namespace) : namespace;
-    store.setListAnnotationNamespace(filteredValue, listAnnotationIndex);
-  }
-
-  // -- ListAnnotationAnnotationRef property storage -
-
-  // -- LongAnnotation property storage -
-
-  /* @see MetadataStore#setLongAnnotationID(String, int) */
-  public void setLongAnnotationID(String id, int longAnnotationIndex) {
-    String filteredValue = filter ? DataTools.sanitize(id) : id;
-    store.setLongAnnotationID(filteredValue, longAnnotationIndex);
-  }
-
-  /* @see MetadataStore#setLongAnnotationNamespace(String, int) */
-  public void setLongAnnotationNamespace(String namespace, int longAnnotationIndex) {
-    String filteredValue = filter ? DataTools.sanitize(namespace) : namespace;
-    store.setLongAnnotationNamespace(filteredValue, longAnnotationIndex);
-  }
-
-  /* @see MetadataStore#setLongAnnotationValue(Long, int) */
-  public void setLongAnnotationValue(Long value, int longAnnotationIndex) {
-    store.setLongAnnotationValue(value, longAnnotationIndex);
-  }
-
-  // -- Mask property storage -
-
-  /* @see MetadataStore#setMaskDescription(String, int, int) */
-  public void setMaskDescription(String description, int roiIndex, int shapeIndex) {
-    String filteredValue = filter ? DataTools.sanitize(description) : description;
-    store.setMaskDescription(filteredValue, roiIndex, shapeIndex);
-  }
-
-  /* @see MetadataStore#setMaskFill(Integer, int, int) */
-  public void setMaskFill(Integer fill, int roiIndex, int shapeIndex) {
-    store.setMaskFill(fill, roiIndex, shapeIndex);
-  }
-
-  /* @see MetadataStore#setMaskFontSize(Integer, int, int) */
-  public void setMaskFontSize(Integer fontSize, int roiIndex, int shapeIndex) {
-    store.setMaskFontSize(fontSize, roiIndex, shapeIndex);
-  }
-
-  /* @see MetadataStore#setMaskID(String, int, int) */
-  public void setMaskID(String id, int roiIndex, int shapeIndex) {
-    String filteredValue = filter ? DataTools.sanitize(id) : id;
-    store.setMaskID(filteredValue, roiIndex, shapeIndex);
-  }
-
-  /* @see MetadataStore#setMaskLabel(String, int, int) */
-  public void setMaskLabel(String label, int roiIndex, int shapeIndex) {
-    String filteredValue = filter ? DataTools.sanitize(label) : label;
-    store.setMaskLabel(filteredValue, roiIndex, shapeIndex);
-  }
-
-  /* @see MetadataStore#setMaskName(String, int, int) */
-  public void setMaskName(String name, int roiIndex, int shapeIndex) {
-    String filteredValue = filter ? DataTools.sanitize(name) : name;
-    store.setMaskName(filteredValue, roiIndex, shapeIndex);
-  }
-
-  /* @see MetadataStore#setMaskStroke(Integer, int, int) */
-  public void setMaskStroke(Integer stroke, int roiIndex, int shapeIndex) {
-    store.setMaskStroke(stroke, roiIndex, shapeIndex);
-  }
-
-  /* @see MetadataStore#setMaskStrokeDashArray(String, int, int) */
-  public void setMaskStrokeDashArray(String strokeDashArray, int roiIndex, int shapeIndex) {
-    String filteredValue = filter ? DataTools.sanitize(strokeDashArray) : strokeDashArray;
-    store.setMaskStrokeDashArray(filteredValue, roiIndex, shapeIndex);
-  }
-
-  /* @see MetadataStore#setMaskStrokeWidth(Double, int, int) */
-  public void setMaskStrokeWidth(Double strokeWidth, int roiIndex, int shapeIndex) {
-    store.setMaskStrokeWidth(strokeWidth, roiIndex, shapeIndex);
-  }
-
-  /* @see MetadataStore#setMaskTheC(Integer, int, int) */
-  public void setMaskTheC(Integer theC, int roiIndex, int shapeIndex) {
-    store.setMaskTheC(theC, roiIndex, shapeIndex);
-  }
-
-  /* @see MetadataStore#setMaskTheT(Integer, int, int) */
-  public void setMaskTheT(Integer theT, int roiIndex, int shapeIndex) {
-    store.setMaskTheT(theT, roiIndex, shapeIndex);
-  }
-
-  /* @see MetadataStore#setMaskTheZ(Integer, int, int) */
-  public void setMaskTheZ(Integer theZ, int roiIndex, int shapeIndex) {
-    store.setMaskTheZ(theZ, roiIndex, shapeIndex);
-  }
-
-  /* @see MetadataStore#setMaskTransform(String, int, int) */
-  public void setMaskTransform(String transform, int roiIndex, int shapeIndex) {
-    String filteredValue = filter ? DataTools.sanitize(transform) : transform;
-    store.setMaskTransform(filteredValue, roiIndex, shapeIndex);
-  }
-
-  /* @see MetadataStore#setMaskX(Double, int, int) */
-  public void setMaskX(Double x, int roiIndex, int shapeIndex) {
-    store.setMaskX(x, roiIndex, shapeIndex);
-  }
-
-  /* @see MetadataStore#setMaskY(Double, int, int) */
-  public void setMaskY(Double y, int roiIndex, int shapeIndex) {
-    store.setMaskY(y, roiIndex, shapeIndex);
-  }
-
-  // -- MicrobeamManipulation property storage -
-
-  /* @see MetadataStore#setMicrobeamManipulationExperimenterRef(String, int, int) */
-  public void setMicrobeamManipulationExperimenterRef(String experimenterRef, int experimentIndex, int microbeamManipulationIndex) {
-    String filteredValue = filter ? DataTools.sanitize(experimenterRef) : experimenterRef;
-    store.setMicrobeamManipulationExperimenterRef(filteredValue, experimentIndex, microbeamManipulationIndex);
-  }
-
-  /* @see MetadataStore#setMicrobeamManipulationID(String, int, int) */
-  public void setMicrobeamManipulationID(String id, int experimentIndex, int microbeamManipulationIndex) {
-    String filteredValue = filter ? DataTools.sanitize(id) : id;
-    store.setMicrobeamManipulationID(filteredValue, experimentIndex, microbeamManipulationIndex);
-  }
-
-  /* @see MetadataStore#setMicrobeamManipulationROIRef(String, int, int, int) */
-  public void setMicrobeamManipulationROIRef(String roiRef, int experimentIndex, int microbeamManipulationIndex, int roiRefIndex) {
-    String filteredValue = filter ? DataTools.sanitize(roiRef) : roiRef;
-    store.setMicrobeamManipulationROIRef(filteredValue, experimentIndex, microbeamManipulationIndex, roiRefIndex);
-  }
-
-  /* @see MetadataStore#setMicrobeamManipulationType(MicrobeamManipulationType, int, int) */
-  public void setMicrobeamManipulationType(MicrobeamManipulationType type, int experimentIndex, int microbeamManipulationIndex) {
-    store.setMicrobeamManipulationType(type, experimentIndex, microbeamManipulationIndex);
-  }
-
-  // -- MicrobeamManipulationLightSourceSettings property storage -
-
-  /* @see MetadataStore#setMicrobeamManipulationLightSourceSettingsAttenuation(PercentFraction, int, int, int) */
-  public void setMicrobeamManipulationLightSourceSettingsAttenuation(PercentFraction attenuation, int experimentIndex, int microbeamManipulationIndex, int lightSourceSettingsIndex) {
-    store.setMicrobeamManipulationLightSourceSettingsAttenuation(attenuation, experimentIndex, microbeamManipulationIndex, lightSourceSettingsIndex);
-  }
-
-  /* @see MetadataStore#setMicrobeamManipulationLightSourceSettingsID(String, int, int, int) */
-  public void setMicrobeamManipulationLightSourceSettingsID(String id, int experimentIndex, int microbeamManipulationIndex, int lightSourceSettingsIndex) {
-    String filteredValue = filter ? DataTools.sanitize(id) : id;
-    store.setMicrobeamManipulationLightSourceSettingsID(filteredValue, experimentIndex, microbeamManipulationIndex, lightSourceSettingsIndex);
-  }
-
-  /* @see MetadataStore#setMicrobeamManipulationLightSourceSettingsWavelength(PositiveInteger, int, int, int) */
-  public void setMicrobeamManipulationLightSourceSettingsWavelength(PositiveInteger wavelength, int experimentIndex, int microbeamManipulationIndex, int lightSourceSettingsIndex) {
-    store.setMicrobeamManipulationLightSourceSettingsWavelength(wavelength, experimentIndex, microbeamManipulationIndex, lightSourceSettingsIndex);
-  }
-
-  // -- MicrobeamManipulationROIRef property storage -
-
-  // -- MicrobeamManipulationRef property storage -
-
-  // -- Microscope property storage -
-
-  /* @see MetadataStore#setMicroscopeLotNumber(String, int) */
-  public void setMicroscopeLotNumber(String lotNumber, int instrumentIndex) {
-    String filteredValue = filter ? DataTools.sanitize(lotNumber) : lotNumber;
-    store.setMicroscopeLotNumber(filteredValue, instrumentIndex);
-  }
-
-  /* @see MetadataStore#setMicroscopeManufacturer(String, int) */
-  public void setMicroscopeManufacturer(String manufacturer, int instrumentIndex) {
-    String filteredValue = filter ? DataTools.sanitize(manufacturer) : manufacturer;
-    store.setMicroscopeManufacturer(filteredValue, instrumentIndex);
-  }
-
-  /* @see MetadataStore#setMicroscopeModel(String, int) */
-  public void setMicroscopeModel(String model, int instrumentIndex) {
-    String filteredValue = filter ? DataTools.sanitize(model) : model;
-    store.setMicroscopeModel(filteredValue, instrumentIndex);
-  }
-
-  /* @see MetadataStore#setMicroscopeSerialNumber(String, int) */
-  public void setMicroscopeSerialNumber(String serialNumber, int instrumentIndex) {
-    String filteredValue = filter ? DataTools.sanitize(serialNumber) : serialNumber;
-    store.setMicroscopeSerialNumber(filteredValue, instrumentIndex);
-  }
-
-  /* @see MetadataStore#setMicroscopeType(MicroscopeType, int) */
-  public void setMicroscopeType(MicroscopeType type, int instrumentIndex) {
-    store.setMicroscopeType(type, instrumentIndex);
-  }
-
-  // -- OTF property storage -
-
-  /* @see MetadataStore#setOTFBinaryFileFileName(String, int, int) */
-  public void setOTFBinaryFileFileName(String binaryFileFileName, int instrumentIndex, int otfIndex) {
-    String filteredValue = filter ? DataTools.sanitize(binaryFileFileName) : binaryFileFileName;
-    store.setOTFBinaryFileFileName(filteredValue, instrumentIndex, otfIndex);
-  }
-
-  /* @see MetadataStore#setOTFBinaryFileMIMEType(String, int, int) */
-  public void setOTFBinaryFileMIMEType(String binaryFileMIMEType, int instrumentIndex, int otfIndex) {
-    String filteredValue = filter ? DataTools.sanitize(binaryFileMIMEType) : binaryFileMIMEType;
-    store.setOTFBinaryFileMIMEType(filteredValue, instrumentIndex, otfIndex);
-  }
-
-  /* @see MetadataStore#setOTFBinaryFileSize(Integer, int, int) */
-  public void setOTFBinaryFileSize(Integer binaryFileSize, int instrumentIndex, int otfIndex) {
-    store.setOTFBinaryFileSize(binaryFileSize, instrumentIndex, otfIndex);
-  }
-
-  /* @see MetadataStore#setOTFFilterSetRef(String, int, int) */
-  public void setOTFFilterSetRef(String filterSetRef, int instrumentIndex, int otfIndex) {
-    String filteredValue = filter ? DataTools.sanitize(filterSetRef) : filterSetRef;
-    store.setOTFFilterSetRef(filteredValue, instrumentIndex, otfIndex);
-  }
-
-  /* @see MetadataStore#setOTFID(String, int, int) */
-  public void setOTFID(String id, int instrumentIndex, int otfIndex) {
-    String filteredValue = filter ? DataTools.sanitize(id) : id;
-    store.setOTFID(filteredValue, instrumentIndex, otfIndex);
-  }
-
-  /* @see MetadataStore#setOTFObjectiveSettingsCorrectionCollar(Double, int, int) */
-  public void setOTFObjectiveSettingsCorrectionCollar(Double objectiveSettingsCorrectionCollar, int instrumentIndex, int otfIndex) {
-    store.setOTFObjectiveSettingsCorrectionCollar(objectiveSettingsCorrectionCollar, instrumentIndex, otfIndex);
-  }
-
-  /* @see MetadataStore#setOTFObjectiveSettingsID(String, int, int) */
-  public void setOTFObjectiveSettingsID(String objectiveSettingsID, int instrumentIndex, int otfIndex) {
-    String filteredValue = filter ? DataTools.sanitize(objectiveSettingsID) : objectiveSettingsID;
-    store.setOTFObjectiveSettingsID(filteredValue, instrumentIndex, otfIndex);
-  }
-
-  /* @see MetadataStore#setOTFObjectiveSettingsMedium(Medium, int, int) */
-  public void setOTFObjectiveSettingsMedium(Medium objectiveSettingsMedium, int instrumentIndex, int otfIndex) {
-    store.setOTFObjectiveSettingsMedium(objectiveSettingsMedium, instrumentIndex, otfIndex);
-  }
-
-  /* @see MetadataStore#setOTFObjectiveSettingsRefractiveIndex(Double, int, int) */
-  public void setOTFObjectiveSettingsRefractiveIndex(Double objectiveSettingsRefractiveIndex, int instrumentIndex, int otfIndex) {
-    store.setOTFObjectiveSettingsRefractiveIndex(objectiveSettingsRefractiveIndex, instrumentIndex, otfIndex);
-  }
-
-  /* @see MetadataStore#setOTFOpticalAxisAveraged(Boolean, int, int) */
-  public void setOTFOpticalAxisAveraged(Boolean opticalAxisAveraged, int instrumentIndex, int otfIndex) {
-    store.setOTFOpticalAxisAveraged(opticalAxisAveraged, instrumentIndex, otfIndex);
-  }
-
-  /* @see MetadataStore#setOTFSizeX(PositiveInteger, int, int) */
-  public void setOTFSizeX(PositiveInteger sizeX, int instrumentIndex, int otfIndex) {
-    store.setOTFSizeX(sizeX, instrumentIndex, otfIndex);
-  }
-
-  /* @see MetadataStore#setOTFSizeY(PositiveInteger, int, int) */
-  public void setOTFSizeY(PositiveInteger sizeY, int instrumentIndex, int otfIndex) {
-    store.setOTFSizeY(sizeY, instrumentIndex, otfIndex);
-  }
-
-  /* @see MetadataStore#setOTFType(PixelType, int, int) */
-  public void setOTFType(PixelType type, int instrumentIndex, int otfIndex) {
-    store.setOTFType(type, instrumentIndex, otfIndex);
-  }
-
-  // -- Objective property storage -
-
-  /* @see MetadataStore#setObjectiveCalibratedMagnification(Double, int, int) */
-  public void setObjectiveCalibratedMagnification(Double calibratedMagnification, int instrumentIndex, int objectiveIndex) {
-    store.setObjectiveCalibratedMagnification(calibratedMagnification, instrumentIndex, objectiveIndex);
-  }
-
-  /* @see MetadataStore#setObjectiveCorrection(Correction, int, int) */
-  public void setObjectiveCorrection(Correction correction, int instrumentIndex, int objectiveIndex) {
-    store.setObjectiveCorrection(correction, instrumentIndex, objectiveIndex);
-  }
-
-  /* @see MetadataStore#setObjectiveID(String, int, int) */
-  public void setObjectiveID(String id, int instrumentIndex, int objectiveIndex) {
-    String filteredValue = filter ? DataTools.sanitize(id) : id;
-    store.setObjectiveID(filteredValue, instrumentIndex, objectiveIndex);
-  }
-
-  /* @see MetadataStore#setObjectiveImmersion(Immersion, int, int) */
-  public void setObjectiveImmersion(Immersion immersion, int instrumentIndex, int objectiveIndex) {
-    store.setObjectiveImmersion(immersion, instrumentIndex, objectiveIndex);
-  }
-
-  /* @see MetadataStore#setObjectiveIris(Boolean, int, int) */
-  public void setObjectiveIris(Boolean iris, int instrumentIndex, int objectiveIndex) {
-    store.setObjectiveIris(iris, instrumentIndex, objectiveIndex);
-  }
-
-  /* @see MetadataStore#setObjectiveLensNA(Double, int, int) */
-  public void setObjectiveLensNA(Double lensNA, int instrumentIndex, int objectiveIndex) {
-    store.setObjectiveLensNA(lensNA, instrumentIndex, objectiveIndex);
-  }
-
-  /* @see MetadataStore#setObjectiveLotNumber(String, int, int) */
-  public void setObjectiveLotNumber(String lotNumber, int instrumentIndex, int objectiveIndex) {
-    String filteredValue = filter ? DataTools.sanitize(lotNumber) : lotNumber;
-    store.setObjectiveLotNumber(filteredValue, instrumentIndex, objectiveIndex);
-  }
-
-  /* @see MetadataStore#setObjectiveManufacturer(String, int, int) */
-  public void setObjectiveManufacturer(String manufacturer, int instrumentIndex, int objectiveIndex) {
-    String filteredValue = filter ? DataTools.sanitize(manufacturer) : manufacturer;
-    store.setObjectiveManufacturer(filteredValue, instrumentIndex, objectiveIndex);
-  }
-
-  /* @see MetadataStore#setObjectiveModel(String, int, int) */
-  public void setObjectiveModel(String model, int instrumentIndex, int objectiveIndex) {
-    String filteredValue = filter ? DataTools.sanitize(model) : model;
-    store.setObjectiveModel(filteredValue, instrumentIndex, objectiveIndex);
-  }
-
-  /* @see MetadataStore#setObjectiveNominalMagnification(Integer, int, int) */
-  public void setObjectiveNominalMagnification(Integer nominalMagnification, int instrumentIndex, int objectiveIndex) {
-    store.setObjectiveNominalMagnification(nominalMagnification, instrumentIndex, objectiveIndex);
-  }
-
-  /* @see MetadataStore#setObjectiveSerialNumber(String, int, int) */
-  public void setObjectiveSerialNumber(String serialNumber, int instrumentIndex, int objectiveIndex) {
-    String filteredValue = filter ? DataTools.sanitize(serialNumber) : serialNumber;
-    store.setObjectiveSerialNumber(filteredValue, instrumentIndex, objectiveIndex);
-  }
-
-  /* @see MetadataStore#setObjectiveWorkingDistance(Double, int, int) */
-  public void setObjectiveWorkingDistance(Double workingDistance, int instrumentIndex, int objectiveIndex) {
-    store.setObjectiveWorkingDistance(workingDistance, instrumentIndex, objectiveIndex);
-  }
-
-  // -- Path property storage -
-
-  /* @see MetadataStore#setPathDefinition(String, int, int) */
-  public void setPathDefinition(String definition, int roiIndex, int shapeIndex) {
-    String filteredValue = filter ? DataTools.sanitize(definition) : definition;
-    store.setPathDefinition(filteredValue, roiIndex, shapeIndex);
-  }
-
-  /* @see MetadataStore#setPathDescription(String, int, int) */
-  public void setPathDescription(String description, int roiIndex, int shapeIndex) {
-    String filteredValue = filter ? DataTools.sanitize(description) : description;
-    store.setPathDescription(filteredValue, roiIndex, shapeIndex);
-  }
-
-  /* @see MetadataStore#setPathFill(Integer, int, int) */
-  public void setPathFill(Integer fill, int roiIndex, int shapeIndex) {
-    store.setPathFill(fill, roiIndex, shapeIndex);
-  }
-
-  /* @see MetadataStore#setPathFontSize(Integer, int, int) */
-  public void setPathFontSize(Integer fontSize, int roiIndex, int shapeIndex) {
-    store.setPathFontSize(fontSize, roiIndex, shapeIndex);
-  }
-
-  /* @see MetadataStore#setPathID(String, int, int) */
-  public void setPathID(String id, int roiIndex, int shapeIndex) {
-    String filteredValue = filter ? DataTools.sanitize(id) : id;
-    store.setPathID(filteredValue, roiIndex, shapeIndex);
-  }
-
-  /* @see MetadataStore#setPathLabel(String, int, int) */
-  public void setPathLabel(String label, int roiIndex, int shapeIndex) {
-    String filteredValue = filter ? DataTools.sanitize(label) : label;
-    store.setPathLabel(filteredValue, roiIndex, shapeIndex);
-  }
-
-  /* @see MetadataStore#setPathName(String, int, int) */
-  public void setPathName(String name, int roiIndex, int shapeIndex) {
-    String filteredValue = filter ? DataTools.sanitize(name) : name;
-    store.setPathName(filteredValue, roiIndex, shapeIndex);
-  }
-
-  /* @see MetadataStore#setPathStroke(Integer, int, int) */
-  public void setPathStroke(Integer stroke, int roiIndex, int shapeIndex) {
-    store.setPathStroke(stroke, roiIndex, shapeIndex);
-  }
-
-  /* @see MetadataStore#setPathStrokeDashArray(String, int, int) */
-  public void setPathStrokeDashArray(String strokeDashArray, int roiIndex, int shapeIndex) {
-    String filteredValue = filter ? DataTools.sanitize(strokeDashArray) : strokeDashArray;
-    store.setPathStrokeDashArray(filteredValue, roiIndex, shapeIndex);
-  }
-
-  /* @see MetadataStore#setPathStrokeWidth(Double, int, int) */
-  public void setPathStrokeWidth(Double strokeWidth, int roiIndex, int shapeIndex) {
-    store.setPathStrokeWidth(strokeWidth, roiIndex, shapeIndex);
-  }
-
-  /* @see MetadataStore#setPathTheC(Integer, int, int) */
-  public void setPathTheC(Integer theC, int roiIndex, int shapeIndex) {
-    store.setPathTheC(theC, roiIndex, shapeIndex);
-  }
-
-  /* @see MetadataStore#setPathTheT(Integer, int, int) */
-  public void setPathTheT(Integer theT, int roiIndex, int shapeIndex) {
-    store.setPathTheT(theT, roiIndex, shapeIndex);
-  }
-
-  /* @see MetadataStore#setPathTheZ(Integer, int, int) */
-  public void setPathTheZ(Integer theZ, int roiIndex, int shapeIndex) {
-    store.setPathTheZ(theZ, roiIndex, shapeIndex);
-  }
-
-  /* @see MetadataStore#setPathTransform(String, int, int) */
-  public void setPathTransform(String transform, int roiIndex, int shapeIndex) {
-    String filteredValue = filter ? DataTools.sanitize(transform) : transform;
-    store.setPathTransform(filteredValue, roiIndex, shapeIndex);
-  }
-
-  // -- Pixels property storage -
-
-  /* @see MetadataStore#setPixelsAnnotationRef(String, int, int) */
-  public void setPixelsAnnotationRef(String annotationRef, int imageIndex, int annotationRefIndex) {
-    String filteredValue = filter ? DataTools.sanitize(annotationRef) : annotationRef;
-    store.setPixelsAnnotationRef(filteredValue, imageIndex, annotationRefIndex);
-  }
-
-  /* @see MetadataStore#setPixelsDimensionOrder(DimensionOrder, int) */
-  public void setPixelsDimensionOrder(DimensionOrder dimensionOrder, int imageIndex) {
-    store.setPixelsDimensionOrder(dimensionOrder, imageIndex);
-  }
-
-  /* @see MetadataStore#setPixelsID(String, int) */
-  public void setPixelsID(String id, int imageIndex) {
-    String filteredValue = filter ? DataTools.sanitize(id) : id;
-    store.setPixelsID(filteredValue, imageIndex);
-  }
-
-  /* @see MetadataStore#setPixelsPhysicalSizeX(Double, int) */
-  public void setPixelsPhysicalSizeX(Double physicalSizeX, int imageIndex) {
-    store.setPixelsPhysicalSizeX(physicalSizeX, imageIndex);
-  }
-
-  /* @see MetadataStore#setPixelsPhysicalSizeY(Double, int) */
-  public void setPixelsPhysicalSizeY(Double physicalSizeY, int imageIndex) {
-    store.setPixelsPhysicalSizeY(physicalSizeY, imageIndex);
-  }
-
-  /* @see MetadataStore#setPixelsPhysicalSizeZ(Double, int) */
-  public void setPixelsPhysicalSizeZ(Double physicalSizeZ, int imageIndex) {
-    store.setPixelsPhysicalSizeZ(physicalSizeZ, imageIndex);
-  }
-
-  /* @see MetadataStore#setPixelsSizeC(PositiveInteger, int) */
-  public void setPixelsSizeC(PositiveInteger sizeC, int imageIndex) {
-    store.setPixelsSizeC(sizeC, imageIndex);
-  }
-
-  /* @see MetadataStore#setPixelsSizeT(PositiveInteger, int) */
-  public void setPixelsSizeT(PositiveInteger sizeT, int imageIndex) {
-    store.setPixelsSizeT(sizeT, imageIndex);
-  }
-
-  /* @see MetadataStore#setPixelsSizeX(PositiveInteger, int) */
-  public void setPixelsSizeX(PositiveInteger sizeX, int imageIndex) {
-    store.setPixelsSizeX(sizeX, imageIndex);
-  }
-
-  /* @see MetadataStore#setPixelsSizeY(PositiveInteger, int) */
-  public void setPixelsSizeY(PositiveInteger sizeY, int imageIndex) {
-    store.setPixelsSizeY(sizeY, imageIndex);
-  }
-
-  /* @see MetadataStore#setPixelsSizeZ(PositiveInteger, int) */
-  public void setPixelsSizeZ(PositiveInteger sizeZ, int imageIndex) {
-    store.setPixelsSizeZ(sizeZ, imageIndex);
-  }
-
-  /* @see MetadataStore#setPixelsTimeIncrement(Double, int) */
-  public void setPixelsTimeIncrement(Double timeIncrement, int imageIndex) {
-    store.setPixelsTimeIncrement(timeIncrement, imageIndex);
-  }
-
-  /* @see MetadataStore#setPixelsType(PixelType, int) */
-  public void setPixelsType(PixelType type, int imageIndex) {
-    store.setPixelsType(type, imageIndex);
-  }
-
-  // -- PixelsAnnotationRef property storage -
-
-  // -- PixelsBinData property storage -
-
-  /* @see MetadataStore#setPixelsBinDataBigEndian(Boolean, int, int) */
-  public void setPixelsBinDataBigEndian(Boolean bigEndian, int imageIndex, int binDataIndex) {
-    store.setPixelsBinDataBigEndian(bigEndian, imageIndex, binDataIndex);
-  }
-
-  // -- Plane property storage -
-
-  /* @see MetadataStore#setPlaneAnnotationRef(String, int, int, int) */
-  public void setPlaneAnnotationRef(String annotationRef, int imageIndex, int planeIndex, int annotationRefIndex) {
-    String filteredValue = filter ? DataTools.sanitize(annotationRef) : annotationRef;
-    store.setPlaneAnnotationRef(filteredValue, imageIndex, planeIndex, annotationRefIndex);
-  }
-
-  /* @see MetadataStore#setPlaneDeltaT(Double, int, int) */
-  public void setPlaneDeltaT(Double deltaT, int imageIndex, int planeIndex) {
-    store.setPlaneDeltaT(deltaT, imageIndex, planeIndex);
-  }
-
-  /* @see MetadataStore#setPlaneExposureTime(Double, int, int) */
-  public void setPlaneExposureTime(Double exposureTime, int imageIndex, int planeIndex) {
-    store.setPlaneExposureTime(exposureTime, imageIndex, planeIndex);
-  }
-
-  /* @see MetadataStore#setPlaneHashSHA1(String, int, int) */
-  public void setPlaneHashSHA1(String hashSHA1, int imageIndex, int planeIndex) {
-    String filteredValue = filter ? DataTools.sanitize(hashSHA1) : hashSHA1;
-    store.setPlaneHashSHA1(filteredValue, imageIndex, planeIndex);
-  }
-
-  /* @see MetadataStore#setPlanePositionX(Double, int, int) */
-  public void setPlanePositionX(Double positionX, int imageIndex, int planeIndex) {
-    store.setPlanePositionX(positionX, imageIndex, planeIndex);
-  }
-
-  /* @see MetadataStore#setPlanePositionY(Double, int, int) */
-  public void setPlanePositionY(Double positionY, int imageIndex, int planeIndex) {
-    store.setPlanePositionY(positionY, imageIndex, planeIndex);
-  }
-
-  /* @see MetadataStore#setPlanePositionZ(Double, int, int) */
-  public void setPlanePositionZ(Double positionZ, int imageIndex, int planeIndex) {
-    store.setPlanePositionZ(positionZ, imageIndex, planeIndex);
-  }
-
-  /* @see MetadataStore#setPlaneTheC(Integer, int, int) */
-  public void setPlaneTheC(Integer theC, int imageIndex, int planeIndex) {
-    store.setPlaneTheC(theC, imageIndex, planeIndex);
-  }
-
-  /* @see MetadataStore#setPlaneTheT(Integer, int, int) */
-  public void setPlaneTheT(Integer theT, int imageIndex, int planeIndex) {
-    store.setPlaneTheT(theT, imageIndex, planeIndex);
-  }
-
-  /* @see MetadataStore#setPlaneTheZ(Integer, int, int) */
-  public void setPlaneTheZ(Integer theZ, int imageIndex, int planeIndex) {
-    store.setPlaneTheZ(theZ, imageIndex, planeIndex);
-  }
-
-  // -- PlaneAnnotationRef property storage -
-
-  // -- Plate property storage -
-
-  /* @see MetadataStore#setPlateAnnotationRef(String, int, int) */
-  public void setPlateAnnotationRef(String annotationRef, int plateIndex, int annotationRefIndex) {
-    String filteredValue = filter ? DataTools.sanitize(annotationRef) : annotationRef;
-    store.setPlateAnnotationRef(filteredValue, plateIndex, annotationRefIndex);
-  }
-
-  /* @see MetadataStore#setPlateColumnNamingConvention(NamingConvention, int) */
-  public void setPlateColumnNamingConvention(NamingConvention columnNamingConvention, int plateIndex) {
-    store.setPlateColumnNamingConvention(columnNamingConvention, plateIndex);
-  }
-
-  /* @see MetadataStore#setPlateColumns(Integer, int) */
-  public void setPlateColumns(Integer columns, int plateIndex) {
-    store.setPlateColumns(columns, plateIndex);
-  }
-
-  /* @see MetadataStore#setPlateDescription(String, int) */
-  public void setPlateDescription(String description, int plateIndex) {
-    String filteredValue = filter ? DataTools.sanitize(description) : description;
-    store.setPlateDescription(filteredValue, plateIndex);
-  }
-
-  /* @see MetadataStore#setPlateExternalIdentifier(String, int) */
-  public void setPlateExternalIdentifier(String externalIdentifier, int plateIndex) {
-    String filteredValue = filter ? DataTools.sanitize(externalIdentifier) : externalIdentifier;
-    store.setPlateExternalIdentifier(filteredValue, plateIndex);
-  }
-
-  /* @see MetadataStore#setPlateID(String, int) */
-  public void setPlateID(String id, int plateIndex) {
-    String filteredValue = filter ? DataTools.sanitize(id) : id;
-    store.setPlateID(filteredValue, plateIndex);
-  }
-
-  /* @see MetadataStore#setPlateName(String, int) */
-  public void setPlateName(String name, int plateIndex) {
-    String filteredValue = filter ? DataTools.sanitize(name) : name;
-    store.setPlateName(filteredValue, plateIndex);
-  }
-
-  /* @see MetadataStore#setPlateRowNamingConvention(NamingConvention, int) */
-  public void setPlateRowNamingConvention(NamingConvention rowNamingConvention, int plateIndex) {
-    store.setPlateRowNamingConvention(rowNamingConvention, plateIndex);
-  }
-
-  /* @see MetadataStore#setPlateRows(Integer, int) */
-  public void setPlateRows(Integer rows, int plateIndex) {
-    store.setPlateRows(rows, plateIndex);
-  }
-
-  /* @see MetadataStore#setPlateScreenRef(String, int, int) */
-  public void setPlateScreenRef(String screenRef, int plateIndex, int screenRefIndex) {
-    String filteredValue = filter ? DataTools.sanitize(screenRef) : screenRef;
-    store.setPlateScreenRef(filteredValue, plateIndex, screenRefIndex);
-  }
-
-  /* @see MetadataStore#setPlateStatus(String, int) */
-  public void setPlateStatus(String status, int plateIndex) {
-    String filteredValue = filter ? DataTools.sanitize(status) : status;
-    store.setPlateStatus(filteredValue, plateIndex);
-  }
-
-  /* @see MetadataStore#setPlateWellOriginX(Double, int) */
-  public void setPlateWellOriginX(Double wellOriginX, int plateIndex) {
-    store.setPlateWellOriginX(wellOriginX, plateIndex);
-  }
-
-  /* @see MetadataStore#setPlateWellOriginY(Double, int) */
-  public void setPlateWellOriginY(Double wellOriginY, int plateIndex) {
-    store.setPlateWellOriginY(wellOriginY, plateIndex);
-  }
-
-  // -- PlateAcquisition property storage -
-
-  /* @see MetadataStore#setPlateAcquisitionAnnotationRef(String, int, int, int) */
-  public void setPlateAcquisitionAnnotationRef(String annotationRef, int plateIndex, int plateAcquisitionIndex, int annotationRefIndex) {
-    String filteredValue = filter ? DataTools.sanitize(annotationRef) : annotationRef;
-    store.setPlateAcquisitionAnnotationRef(filteredValue, plateIndex, plateAcquisitionIndex, annotationRefIndex);
-  }
-
-  /* @see MetadataStore#setPlateAcquisitionDescription(String, int, int) */
-  public void setPlateAcquisitionDescription(String description, int plateIndex, int plateAcquisitionIndex) {
-    String filteredValue = filter ? DataTools.sanitize(description) : description;
-    store.setPlateAcquisitionDescription(filteredValue, plateIndex, plateAcquisitionIndex);
-  }
-
-  /* @see MetadataStore#setPlateAcquisitionEndTime(String, int, int) */
-  public void setPlateAcquisitionEndTime(String endTime, int plateIndex, int plateAcquisitionIndex) {
-    String filteredValue = filter ? DataTools.sanitize(endTime) : endTime;
-    store.setPlateAcquisitionEndTime(filteredValue, plateIndex, plateAcquisitionIndex);
-  }
-
-  /* @see MetadataStore#setPlateAcquisitionID(String, int, int) */
-  public void setPlateAcquisitionID(String id, int plateIndex, int plateAcquisitionIndex) {
-    String filteredValue = filter ? DataTools.sanitize(id) : id;
-    store.setPlateAcquisitionID(filteredValue, plateIndex, plateAcquisitionIndex);
-  }
-
-  /* @see MetadataStore#setPlateAcquisitionMaximumFieldCount(Integer, int, int) */
-  public void setPlateAcquisitionMaximumFieldCount(Integer maximumFieldCount, int plateIndex, int plateAcquisitionIndex) {
-    store.setPlateAcquisitionMaximumFieldCount(maximumFieldCount, plateIndex, plateAcquisitionIndex);
-  }
-
-  /* @see MetadataStore#setPlateAcquisitionName(String, int, int) */
-  public void setPlateAcquisitionName(String name, int plateIndex, int plateAcquisitionIndex) {
-    String filteredValue = filter ? DataTools.sanitize(name) : name;
-    store.setPlateAcquisitionName(filteredValue, plateIndex, plateAcquisitionIndex);
-  }
-
-  /* @see MetadataStore#setPlateAcquisitionStartTime(String, int, int) */
-  public void setPlateAcquisitionStartTime(String startTime, int plateIndex, int plateAcquisitionIndex) {
-    String filteredValue = filter ? DataTools.sanitize(startTime) : startTime;
-    store.setPlateAcquisitionStartTime(filteredValue, plateIndex, plateAcquisitionIndex);
-  }
-
-  /* @see MetadataStore#setPlateAcquisitionWellSampleRef(String, int, int, int) */
-  public void setPlateAcquisitionWellSampleRef(String wellSampleRef, int plateIndex, int plateAcquisitionIndex, int wellSampleRefIndex) {
-    String filteredValue = filter ? DataTools.sanitize(wellSampleRef) : wellSampleRef;
-    store.setPlateAcquisitionWellSampleRef(filteredValue, plateIndex, plateAcquisitionIndex, wellSampleRefIndex);
-  }
-
-  // -- PlateAcquisitionAnnotationRef property storage -
-
-  // -- PlateAnnotationRef property storage -
-
-  // -- PlateRef property storage -
-
-  // -- Point property storage -
-
-  /* @see MetadataStore#setPointDescription(String, int, int) */
-  public void setPointDescription(String description, int roiIndex, int shapeIndex) {
-    String filteredValue = filter ? DataTools.sanitize(description) : description;
-    store.setPointDescription(filteredValue, roiIndex, shapeIndex);
-  }
-
-  /* @see MetadataStore#setPointFill(Integer, int, int) */
-  public void setPointFill(Integer fill, int roiIndex, int shapeIndex) {
-    store.setPointFill(fill, roiIndex, shapeIndex);
-  }
-
-  /* @see MetadataStore#setPointFontSize(Integer, int, int) */
-  public void setPointFontSize(Integer fontSize, int roiIndex, int shapeIndex) {
-    store.setPointFontSize(fontSize, roiIndex, shapeIndex);
-  }
-
-  /* @see MetadataStore#setPointID(String, int, int) */
-  public void setPointID(String id, int roiIndex, int shapeIndex) {
-    String filteredValue = filter ? DataTools.sanitize(id) : id;
-    store.setPointID(filteredValue, roiIndex, shapeIndex);
-  }
-
-  /* @see MetadataStore#setPointLabel(String, int, int) */
-  public void setPointLabel(String label, int roiIndex, int shapeIndex) {
-    String filteredValue = filter ? DataTools.sanitize(label) : label;
-    store.setPointLabel(filteredValue, roiIndex, shapeIndex);
-  }
-
-  /* @see MetadataStore#setPointName(String, int, int) */
-  public void setPointName(String name, int roiIndex, int shapeIndex) {
-    String filteredValue = filter ? DataTools.sanitize(name) : name;
-    store.setPointName(filteredValue, roiIndex, shapeIndex);
-  }
-
-  /* @see MetadataStore#setPointStroke(Integer, int, int) */
-  public void setPointStroke(Integer stroke, int roiIndex, int shapeIndex) {
-    store.setPointStroke(stroke, roiIndex, shapeIndex);
-  }
-
-  /* @see MetadataStore#setPointStrokeDashArray(String, int, int) */
-  public void setPointStrokeDashArray(String strokeDashArray, int roiIndex, int shapeIndex) {
-    String filteredValue = filter ? DataTools.sanitize(strokeDashArray) : strokeDashArray;
-    store.setPointStrokeDashArray(filteredValue, roiIndex, shapeIndex);
-  }
-
-  /* @see MetadataStore#setPointStrokeWidth(Double, int, int) */
-  public void setPointStrokeWidth(Double strokeWidth, int roiIndex, int shapeIndex) {
-    store.setPointStrokeWidth(strokeWidth, roiIndex, shapeIndex);
-  }
-
-  /* @see MetadataStore#setPointTheC(Integer, int, int) */
-  public void setPointTheC(Integer theC, int roiIndex, int shapeIndex) {
-    store.setPointTheC(theC, roiIndex, shapeIndex);
-  }
-
-  /* @see MetadataStore#setPointTheT(Integer, int, int) */
-  public void setPointTheT(Integer theT, int roiIndex, int shapeIndex) {
-    store.setPointTheT(theT, roiIndex, shapeIndex);
-  }
-
-  /* @see MetadataStore#setPointTheZ(Integer, int, int) */
-  public void setPointTheZ(Integer theZ, int roiIndex, int shapeIndex) {
-    store.setPointTheZ(theZ, roiIndex, shapeIndex);
-  }
-
-  /* @see MetadataStore#setPointTransform(String, int, int) */
-  public void setPointTransform(String transform, int roiIndex, int shapeIndex) {
-    String filteredValue = filter ? DataTools.sanitize(transform) : transform;
-    store.setPointTransform(filteredValue, roiIndex, shapeIndex);
-  }
-
-  /* @see MetadataStore#setPointX(Double, int, int) */
-  public void setPointX(Double x, int roiIndex, int shapeIndex) {
-    store.setPointX(x, roiIndex, shapeIndex);
-  }
-
-  /* @see MetadataStore#setPointY(Double, int, int) */
-  public void setPointY(Double y, int roiIndex, int shapeIndex) {
-    store.setPointY(y, roiIndex, shapeIndex);
-  }
-
-  // -- Polyline property storage -
-
-  /* @see MetadataStore#setPolylineClosed(Boolean, int, int) */
-  public void setPolylineClosed(Boolean closed, int roiIndex, int shapeIndex) {
-    store.setPolylineClosed(closed, roiIndex, shapeIndex);
-  }
-
-  /* @see MetadataStore#setPolylineDescription(String, int, int) */
-  public void setPolylineDescription(String description, int roiIndex, int shapeIndex) {
-    String filteredValue = filter ? DataTools.sanitize(description) : description;
-    store.setPolylineDescription(filteredValue, roiIndex, shapeIndex);
-  }
-
-  /* @see MetadataStore#setPolylineFill(Integer, int, int) */
-  public void setPolylineFill(Integer fill, int roiIndex, int shapeIndex) {
-    store.setPolylineFill(fill, roiIndex, shapeIndex);
-  }
-
-  /* @see MetadataStore#setPolylineFontSize(Integer, int, int) */
-  public void setPolylineFontSize(Integer fontSize, int roiIndex, int shapeIndex) {
-    store.setPolylineFontSize(fontSize, roiIndex, shapeIndex);
-  }
-
-  /* @see MetadataStore#setPolylineID(String, int, int) */
-  public void setPolylineID(String id, int roiIndex, int shapeIndex) {
-    String filteredValue = filter ? DataTools.sanitize(id) : id;
-    store.setPolylineID(filteredValue, roiIndex, shapeIndex);
-  }
-
-  /* @see MetadataStore#setPolylineLabel(String, int, int) */
-  public void setPolylineLabel(String label, int roiIndex, int shapeIndex) {
-    String filteredValue = filter ? DataTools.sanitize(label) : label;
-    store.setPolylineLabel(filteredValue, roiIndex, shapeIndex);
-  }
-
-  /* @see MetadataStore#setPolylineName(String, int, int) */
-  public void setPolylineName(String name, int roiIndex, int shapeIndex) {
-    String filteredValue = filter ? DataTools.sanitize(name) : name;
-    store.setPolylineName(filteredValue, roiIndex, shapeIndex);
-  }
-
-  /* @see MetadataStore#setPolylinePoints(String, int, int) */
-  public void setPolylinePoints(String points, int roiIndex, int shapeIndex) {
-    String filteredValue = filter ? DataTools.sanitize(points) : points;
-    store.setPolylinePoints(filteredValue, roiIndex, shapeIndex);
-  }
-
-  /* @see MetadataStore#setPolylineStroke(Integer, int, int) */
-  public void setPolylineStroke(Integer stroke, int roiIndex, int shapeIndex) {
-    store.setPolylineStroke(stroke, roiIndex, shapeIndex);
-  }
-
-  /* @see MetadataStore#setPolylineStrokeDashArray(String, int, int) */
-  public void setPolylineStrokeDashArray(String strokeDashArray, int roiIndex, int shapeIndex) {
-    String filteredValue = filter ? DataTools.sanitize(strokeDashArray) : strokeDashArray;
-    store.setPolylineStrokeDashArray(filteredValue, roiIndex, shapeIndex);
-  }
-
-  /* @see MetadataStore#setPolylineStrokeWidth(Double, int, int) */
-  public void setPolylineStrokeWidth(Double strokeWidth, int roiIndex, int shapeIndex) {
-    store.setPolylineStrokeWidth(strokeWidth, roiIndex, shapeIndex);
-  }
-
-  /* @see MetadataStore#setPolylineTheC(Integer, int, int) */
-  public void setPolylineTheC(Integer theC, int roiIndex, int shapeIndex) {
-    store.setPolylineTheC(theC, roiIndex, shapeIndex);
-  }
-
-  /* @see MetadataStore#setPolylineTheT(Integer, int, int) */
-  public void setPolylineTheT(Integer theT, int roiIndex, int shapeIndex) {
-    store.setPolylineTheT(theT, roiIndex, shapeIndex);
-  }
-
-  /* @see MetadataStore#setPolylineTheZ(Integer, int, int) */
-  public void setPolylineTheZ(Integer theZ, int roiIndex, int shapeIndex) {
-    store.setPolylineTheZ(theZ, roiIndex, shapeIndex);
-  }
-
-  /* @see MetadataStore#setPolylineTransform(String, int, int) */
-  public void setPolylineTransform(String transform, int roiIndex, int shapeIndex) {
-    String filteredValue = filter ? DataTools.sanitize(transform) : transform;
-    store.setPolylineTransform(filteredValue, roiIndex, shapeIndex);
-  }
-
-  // -- Project property storage -
-
-  /* @see MetadataStore#setProjectAnnotationRef(String, int, int) */
-  public void setProjectAnnotationRef(String annotationRef, int projectIndex, int annotationRefIndex) {
-    String filteredValue = filter ? DataTools.sanitize(annotationRef) : annotationRef;
-    store.setProjectAnnotationRef(filteredValue, projectIndex, annotationRefIndex);
-  }
-
-  /* @see MetadataStore#setProjectDescription(String, int) */
-  public void setProjectDescription(String description, int projectIndex) {
-    String filteredValue = filter ? DataTools.sanitize(description) : description;
-    store.setProjectDescription(filteredValue, projectIndex);
-  }
-
-  /* @see MetadataStore#setProjectExperimenterRef(String, int) */
-  public void setProjectExperimenterRef(String experimenterRef, int projectIndex) {
-    String filteredValue = filter ? DataTools.sanitize(experimenterRef) : experimenterRef;
-    store.setProjectExperimenterRef(filteredValue, projectIndex);
-  }
-
-  /* @see MetadataStore#setProjectGroupRef(String, int) */
-  public void setProjectGroupRef(String groupRef, int projectIndex) {
-    String filteredValue = filter ? DataTools.sanitize(groupRef) : groupRef;
-    store.setProjectGroupRef(filteredValue, projectIndex);
-  }
-
-  /* @see MetadataStore#setProjectID(String, int) */
-  public void setProjectID(String id, int projectIndex) {
-    String filteredValue = filter ? DataTools.sanitize(id) : id;
-    store.setProjectID(filteredValue, projectIndex);
-  }
-
-  /* @see MetadataStore#setProjectName(String, int) */
-  public void setProjectName(String name, int projectIndex) {
-    String filteredValue = filter ? DataTools.sanitize(name) : name;
-    store.setProjectName(filteredValue, projectIndex);
-  }
-
-  // -- ProjectAnnotationRef property storage -
-
-  // -- ProjectRef property storage -
-
-  // -- ROI property storage -
-
-  /* @see MetadataStore#setROIAnnotationRef(String, int, int) */
-  public void setROIAnnotationRef(String annotationRef, int roiIndex, int annotationRefIndex) {
-    String filteredValue = filter ? DataTools.sanitize(annotationRef) : annotationRef;
-    store.setROIAnnotationRef(filteredValue, roiIndex, annotationRefIndex);
-  }
-
-  /* @see MetadataStore#setROIDescription(String, int) */
-  public void setROIDescription(String description, int roiIndex) {
-    String filteredValue = filter ? DataTools.sanitize(description) : description;
-    store.setROIDescription(filteredValue, roiIndex);
-  }
-
-  /* @see MetadataStore#setROIID(String, int) */
-  public void setROIID(String id, int roiIndex) {
-    String filteredValue = filter ? DataTools.sanitize(id) : id;
-    store.setROIID(filteredValue, roiIndex);
-  }
-
-  /* @see MetadataStore#setROIName(String, int) */
-  public void setROIName(String name, int roiIndex) {
-    String filteredValue = filter ? DataTools.sanitize(name) : name;
-    store.setROIName(filteredValue, roiIndex);
-  }
-
-  /* @see MetadataStore#setROINamespace(String, int) */
-  public void setROINamespace(String namespace, int roiIndex) {
-    String filteredValue = filter ? DataTools.sanitize(namespace) : namespace;
-    store.setROINamespace(filteredValue, roiIndex);
-  }
-
-  // -- ROIAnnotationRef property storage -
-
-  // -- Reagent property storage -
-
-  /* @see MetadataStore#setReagentAnnotationRef(String, int, int, int) */
-  public void setReagentAnnotationRef(String annotationRef, int screenIndex, int reagentIndex, int annotationRefIndex) {
-    String filteredValue = filter ? DataTools.sanitize(annotationRef) : annotationRef;
-    store.setReagentAnnotationRef(filteredValue, screenIndex, reagentIndex, annotationRefIndex);
-  }
-
-  /* @see MetadataStore#setReagentDescription(String, int, int) */
-  public void setReagentDescription(String description, int screenIndex, int reagentIndex) {
-    String filteredValue = filter ? DataTools.sanitize(description) : description;
-    store.setReagentDescription(filteredValue, screenIndex, reagentIndex);
-  }
-
-  /* @see MetadataStore#setReagentID(String, int, int) */
-  public void setReagentID(String id, int screenIndex, int reagentIndex) {
-    String filteredValue = filter ? DataTools.sanitize(id) : id;
-    store.setReagentID(filteredValue, screenIndex, reagentIndex);
-  }
-
-  /* @see MetadataStore#setReagentName(String, int, int) */
-  public void setReagentName(String name, int screenIndex, int reagentIndex) {
-    String filteredValue = filter ? DataTools.sanitize(name) : name;
-    store.setReagentName(filteredValue, screenIndex, reagentIndex);
-  }
-
-  /* @see MetadataStore#setReagentReagentIdentifier(String, int, int) */
-  public void setReagentReagentIdentifier(String reagentIdentifier, int screenIndex, int reagentIndex) {
-    String filteredValue = filter ? DataTools.sanitize(reagentIdentifier) : reagentIdentifier;
-    store.setReagentReagentIdentifier(filteredValue, screenIndex, reagentIndex);
-  }
-
-  // -- ReagentAnnotationRef property storage -
-
-  // -- Rectangle property storage -
-
-  /* @see MetadataStore#setRectangleDescription(String, int, int) */
-  public void setRectangleDescription(String description, int roiIndex, int shapeIndex) {
-    String filteredValue = filter ? DataTools.sanitize(description) : description;
-    store.setRectangleDescription(filteredValue, roiIndex, shapeIndex);
-  }
-
-  /* @see MetadataStore#setRectangleFill(Integer, int, int) */
-  public void setRectangleFill(Integer fill, int roiIndex, int shapeIndex) {
-    store.setRectangleFill(fill, roiIndex, shapeIndex);
-  }
-
-  /* @see MetadataStore#setRectangleFontSize(Integer, int, int) */
-  public void setRectangleFontSize(Integer fontSize, int roiIndex, int shapeIndex) {
-    store.setRectangleFontSize(fontSize, roiIndex, shapeIndex);
-  }
-
-  /* @see MetadataStore#setRectangleHeight(Double, int, int) */
-  public void setRectangleHeight(Double height, int roiIndex, int shapeIndex) {
-    store.setRectangleHeight(height, roiIndex, shapeIndex);
-  }
-
-  /* @see MetadataStore#setRectangleID(String, int, int) */
-  public void setRectangleID(String id, int roiIndex, int shapeIndex) {
-    String filteredValue = filter ? DataTools.sanitize(id) : id;
-    store.setRectangleID(filteredValue, roiIndex, shapeIndex);
-  }
-
-  /* @see MetadataStore#setRectangleLabel(String, int, int) */
-  public void setRectangleLabel(String label, int roiIndex, int shapeIndex) {
-    String filteredValue = filter ? DataTools.sanitize(label) : label;
-    store.setRectangleLabel(filteredValue, roiIndex, shapeIndex);
-  }
-
-  /* @see MetadataStore#setRectangleName(String, int, int) */
-  public void setRectangleName(String name, int roiIndex, int shapeIndex) {
-    String filteredValue = filter ? DataTools.sanitize(name) : name;
-    store.setRectangleName(filteredValue, roiIndex, shapeIndex);
-  }
-
-  /* @see MetadataStore#setRectangleStroke(Integer, int, int) */
-  public void setRectangleStroke(Integer stroke, int roiIndex, int shapeIndex) {
-    store.setRectangleStroke(stroke, roiIndex, shapeIndex);
-  }
-
-  /* @see MetadataStore#setRectangleStrokeDashArray(String, int, int) */
-  public void setRectangleStrokeDashArray(String strokeDashArray, int roiIndex, int shapeIndex) {
-    String filteredValue = filter ? DataTools.sanitize(strokeDashArray) : strokeDashArray;
-    store.setRectangleStrokeDashArray(filteredValue, roiIndex, shapeIndex);
-  }
-
-  /* @see MetadataStore#setRectangleStrokeWidth(Double, int, int) */
-  public void setRectangleStrokeWidth(Double strokeWidth, int roiIndex, int shapeIndex) {
-    store.setRectangleStrokeWidth(strokeWidth, roiIndex, shapeIndex);
-  }
-
-  /* @see MetadataStore#setRectangleTheC(Integer, int, int) */
-  public void setRectangleTheC(Integer theC, int roiIndex, int shapeIndex) {
-    store.setRectangleTheC(theC, roiIndex, shapeIndex);
-  }
-
-  /* @see MetadataStore#setRectangleTheT(Integer, int, int) */
-  public void setRectangleTheT(Integer theT, int roiIndex, int shapeIndex) {
-    store.setRectangleTheT(theT, roiIndex, shapeIndex);
-  }
-
-  /* @see MetadataStore#setRectangleTheZ(Integer, int, int) */
-  public void setRectangleTheZ(Integer theZ, int roiIndex, int shapeIndex) {
-    store.setRectangleTheZ(theZ, roiIndex, shapeIndex);
-  }
-
-  /* @see MetadataStore#setRectangleTransform(String, int, int) */
-  public void setRectangleTransform(String transform, int roiIndex, int shapeIndex) {
-    String filteredValue = filter ? DataTools.sanitize(transform) : transform;
-    store.setRectangleTransform(filteredValue, roiIndex, shapeIndex);
-  }
-
-  /* @see MetadataStore#setRectangleWidth(Double, int, int) */
-  public void setRectangleWidth(Double width, int roiIndex, int shapeIndex) {
-    store.setRectangleWidth(width, roiIndex, shapeIndex);
-  }
-
-  /* @see MetadataStore#setRectangleX(Double, int, int) */
-  public void setRectangleX(Double x, int roiIndex, int shapeIndex) {
-    store.setRectangleX(x, roiIndex, shapeIndex);
-  }
-
-  /* @see MetadataStore#setRectangleY(Double, int, int) */
-  public void setRectangleY(Double y, int roiIndex, int shapeIndex) {
-    store.setRectangleY(y, roiIndex, shapeIndex);
-  }
-
-  // -- Screen property storage -
-
-  /* @see MetadataStore#setScreenAnnotationRef(String, int, int) */
-  public void setScreenAnnotationRef(String annotationRef, int screenIndex, int annotationRefIndex) {
-    String filteredValue = filter ? DataTools.sanitize(annotationRef) : annotationRef;
-    store.setScreenAnnotationRef(filteredValue, screenIndex, annotationRefIndex);
-  }
-
-  /* @see MetadataStore#setScreenDescription(String, int) */
-  public void setScreenDescription(String description, int screenIndex) {
-    String filteredValue = filter ? DataTools.sanitize(description) : description;
-    store.setScreenDescription(filteredValue, screenIndex);
-  }
-
-  /* @see MetadataStore#setScreenID(String, int) */
-  public void setScreenID(String id, int screenIndex) {
-    String filteredValue = filter ? DataTools.sanitize(id) : id;
-    store.setScreenID(filteredValue, screenIndex);
-  }
-
-  /* @see MetadataStore#setScreenName(String, int) */
-  public void setScreenName(String name, int screenIndex) {
-    String filteredValue = filter ? DataTools.sanitize(name) : name;
-    store.setScreenName(filteredValue, screenIndex);
-  }
-
-  /* @see MetadataStore#setScreenPlateRef(String, int, int) */
-  public void setScreenPlateRef(String plateRef, int screenIndex, int plateRefIndex) {
-    String filteredValue = filter ? DataTools.sanitize(plateRef) : plateRef;
-    store.setScreenPlateRef(filteredValue, screenIndex, plateRefIndex);
-  }
-
-  /* @see MetadataStore#setScreenProtocolDescription(String, int) */
-  public void setScreenProtocolDescription(String protocolDescription, int screenIndex) {
-    String filteredValue = filter ? DataTools.sanitize(protocolDescription) : protocolDescription;
-    store.setScreenProtocolDescription(filteredValue, screenIndex);
-  }
-
-  /* @see MetadataStore#setScreenProtocolIdentifier(String, int) */
-  public void setScreenProtocolIdentifier(String protocolIdentifier, int screenIndex) {
-    String filteredValue = filter ? DataTools.sanitize(protocolIdentifier) : protocolIdentifier;
-    store.setScreenProtocolIdentifier(filteredValue, screenIndex);
-  }
-
-  /* @see MetadataStore#setScreenReagentSetDescription(String, int) */
-  public void setScreenReagentSetDescription(String reagentSetDescription, int screenIndex) {
-    String filteredValue = filter ? DataTools.sanitize(reagentSetDescription) : reagentSetDescription;
-    store.setScreenReagentSetDescription(filteredValue, screenIndex);
-  }
-
-  /* @see MetadataStore#setScreenReagentSetIdentifier(String, int) */
-  public void setScreenReagentSetIdentifier(String reagentSetIdentifier, int screenIndex) {
-    String filteredValue = filter ? DataTools.sanitize(reagentSetIdentifier) : reagentSetIdentifier;
-    store.setScreenReagentSetIdentifier(filteredValue, screenIndex);
-  }
-
-  /* @see MetadataStore#setScreenType(String, int) */
-  public void setScreenType(String type, int screenIndex) {
-    String filteredValue = filter ? DataTools.sanitize(type) : type;
-    store.setScreenType(filteredValue, screenIndex);
-  }
-
-  // -- ScreenAnnotationRef property storage -
-
-  // -- ScreenRef property storage -
-
-  // -- ShapeAnnotationRef property storage -
-
-  // -- StageLabel property storage -
-
-  /* @see MetadataStore#setStageLabelName(String, int) */
-  public void setStageLabelName(String name, int imageIndex) {
-    String filteredValue = filter ? DataTools.sanitize(name) : name;
-    store.setStageLabelName(filteredValue, imageIndex);
-  }
-
-  /* @see MetadataStore#setStageLabelX(Double, int) */
-  public void setStageLabelX(Double x, int imageIndex) {
-    store.setStageLabelX(x, imageIndex);
-  }
-
-  /* @see MetadataStore#setStageLabelY(Double, int) */
-  public void setStageLabelY(Double y, int imageIndex) {
-    store.setStageLabelY(y, imageIndex);
-  }
-
-  /* @see MetadataStore#setStageLabelZ(Double, int) */
-  public void setStageLabelZ(Double z, int imageIndex) {
-    store.setStageLabelZ(z, imageIndex);
-  }
-
-  // -- StringAnnotation property storage -
-
-  /* @see MetadataStore#setStringAnnotationID(String, int) */
-  public void setStringAnnotationID(String id, int stringAnnotationIndex) {
-    String filteredValue = filter ? DataTools.sanitize(id) : id;
-    store.setStringAnnotationID(filteredValue, stringAnnotationIndex);
-  }
-
-  /* @see MetadataStore#setStringAnnotationNamespace(String, int) */
-  public void setStringAnnotationNamespace(String namespace, int stringAnnotationIndex) {
-    String filteredValue = filter ? DataTools.sanitize(namespace) : namespace;
-    store.setStringAnnotationNamespace(filteredValue, stringAnnotationIndex);
-  }
-
-  /* @see MetadataStore#setStringAnnotationValue(String, int) */
-  public void setStringAnnotationValue(String value, int stringAnnotationIndex) {
-    String filteredValue = filter ? DataTools.sanitize(value) : value;
-    store.setStringAnnotationValue(filteredValue, stringAnnotationIndex);
-  }
-
-  // -- Text property storage -
-
-  /* @see MetadataStore#setTextDescription(String, int, int) */
-  public void setTextDescription(String description, int roiIndex, int shapeIndex) {
-    String filteredValue = filter ? DataTools.sanitize(description) : description;
-    store.setTextDescription(filteredValue, roiIndex, shapeIndex);
-  }
-
-  /* @see MetadataStore#setTextFill(Integer, int, int) */
-  public void setTextFill(Integer fill, int roiIndex, int shapeIndex) {
-    store.setTextFill(fill, roiIndex, shapeIndex);
-  }
-
-  /* @see MetadataStore#setTextFontSize(Integer, int, int) */
-  public void setTextFontSize(Integer fontSize, int roiIndex, int shapeIndex) {
-    store.setTextFontSize(fontSize, roiIndex, shapeIndex);
-  }
-
-  /* @see MetadataStore#setTextID(String, int, int) */
-  public void setTextID(String id, int roiIndex, int shapeIndex) {
-    String filteredValue = filter ? DataTools.sanitize(id) : id;
-    store.setTextID(filteredValue, roiIndex, shapeIndex);
-  }
-
-  /* @see MetadataStore#setTextLabel(String, int, int) */
-  public void setTextLabel(String label, int roiIndex, int shapeIndex) {
-    String filteredValue = filter ? DataTools.sanitize(label) : label;
-    store.setTextLabel(filteredValue, roiIndex, shapeIndex);
-  }
-
-  /* @see MetadataStore#setTextName(String, int, int) */
-  public void setTextName(String name, int roiIndex, int shapeIndex) {
-    String filteredValue = filter ? DataTools.sanitize(name) : name;
-    store.setTextName(filteredValue, roiIndex, shapeIndex);
-  }
-
-  /* @see MetadataStore#setTextStroke(Integer, int, int) */
-  public void setTextStroke(Integer stroke, int roiIndex, int shapeIndex) {
-    store.setTextStroke(stroke, roiIndex, shapeIndex);
-  }
-
-  /* @see MetadataStore#setTextStrokeDashArray(String, int, int) */
-  public void setTextStrokeDashArray(String strokeDashArray, int roiIndex, int shapeIndex) {
-    String filteredValue = filter ? DataTools.sanitize(strokeDashArray) : strokeDashArray;
-    store.setTextStrokeDashArray(filteredValue, roiIndex, shapeIndex);
-  }
-
-  /* @see MetadataStore#setTextStrokeWidth(Double, int, int) */
-  public void setTextStrokeWidth(Double strokeWidth, int roiIndex, int shapeIndex) {
-    store.setTextStrokeWidth(strokeWidth, roiIndex, shapeIndex);
-  }
-
-  /* @see MetadataStore#setTextTheC(Integer, int, int) */
-  public void setTextTheC(Integer theC, int roiIndex, int shapeIndex) {
-    store.setTextTheC(theC, roiIndex, shapeIndex);
-  }
-
-  /* @see MetadataStore#setTextTheT(Integer, int, int) */
-  public void setTextTheT(Integer theT, int roiIndex, int shapeIndex) {
-    store.setTextTheT(theT, roiIndex, shapeIndex);
-  }
-
-  /* @see MetadataStore#setTextTheZ(Integer, int, int) */
-  public void setTextTheZ(Integer theZ, int roiIndex, int shapeIndex) {
-    store.setTextTheZ(theZ, roiIndex, shapeIndex);
-  }
-
-  /* @see MetadataStore#setTextTransform(String, int, int) */
-  public void setTextTransform(String transform, int roiIndex, int shapeIndex) {
-    String filteredValue = filter ? DataTools.sanitize(transform) : transform;
-    store.setTextTransform(filteredValue, roiIndex, shapeIndex);
-  }
-
-  /* @see MetadataStore#setTextValue(String, int, int) */
-  public void setTextValue(String value, int roiIndex, int shapeIndex) {
-    String filteredValue = filter ? DataTools.sanitize(value) : value;
-    store.setTextValue(filteredValue, roiIndex, shapeIndex);
-  }
-
-  /* @see MetadataStore#setTextX(Double, int, int) */
-  public void setTextX(Double x, int roiIndex, int shapeIndex) {
-    store.setTextX(x, roiIndex, shapeIndex);
-  }
-
-  /* @see MetadataStore#setTextY(Double, int, int) */
-  public void setTextY(Double y, int roiIndex, int shapeIndex) {
-    store.setTextY(y, roiIndex, shapeIndex);
-  }
-
-  // -- TiffData property storage -
-
-  /* @see MetadataStore#setTiffDataFirstC(Integer, int, int) */
-  public void setTiffDataFirstC(Integer firstC, int imageIndex, int tiffDataIndex) {
-    store.setTiffDataFirstC(firstC, imageIndex, tiffDataIndex);
-  }
-
-  /* @see MetadataStore#setTiffDataFirstT(Integer, int, int) */
-  public void setTiffDataFirstT(Integer firstT, int imageIndex, int tiffDataIndex) {
-    store.setTiffDataFirstT(firstT, imageIndex, tiffDataIndex);
-  }
-
-  /* @see MetadataStore#setTiffDataFirstZ(Integer, int, int) */
-  public void setTiffDataFirstZ(Integer firstZ, int imageIndex, int tiffDataIndex) {
-    store.setTiffDataFirstZ(firstZ, imageIndex, tiffDataIndex);
-  }
-
-  /* @see MetadataStore#setTiffDataIFD(Integer, int, int) */
-  public void setTiffDataIFD(Integer ifd, int imageIndex, int tiffDataIndex) {
-    store.setTiffDataIFD(ifd, imageIndex, tiffDataIndex);
-  }
-
-  /* @see MetadataStore#setTiffDataPlaneCount(Integer, int, int) */
-  public void setTiffDataPlaneCount(Integer planeCount, int imageIndex, int tiffDataIndex) {
-    store.setTiffDataPlaneCount(planeCount, imageIndex, tiffDataIndex);
-  }
-
-  // -- TimestampAnnotation property storage -
-
-  /* @see MetadataStore#setTimestampAnnotationID(String, int) */
-  public void setTimestampAnnotationID(String id, int timestampAnnotationIndex) {
-    String filteredValue = filter ? DataTools.sanitize(id) : id;
-    store.setTimestampAnnotationID(filteredValue, timestampAnnotationIndex);
-  }
-
-  /* @see MetadataStore#setTimestampAnnotationNamespace(String, int) */
-  public void setTimestampAnnotationNamespace(String namespace, int timestampAnnotationIndex) {
-    String filteredValue = filter ? DataTools.sanitize(namespace) : namespace;
-    store.setTimestampAnnotationNamespace(filteredValue, timestampAnnotationIndex);
-  }
-
-  /* @see MetadataStore#setTimestampAnnotationValue(String, int) */
-  public void setTimestampAnnotationValue(String value, int timestampAnnotationIndex) {
-    String filteredValue = filter ? DataTools.sanitize(value) : value;
-    store.setTimestampAnnotationValue(filteredValue, timestampAnnotationIndex);
-  }
-
-  // -- TransmittanceRange property storage -
-
-  /* @see MetadataStore#setTransmittanceRangeCutIn(Integer, int, int) */
-  public void setTransmittanceRangeCutIn(Integer cutIn, int instrumentIndex, int filterIndex) {
-    store.setTransmittanceRangeCutIn(cutIn, instrumentIndex, filterIndex);
-  }
-
-  /* @see MetadataStore#setTransmittanceRangeCutInTolerance(Integer, int, int) */
-  public void setTransmittanceRangeCutInTolerance(Integer cutInTolerance, int instrumentIndex, int filterIndex) {
-    store.setTransmittanceRangeCutInTolerance(cutInTolerance, instrumentIndex, filterIndex);
-  }
-
-  /* @see MetadataStore#setTransmittanceRangeCutOut(Integer, int, int) */
-  public void setTransmittanceRangeCutOut(Integer cutOut, int instrumentIndex, int filterIndex) {
-    store.setTransmittanceRangeCutOut(cutOut, instrumentIndex, filterIndex);
-  }
-
-  /* @see MetadataStore#setTransmittanceRangeCutOutTolerance(Integer, int, int) */
-  public void setTransmittanceRangeCutOutTolerance(Integer cutOutTolerance, int instrumentIndex, int filterIndex) {
-    store.setTransmittanceRangeCutOutTolerance(cutOutTolerance, instrumentIndex, filterIndex);
-  }
-
-  /* @see MetadataStore#setTransmittanceRangeTransmittance(PercentFraction, int, int) */
-  public void setTransmittanceRangeTransmittance(PercentFraction transmittance, int instrumentIndex, int filterIndex) {
-    store.setTransmittanceRangeTransmittance(transmittance, instrumentIndex, filterIndex);
-  }
-
-  // -- UUID property storage -
-
-  /* @see MetadataStore#setUUIDFileName(String, int, int) */
-  public void setUUIDFileName(String fileName, int imageIndex, int tiffDataIndex) {
-    String filteredValue = filter ? DataTools.sanitize(fileName) : fileName;
-    store.setUUIDFileName(filteredValue, imageIndex, tiffDataIndex);
-  }
-
-  /* @see MetadataStore#setUUIDValue(String, int, int) */
-  public void setUUIDValue(String value, int imageIndex, int tiffDataIndex) {
-    String filteredValue = filter ? DataTools.sanitize(value) : value;
-    store.setUUIDValue(filteredValue, imageIndex, tiffDataIndex);
-  }
-
-  // -- Well property storage -
-
-  /* @see MetadataStore#setWellAnnotationRef(String, int, int, int) */
-  public void setWellAnnotationRef(String annotationRef, int plateIndex, int wellIndex, int annotationRefIndex) {
-    String filteredValue = filter ? DataTools.sanitize(annotationRef) : annotationRef;
-    store.setWellAnnotationRef(filteredValue, plateIndex, wellIndex, annotationRefIndex);
-  }
-
-  /* @see MetadataStore#setWellColor(Integer, int, int) */
-  public void setWellColor(Integer color, int plateIndex, int wellIndex) {
-    store.setWellColor(color, plateIndex, wellIndex);
-  }
-
-  /* @see MetadataStore#setWellColumn(NonNegativeInteger, int, int) */
-  public void setWellColumn(NonNegativeInteger column, int plateIndex, int wellIndex) {
-    store.setWellColumn(column, plateIndex, wellIndex);
-  }
-
-  /* @see MetadataStore#setWellExternalDescription(String, int, int) */
-  public void setWellExternalDescription(String externalDescription, int plateIndex, int wellIndex) {
-    String filteredValue = filter ? DataTools.sanitize(externalDescription) : externalDescription;
-    store.setWellExternalDescription(filteredValue, plateIndex, wellIndex);
-  }
-
-  /* @see MetadataStore#setWellExternalIdentifier(String, int, int) */
-  public void setWellExternalIdentifier(String externalIdentifier, int plateIndex, int wellIndex) {
-    String filteredValue = filter ? DataTools.sanitize(externalIdentifier) : externalIdentifier;
-    store.setWellExternalIdentifier(filteredValue, plateIndex, wellIndex);
-  }
-
-  /* @see MetadataStore#setWellID(String, int, int) */
-  public void setWellID(String id, int plateIndex, int wellIndex) {
-    String filteredValue = filter ? DataTools.sanitize(id) : id;
-    store.setWellID(filteredValue, plateIndex, wellIndex);
-  }
-
-  /* @see MetadataStore#setWellReagentRef(String, int, int) */
-  public void setWellReagentRef(String reagentRef, int plateIndex, int wellIndex) {
-    String filteredValue = filter ? DataTools.sanitize(reagentRef) : reagentRef;
-    store.setWellReagentRef(filteredValue, plateIndex, wellIndex);
-  }
-
-  /* @see MetadataStore#setWellRow(NonNegativeInteger, int, int) */
-  public void setWellRow(NonNegativeInteger row, int plateIndex, int wellIndex) {
-    store.setWellRow(row, plateIndex, wellIndex);
-  }
-
-  /* @see MetadataStore#setWellStatus(String, int, int) */
-  public void setWellStatus(String status, int plateIndex, int wellIndex) {
-    String filteredValue = filter ? DataTools.sanitize(status) : status;
-    store.setWellStatus(filteredValue, plateIndex, wellIndex);
-  }
-
-  // -- WellAnnotationRef property storage -
-
-  // -- WellSample property storage -
-
-  /* @see MetadataStore#setWellSampleAnnotationRef(String, int, int, int, int) */
-  public void setWellSampleAnnotationRef(String annotationRef, int plateIndex, int wellIndex, int wellSampleIndex, int annotationRefIndex) {
-    String filteredValue = filter ? DataTools.sanitize(annotationRef) : annotationRef;
-    store.setWellSampleAnnotationRef(filteredValue, plateIndex, wellIndex, wellSampleIndex, annotationRefIndex);
-  }
-
-  /* @see MetadataStore#setWellSampleID(String, int, int, int) */
-  public void setWellSampleID(String id, int plateIndex, int wellIndex, int wellSampleIndex) {
-    String filteredValue = filter ? DataTools.sanitize(id) : id;
-    store.setWellSampleID(filteredValue, plateIndex, wellIndex, wellSampleIndex);
-  }
-
-  /* @see MetadataStore#setWellSampleImageRef(String, int, int, int) */
-  public void setWellSampleImageRef(String imageRef, int plateIndex, int wellIndex, int wellSampleIndex) {
-    String filteredValue = filter ? DataTools.sanitize(imageRef) : imageRef;
-    store.setWellSampleImageRef(filteredValue, plateIndex, wellIndex, wellSampleIndex);
-  }
-
-  /* @see MetadataStore#setWellSampleIndex(NonNegativeInteger, int, int, int) */
-  public void setWellSampleIndex(NonNegativeInteger index, int plateIndex, int wellIndex, int wellSampleIndex) {
-    store.setWellSampleIndex(index, plateIndex, wellIndex, wellSampleIndex);
-  }
-
-  /* @see MetadataStore#setWellSamplePositionX(Double, int, int, int) */
-  public void setWellSamplePositionX(Double positionX, int plateIndex, int wellIndex, int wellSampleIndex) {
-    store.setWellSamplePositionX(positionX, plateIndex, wellIndex, wellSampleIndex);
-  }
-
-  /* @see MetadataStore#setWellSamplePositionY(Double, int, int, int) */
-  public void setWellSamplePositionY(Double positionY, int plateIndex, int wellIndex, int wellSampleIndex) {
-    store.setWellSamplePositionY(positionY, plateIndex, wellIndex, wellSampleIndex);
-  }
-
-  /* @see MetadataStore#setWellSampleTimepoint(Integer, int, int, int) */
-  public void setWellSampleTimepoint(Integer timepoint, int plateIndex, int wellIndex, int wellSampleIndex) {
-    store.setWellSampleTimepoint(timepoint, plateIndex, wellIndex, wellSampleIndex);
-  }
-
-  // -- WellSampleAnnotationRef property storage -
-
-  // -- WellSampleRef property storage -
-
-  // -- XMLAnnotation property storage -
-
-  /* @see MetadataStore#setXMLAnnotationID(String, int) */
-  public void setXMLAnnotationID(String id, int xmlAnnotationIndex) {
-    String filteredValue = filter ? DataTools.sanitize(id) : id;
-    store.setXMLAnnotationID(filteredValue, xmlAnnotationIndex);
-  }
-
-  /* @see MetadataStore#setXMLAnnotationNamespace(String, int) */
-  public void setXMLAnnotationNamespace(String namespace, int xmlAnnotationIndex) {
-    String filteredValue = filter ? DataTools.sanitize(namespace) : namespace;
-    store.setXMLAnnotationNamespace(filteredValue, xmlAnnotationIndex);
-  }
-
-  /* @see MetadataStore#setXMLAnnotationValue(String, int) */
-  public void setXMLAnnotationValue(String value, int xmlAnnotationIndex) {
-    String filteredValue = filter ? DataTools.sanitize(value) : value;
-    store.setXMLAnnotationValue(filteredValue, xmlAnnotationIndex);
-  }
-
-=======
 public class FilterMetadata implements MetadataStore
 {
 	// -- Fields --
@@ -6276,5 +3661,4 @@
 
 	// Ignoring WellSample_BackReference back reference
 	// Ignoring Well_BackReference back reference
->>>>>>> c512d588
 }