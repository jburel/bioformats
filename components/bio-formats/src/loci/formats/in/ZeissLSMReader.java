//
// ZeissLSMReader.java
//

/*
OME Bio-Formats package for reading and converting biological file formats.
Copyright (C) 2005-@year@ UW-Madison LOCI and Glencoe Software, Inc.

This program is free software; you can redistribute it and/or modify
it under the terms of the GNU General Public License as published by
the Free Software Foundation; either version 2 of the License, or
(at your option) any later version.

This program is distributed in the hope that it will be useful,
but WITHOUT ANY WARRANTY; without even the implied warranty of
MERCHANTABILITY or FITNESS FOR A PARTICULAR PURPOSE.  See the
GNU General Public License for more details.

You should have received a copy of the GNU General Public License
along with this program; if not, write to the Free Software
Foundation, Inc., 59 Temple Place, Suite 330, Boston, MA  02111-1307  USA
*/

package loci.formats.in;

import java.io.File;
import java.io.IOException;
import java.util.Hashtable;
import java.util.Vector;

import ome.xml.model.primitives.NonNegativeInteger;
import ome.xml.model.primitives.PositiveInteger;

import loci.common.DataTools;
import loci.common.DateTools;
import loci.common.Location;
import loci.common.RandomAccessInputStream;
import loci.common.services.DependencyException;
import loci.common.services.ServiceFactory;
import loci.formats.CoreMetadata;
import loci.formats.FormatException;
import loci.formats.FormatReader;
import loci.formats.FormatTools;
import loci.formats.ImageTools;
import loci.formats.MetadataTools;
import loci.formats.meta.MetadataStore;
import loci.formats.services.MDBService;
import loci.formats.tiff.IFD;
import loci.formats.tiff.IFDList;
import loci.formats.tiff.PhotoInterp;
import loci.formats.tiff.TiffCompression;
import loci.formats.tiff.TiffConstants;
import loci.formats.tiff.TiffParser;

/**
 * ZeissLSMReader is the file format reader for Zeiss LSM files.
 *
 * <dl><dt><b>Source code:</b></dt>
 * <dd><a href="https://skyking.microscopy.wisc.edu/trac/java/browser/trunk/components/bio-formats/src/loci/formats/in/ZeissLSMReader.java">Trac</a>,
 * <a href="https://skyking.microscopy.wisc.edu/svn/java/trunk/components/bio-formats/src/loci/formats/in/ZeissLSMReader.java">SVN</a></dd></dl>
 *
 * @author Eric Kjellman egkjellman at wisc.edu
 * @author Melissa Linkert melissa at glencoesoftware.com
 * @author Curtis Rueden ctrueden at wisc.edu
 */
public class ZeissLSMReader extends FormatReader {

  // -- Constants --

  public static final String[] MDB_SUFFIX = {"mdb"};

  /** Tag identifying a Zeiss LSM file. */
  private static final int ZEISS_ID = 34412;

  /** Data types. */
  private static final int TYPE_SUBBLOCK = 0;
  private static final int TYPE_ASCII = 2;
  private static final int TYPE_LONG = 4;
  private static final int TYPE_RATIONAL = 5;

  /** Subblock types. */
  private static final int SUBBLOCK_RECORDING = 0x10000000;
  private static final int SUBBLOCK_LASER = 0x50000000;
  private static final int SUBBLOCK_TRACK = 0x40000000;
  private static final int SUBBLOCK_DETECTION_CHANNEL = 0x70000000;
  private static final int SUBBLOCK_ILLUMINATION_CHANNEL = 0x90000000;
  private static final int SUBBLOCK_BEAM_SPLITTER = 0xb0000000;
  private static final int SUBBLOCK_DATA_CHANNEL = 0xd0000000;
  private static final int SUBBLOCK_TIMER = 0x12000000;
  private static final int SUBBLOCK_MARKER = 0x14000000;
  private static final int SUBBLOCK_END = (int) 0xffffffff;

  /** Data types. */
  private static final int RECORDING_NAME = 0x10000001;
  private static final int RECORDING_DESCRIPTION = 0x10000002;
  private static final int RECORDING_OBJECTIVE = 0x10000004;
  private static final int RECORDING_ZOOM = 0x10000016;
  private static final int RECORDING_SAMPLE_0TIME = 0x10000036;
  private static final int RECORDING_CAMERA_BINNING = 0x10000052;

  private static final int TRACK_ACQUIRE = 0x40000006;
  private static final int TRACK_TIME_BETWEEN_STACKS = 0x4000000b;

  private static final int LASER_NAME = 0x50000001;
  private static final int LASER_ACQUIRE = 0x50000002;
  private static final int LASER_POWER = 0x50000003;

  private static final int CHANNEL_DETECTOR_GAIN = 0x70000003;
  private static final int CHANNEL_PINHOLE_DIAMETER = 0x70000009;
  private static final int CHANNEL_AMPLIFIER_GAIN = 0x70000005;
  private static final int CHANNEL_FILTER_SET = 0x7000000f;
  private static final int CHANNEL_FILTER = 0x70000010;
  private static final int CHANNEL_ACQUIRE = 0x7000000b;
  private static final int CHANNEL_NAME = 0x70000014;

  private static final int ILLUM_CHANNEL_ATTENUATION = 0x90000002;
  private static final int ILLUM_CHANNEL_WAVELENGTH = 0x90000003;
  private static final int ILLUM_CHANNEL_ACQUIRE = 0x90000004;

  private static final int START_TIME = 0x10000036;
  private static final int DATA_CHANNEL_NAME = 0xd0000001;
  private static final int DATA_CHANNEL_ACQUIRE = 0xd0000017;

  private static final int BEAM_SPLITTER_FILTER = 0xb0000002;
  private static final int BEAM_SPLITTER_FILTER_SET = 0xb0000003;

  /** Drawing element types. */
  private static final int TEXT = 13;
  private static final int LINE = 14;
  private static final int SCALE_BAR = 15;
  private static final int OPEN_ARROW = 16;
  private static final int CLOSED_ARROW = 17;
  private static final int RECTANGLE = 18;
  private static final int ELLIPSE = 19;
  private static final int CLOSED_POLYLINE = 20;
  private static final int OPEN_POLYLINE = 21;
  private static final int CLOSED_BEZIER = 22;
  private static final int OPEN_BEZIER = 23;
  private static final int CIRCLE = 24;
  private static final int PALETTE = 25;
  private static final int POLYLINE_ARROW = 26;
  private static final int BEZIER_WITH_ARROW = 27;
  private static final int ANGLE = 28;
  private static final int CIRCLE_3POINT = 29;

  // -- Static fields --

  private static Hashtable<Integer, String> metadataKeys = createKeys();

  // -- Fields --

  private double pixelSizeX, pixelSizeY, pixelSizeZ;
  private byte[][] lut = null;
  private Vector<Double> timestamps;
  private int validChannels;

  private String[] lsmFilenames;
  private Vector<IFDList> ifdsList;
  private TiffParser tiffParser;

  private int nextLaser = 0, nextDetector = 0;
  private int nextFilter = 0, nextDichroicChannel = 0, nextDichroic = 0;
  private int nextDataChannel = 0, nextIllumChannel = 0, nextDetectChannel = 0;
  private boolean splitPlanes = false;
  private double zoom;
  private Vector<String> imageNames;
  private String binning;

  private int totalROIs = 0;

  private int prevPlane = -1;
  private byte[] prevBuf = null;

  // -- Constructor --

  /** Constructs a new Zeiss LSM reader. */
  public ZeissLSMReader() {
    super("Zeiss Laser-Scanning Microscopy", new String[] {"lsm", "mdb"});
    domains = new String[] {FormatTools.LM_DOMAIN};
    hasCompanionFiles = true;
  }

  // -- IFormatReader API methods --

  /* @see loci.formats.IFormatReader#isSingleFile(String) */
  public boolean isSingleFile(String id) throws FormatException, IOException {
    if (checkSuffix(id, MDB_SUFFIX)) return false;
    return isGroupFiles() ? getMDBFile(id) != null : true;
  }

  /* @see loci.formats.IFormatReader#close(boolean) */
  public void close(boolean fileOnly) throws IOException {
    super.close(fileOnly);
    if (!fileOnly) {
      pixelSizeX = pixelSizeY = pixelSizeZ = 0;
      lut = null;
      timestamps = null;
      validChannels = 0;
      lsmFilenames = null;
      ifdsList = null;
      tiffParser = null;
      nextLaser = nextDetector = 0;
      nextFilter = nextDichroicChannel = nextDichroic = 0;
      nextDataChannel = nextIllumChannel = nextDetectChannel = 0;
      splitPlanes = false;
      zoom = 0;
      imageNames = null;
      binning = null;
      totalROIs = 0;
      prevPlane = -1;
      prevBuf = null;
    }
  }

  /* @see loci.formats.IFormatReader#isThisType(RandomAccessInputStream) */
  public boolean isThisType(RandomAccessInputStream stream) throws IOException {
    final int blockLen = 4;
    if (!FormatTools.validStream(stream, blockLen, false)) return false;
    TiffParser parser = new TiffParser(stream);
    return parser.isValidHeader() || stream.readShort() == 0x5374;
  }

  /* @see loci.formats.IFormatReader#fileGroupOption(String) */
  public int fileGroupOption(String id) throws FormatException, IOException {
    return FormatTools.MUST_GROUP;
  }

  /* @see loci.formats.IFormatReader#getSeriesUsedFiles(boolean) */
  public String[] getSeriesUsedFiles(boolean noPixels) {
    FormatTools.assertId(currentId, true, 1);
    if (noPixels) {
      if (checkSuffix(currentId, MDB_SUFFIX)) return new String[] {currentId};
      return null;
    }
    if (lsmFilenames == null) return new String[] {currentId};
    if (lsmFilenames.length == 1 && currentId.equals(lsmFilenames[0])) {
      return lsmFilenames;
    }
    return new String[] {currentId, lsmFilenames[getSeries()]};
  }

  /* @see loci.formats.IFormatReader#get8BitLookupTable() */
  public byte[][] get8BitLookupTable() throws FormatException, IOException {
    FormatTools.assertId(currentId, true, 1);
    if (lut == null || lut[getSeries()]  == null ||
      getPixelType() != FormatTools.UINT8)
    {
      return null;
    }
    byte[][] b = new byte[3][256];
    for (int i=2; i>=3-validChannels; i--) {
      for (int j=0; j<256; j++) {
        b[i][j] = (byte) j;
      }
    }
    return b;
  }

  /* @see loci.formats.IFormatReader#get16BitLookupTable() */
  public short[][] get16BitLookupTable() throws FormatException, IOException {
    FormatTools.assertId(currentId, true, 1);
    if (lut == null || lut[getSeries()] == null ||
      getPixelType() != FormatTools.UINT16)
    {
      return null;
    }
    short[][] s = new short[3][65536];
    for (int i=2; i>=3-validChannels; i--) {
      for (int j=0; j<s[i].length; j++) {
        s[i][j] = (short) j;
      }
    }
    return s;
  }

  /* @see loci.formats.IFormatReader#setSeries(int) */
  public void setSeries(int series) {
    if (series != getSeries()) {
      prevBuf = null;
    }
    super.setSeries(series);
  }

  /**
   * @see loci.formats.IFormatReader#openBytes(int, byte[], int, int, int, int)
   */
  public byte[] openBytes(int no, byte[] buf, int x, int y, int w, int h)
    throws FormatException, IOException
  {
    FormatTools.checkPlaneParameters(this, no, buf.length, x, y, w, h);

    in = new RandomAccessInputStream(lsmFilenames[getSeries()]);
    in.order(!isLittleEndian());

    tiffParser = new TiffParser(in);

    IFDList ifds = ifdsList.get(getSeries());

    if (splitPlanes && getSizeC() > 1 && ifds.size() == getSizeZ() * getSizeT())
    {
      int bpp = FormatTools.getBytesPerPixel(getPixelType());
      int plane = no / getSizeC();
      int c = no % getSizeC();

      if (prevPlane != plane || prevBuf == null) {
        prevBuf = new byte[buf.length * getSizeC()];
        tiffParser.getSamples(ifds.get(plane), prevBuf, x, y, w, h);
        prevPlane = plane;
      }
      ImageTools.splitChannels(prevBuf, buf, c, getSizeC(), bpp, false, false);
    }
    else tiffParser.getSamples(ifds.get(no), buf, x, y, w, h);
    in.close();
    return buf;
  }

  // -- Internal FormatReader API methods --

  /* @see loci.formats.FormatReader#initFile(String) */
  protected void initFile(String id) throws FormatException, IOException {
    super.initFile(id);

    if (!checkSuffix(id, MDB_SUFFIX) && isGroupFiles()) {
      String mdb = getMDBFile(id);
      if (mdb != null) {
        setId(mdb);
        return;
      }
      lsmFilenames = new String[] {id};
    }
    else if (checkSuffix(id, MDB_SUFFIX)) {
      lsmFilenames = parseMDB(id);
    }
    else lsmFilenames = new String[] {id};

    if (lsmFilenames.length == 0) {
      throw new FormatException("LSM files were not found.");
    }

    timestamps = new Vector<Double>();
    imageNames = new Vector<String>();

    core = new CoreMetadata[lsmFilenames.length];
    ifdsList = new Vector<IFDList>();
    ifdsList.setSize(core.length);
    for (int i=0; i<core.length; i++) {
      core[i] = new CoreMetadata();
      RandomAccessInputStream s = new RandomAccessInputStream(lsmFilenames[i]);
      core[i].littleEndian = s.read() == TiffConstants.LITTLE;
      s.order(isLittleEndian());
      s.seek(0);
      // calling tp.getNonThumbnailIFDs() would give us the same IFDList, but
      // assuming that every other IFD is a thumbnail reduces the parsing time
      TiffParser tp = new TiffParser(s);
      long[] ifdOffsets = tp.getIFDOffsets();
      IFDList ifds = new IFDList();
      for (int offset=0; offset<ifdOffsets.length;) {
        ifds.add(tp.getIFD(ifdOffsets[offset]));
        if (ifds.get(0).containsKey(ZEISS_ID)) offset += 2;
        else offset++;
      }
      ifdsList.set(i, ifds);
      s.close();
    }

    MetadataStore store = makeFilterMetadata();

    for (int series=0; series<ifdsList.size(); series++) {
      IFDList ifds = ifdsList.get(series);
      for (IFD ifd : ifds) {
        // check that predictor is set to 1 if anything other
        // than LZW compression is used
        if (ifd.getCompression() != TiffCompression.LZW) {
          ifd.putIFDValue(IFD.PREDICTOR, 1);
        }
      }

      // fix the offsets for > 4 GB files
      for (int i=1; i<ifds.size(); i++) {
        long[] stripOffsets = ifds.get(i).getStripOffsets();
        long[] previousStripOffsets = ifds.get(i - 1).getStripOffsets();

        if (stripOffsets == null || previousStripOffsets == null) {
          throw new FormatException(
            "Strip offsets are missing; this is an invalid file.");
        }

        boolean neededAdjustment = false;
        for (int j=0; j<stripOffsets.length; j++) {
          if (j >= previousStripOffsets.length) break;
          if (stripOffsets[j] < previousStripOffsets[j]) {
            stripOffsets[j] = (previousStripOffsets[j] & ~0xffffffffL) |
              (stripOffsets[j] & 0xffffffffL);
            if (stripOffsets[j] < previousStripOffsets[j]) {
              stripOffsets[j] += 0x100000000L;
            }
            neededAdjustment = true;
          }
          if (neededAdjustment) {
            ifds.get(i).putIFDValue(IFD.STRIP_OFFSETS, stripOffsets);
          }
        }
      }

      initMetadata(series);
    }
    MetadataTools.populatePixels(store, this, true);
    for (int series=0; series<ifdsList.size(); series++) {
      store.setImageName(imageNames.get(series), series);
      store.setPixelsBinDataBigEndian(!isLittleEndian(), series, 0);
    }
    setSeries(0);
  }

  // -- Helper methods --

  private String getMDBFile(String id) throws FormatException, IOException {
    Location parentFile = new Location(id).getAbsoluteFile().getParentFile();
    String[] fileList = parentFile.list();
    for (int i=0; i<fileList.length; i++) {
      if (fileList[i].startsWith(".")) continue;
      if (checkSuffix(fileList[i], MDB_SUFFIX)) {
        Location file =
          new Location(parentFile, fileList[i]).getAbsoluteFile();
        if (file.isDirectory()) continue;
        // make sure that the .mdb references this .lsm
        String[] lsms = parseMDB(file.getAbsolutePath());
        for (String lsm : lsms) {
          if (id.endsWith(lsm) || lsm.endsWith(id)) {
            return file.getAbsolutePath();
          }
        }
      }
    }
    return null;
  }

  protected void initMetadata(int series) throws FormatException, IOException {
    setSeries(series);
    IFDList ifds = ifdsList.get(series);
    IFD ifd = ifds.get(0);

    in = new RandomAccessInputStream(lsmFilenames[series]);
    in.order(isLittleEndian());

    tiffParser = new TiffParser(in);

    PhotoInterp photo = ifd.getPhotometricInterpretation();
    int samples = ifd.getSamplesPerPixel();

    core[series].sizeX = (int) ifd.getImageWidth();
    core[series].sizeY = (int) ifd.getImageLength();
    core[series].rgb = samples > 1 || photo == PhotoInterp.RGB;
    core[series].interleaved = false;
    core[series].sizeC = isRGB() ? samples : 1;
    core[series].pixelType = ifd.getPixelType();
    core[series].imageCount = ifds.size();
    core[series].sizeZ = getImageCount();
    core[series].sizeT = 1;

    LOGGER.info("Reading LSM metadata for series #{}", series);

    MetadataStore store = makeFilterMetadata();

    String imageName = lsmFilenames[series];
    if (imageName.indexOf(".") != -1) {
      imageName = imageName.substring(0, imageName.lastIndexOf("."));
    }
    if (imageName.indexOf(File.separator) != -1) {
      imageName =
        imageName.substring(imageName.lastIndexOf(File.separator) + 1);
    }

    // link Instrument and Image
    store.setImageID(MetadataTools.createLSID("Image", series), series);
    String instrumentID = MetadataTools.createLSID("Instrument", series);
    store.setInstrumentID(instrumentID, series);
    store.setImageInstrumentRef(instrumentID, series);

    // get TIF_CZ_LSMINFO structure
    short[] s = ifd.getIFDShortArray(ZEISS_ID);
    if (s == null) {
      LOGGER.warn("Invalid Zeiss LSM file. Tag {} not found.", ZEISS_ID);
      TiffReader reader = new TiffReader();
      reader.setId(lsmFilenames[series]);
      core[series] = reader.getCoreMetadata()[0];
      reader.close();
      imageNames.add(imageName);
      return;
    }
    byte[] cz = new byte[s.length];
    for (int i=0; i<s.length; i++) {
      cz[i] = (byte) s[i];
    }

    RandomAccessInputStream ras = new RandomAccessInputStream(cz);
    ras.order(isLittleEndian());

    ras.seek(16);

    core[series].sizeZ = ras.readInt();
    ras.skipBytes(4);
    core[series].sizeT = ras.readInt();

    int dataType = ras.readInt();
    switch (dataType) {
      case 2:
        addSeriesMeta("DataType", "12 bit unsigned integer");
        break;
      case 5:
        addSeriesMeta("DataType", "32 bit float");
        break;
      case 0:
        addSeriesMeta("DataType", "varying data types");
        break;
      default:
        addSeriesMeta("DataType", "8 bit unsigned integer");
    }

    if (getMetadataOptions().getMetadataLevel() != MetadataLevel.MINIMUM) {
      ras.seek(0);
      addSeriesMeta("MagicNumber ", ras.readInt());
      addSeriesMeta("StructureSize", ras.readInt());
      addSeriesMeta("DimensionX", ras.readInt());
      addSeriesMeta("DimensionY", ras.readInt());

      ras.seek(32);
      addSeriesMeta("ThumbnailX", ras.readInt());
      addSeriesMeta("ThumbnailY", ras.readInt());

      // pixel sizes are stored in meters, we need them in microns
      pixelSizeX = ras.readDouble() * 1000000;
      pixelSizeY = ras.readDouble() * 1000000;
      pixelSizeZ = ras.readDouble() * 1000000;

      addSeriesMeta("VoxelSizeX", new Double(pixelSizeX));
      addSeriesMeta("VoxelSizeY", new Double(pixelSizeY));
      addSeriesMeta("VoxelSizeZ", new Double(pixelSizeZ));

      addSeriesMeta("OriginX", ras.readDouble());
      addSeriesMeta("OriginY", ras.readDouble());
      addSeriesMeta("OriginZ", ras.readDouble());
    }
    else ras.seek(56);

    int scanType = ras.readShort();
    switch (scanType) {
      case 0:
        addSeriesMeta("ScanType", "x-y-z scan");
        core[series].dimensionOrder = "XYZCT";
        break;
      case 1:
        addSeriesMeta("ScanType", "z scan (x-z plane)");
        core[series].dimensionOrder = "XYZCT";
        break;
      case 2:
        addSeriesMeta("ScanType", "line scan");
        core[series].dimensionOrder = "XYZCT";
        break;
      case 3:
        addSeriesMeta("ScanType", "time series x-y");
        core[series].dimensionOrder = "XYTCZ";
        break;
      case 4:
        addSeriesMeta("ScanType", "time series x-z");
        core[series].dimensionOrder = "XYZTC";
        break;
      case 5:
        addSeriesMeta("ScanType", "time series 'Mean of ROIs'");
        core[series].dimensionOrder = "XYTCZ";
        break;
      case 6:
        addSeriesMeta("ScanType", "time series x-y-z");
        core[series].dimensionOrder = "XYZTC";
        break;
      case 7:
        addSeriesMeta("ScanType", "spline scan");
        core[series].dimensionOrder = "XYCTZ";
        break;
      case 8:
        addSeriesMeta("ScanType", "spline scan x-z");
        core[series].dimensionOrder = "XYCZT";
        break;
      case 9:
        addSeriesMeta("ScanType", "time series spline plane x-z");
        core[series].dimensionOrder = "XYTCZ";
        break;
      case 10:
        addSeriesMeta("ScanType", "point mode");
        core[series].dimensionOrder = "XYZCT";
        break;
      default:
        addSeriesMeta("ScanType", "x-y-z scan");
        core[series].dimensionOrder = "XYZCT";
    }

    core[series].indexed =
      lut != null && lut[series] != null && getSizeC() == 1;
    if (isIndexed()) {
      core[series].sizeC = 1;
      core[series].rgb = false;
    }
    if (getSizeC() == 0) core[series].sizeC = 1;

    if (isRGB()) {
      // shuffle C to front of order string
      core[series].dimensionOrder = getDimensionOrder().replaceAll("C", "");
      core[series].dimensionOrder = getDimensionOrder().replaceAll("XY", "XYC");
    }

    if (getEffectiveSizeC() == 0) {
      core[series].imageCount = getSizeZ() * getSizeT();
    }
    else {
      core[series].imageCount = getSizeZ() * getSizeT() * getEffectiveSizeC();
    }

    if (getImageCount() != ifds.size()) {
      int diff = getImageCount() - ifds.size();
      core[series].imageCount = ifds.size();
      if (diff % getSizeZ() == 0) {
        core[series].sizeT -= (diff / getSizeZ());
      }
      else if (diff % getSizeT() == 0) {
        core[series].sizeZ -= (diff / getSizeT());
      }
      else if (getSizeZ() > 1) {
        core[series].sizeZ = ifds.size();
        core[series].sizeT = 1;
      }
      else if (getSizeT() > 1) {
        core[series].sizeT = ifds.size();
        core[series].sizeZ = 1;
      }
    }

    if (getSizeZ() == 0) core[series].sizeZ = getImageCount();
    if (getSizeT() == 0) core[series].sizeT = getImageCount() / getSizeZ();

    MetadataTools.setDefaultCreationDate(store, getCurrentFile(), series);
    if (getSizeC() > 1) {
      if (!splitPlanes) splitPlanes = isRGB();
      core[series].rgb = false;
      if (splitPlanes) core[series].imageCount *= getSizeC();
    }

    for (int c=0; c<getEffectiveSizeC(); c++) {
      String lsid = MetadataTools.createLSID("Channel", series, c);
      store.setChannelID(lsid, series, c);
    }

    if (getMetadataOptions().getMetadataLevel() != MetadataLevel.MINIMUM) {
      int spectralScan = ras.readShort();
      if (spectralScan != 1) {
        addSeriesMeta("SpectralScan", "no spectral scan");
      }
      else addSeriesMeta("SpectralScan", "acquired with spectral scan");

      int type = ras.readInt();
      switch (type) {
        case 1:
          addSeriesMeta("DataType2", "calculated data");
          break;
        case 2:
          addSeriesMeta("DataType2", "animation");
          break;
        default:
          addSeriesMeta("DataType2", "original scan data");
      }

      long[] overlayOffsets = new long[9];
      String[] overlayKeys = new String[] {"VectorOverlay", "InputLut",
        "OutputLut", "ROI", "BleachROI", "MeanOfRoisOverlay",
        "TopoIsolineOverlay", "TopoProfileOverlay", "LinescanOverlay"};

      overlayOffsets[0] = ras.readInt();
      overlayOffsets[1] = ras.readInt();
      overlayOffsets[2] = ras.readInt();

      long channelColorsOffset = ras.readInt();

      addSeriesMeta("TimeInterval", ras.readDouble());
      ras.skipBytes(4);
      long scanInformationOffset = ras.readInt();
      ras.skipBytes(4);
      long timeStampOffset = ras.readInt();
      long eventListOffset = ras.readInt();
      overlayOffsets[3] = ras.readInt();
      overlayOffsets[4] = ras.readInt();
      ras.skipBytes(4);

      addSeriesMeta("DisplayAspectX", ras.readDouble());
      addSeriesMeta("DisplayAspectY", ras.readDouble());
      addSeriesMeta("DisplayAspectZ", ras.readDouble());
      addSeriesMeta("DisplayAspectTime", ras.readDouble());

      overlayOffsets[5] = ras.readInt();
      overlayOffsets[6] = ras.readInt();
      overlayOffsets[7] = ras.readInt();
      overlayOffsets[8] = ras.readInt();

      if (getMetadataOptions().getMetadataLevel() != MetadataLevel.NO_OVERLAYS)
      {
        for (int i=0; i<overlayOffsets.length; i++) {
          parseOverlays(series, overlayOffsets[i], overlayKeys[i], store);
        }
      }

      totalROIs = 0;

      addSeriesMeta("ToolbarFlags", ras.readInt());

      int wavelengthOffset = ras.readInt();

      // read referenced structures

      addSeriesMeta("DimensionZ", getSizeZ());
      addSeriesMeta("DimensionChannels", getSizeC());

      if (channelColorsOffset != 0) {
        in.seek(channelColorsOffset + 16);
        int namesOffset = in.readInt();

        // read the name of each channel

        if (namesOffset > 0) {
          in.skipBytes(namesOffset - 16);

          for (int i=0; i<getSizeC(); i++) {
            if (in.getFilePointer() >= in.length() - 1) break;
            // we want to read until we find a null char
            String name = in.readCString();
            if (name.length() <= 128) {
              addSeriesMeta("ChannelName" + i, name);
            }
          }
        }
      }

      if (timeStampOffset != 0) {
        in.seek(timeStampOffset + 8);
        for (int i=0; i<getSizeT(); i++) {
          double stamp = in.readDouble();
          addSeriesMeta("TimeStamp" + i, stamp);
          timestamps.add(new Double(stamp));
        }
      }

      if (eventListOffset != 0) {
        in.seek(eventListOffset + 4);
        int numEvents = in.readInt();
        in.seek(in.getFilePointer() - 4);
        in.order(!in.isLittleEndian());
        int tmpEvents = in.readInt();
        if (numEvents < 0) numEvents = tmpEvents;
        else numEvents = (int) Math.min(numEvents, tmpEvents);
        in.order(!in.isLittleEndian());

        if (numEvents > 65535) numEvents = 0;

        for (int i=0; i<numEvents; i++) {
          if (in.getFilePointer() + 16 <= in.length()) {
            int size = in.readInt();
            double eventTime = in.readDouble();
            int eventType = in.readInt();
            addSeriesMeta("Event" + i + " Time", eventTime);
            addSeriesMeta("Event" + i + " Type", eventType);
            long fp = in.getFilePointer();
            int len = size - 16;
            if (len > 65536) len = 65536;
            if (len < 0) len = 0;
            addSeriesMeta("Event" + i + " Description", in.readString(len));
            in.seek(fp + size - 16);
            if (in.getFilePointer() < 0) break;
          }
        }
      }

      if (scanInformationOffset != 0) {
        in.seek(scanInformationOffset);

        nextLaser = nextDetector = 0;
        nextFilter = nextDichroicChannel = nextDichroic = 0;
        nextDataChannel = nextDetectChannel = nextIllumChannel = 0;

        Vector<SubBlock> blocks = new Vector<SubBlock>();

        while (in.getFilePointer() < in.length() - 12) {
          if (in.getFilePointer() < 0) break;
          int entry = in.readInt();
          int blockType = in.readInt();
          int dataSize = in.readInt();

          if (blockType == TYPE_SUBBLOCK) {
            SubBlock block = null;
            switch (entry) {
              case SUBBLOCK_RECORDING:
                block = new Recording();
                break;
              case SUBBLOCK_LASER:
                block = new Laser();
                break;
              case SUBBLOCK_TRACK:
                block = new Track();
                break;
              case SUBBLOCK_DETECTION_CHANNEL:
                block = new DetectionChannel();
                break;
              case SUBBLOCK_ILLUMINATION_CHANNEL:
                block = new IlluminationChannel();
                break;
              case SUBBLOCK_BEAM_SPLITTER:
                block = new BeamSplitter();
                break;
              case SUBBLOCK_DATA_CHANNEL:
                block = new DataChannel();
                break;
              case SUBBLOCK_TIMER:
                block = new Timer();
                break;
              case SUBBLOCK_MARKER:
                block = new Marker();
                break;
            }
            if (block != null) {
              blocks.add(block);
            }
          }
          else if (dataSize + in.getFilePointer() <= in.length()) {
            in.skipBytes(dataSize);
          }
          else break;
        }

        Vector<SubBlock> nonAcquiredBlocks = new Vector<SubBlock>();

        SubBlock[] metadataBlocks = blocks.toArray(new SubBlock[0]);
        for (SubBlock block : metadataBlocks) {
          block.addToHashtable();
          if (!block.acquire) {
            nonAcquiredBlocks.add(block);
            blocks.remove(block);
          }
        }

        for (int i=0; i<blocks.size(); i++) {
          SubBlock block = blocks.get(i);
          // every valid IlluminationChannel must be immediately followed by
          // a valid DataChannel or IlluminationChannel
          if ((block instanceof IlluminationChannel) && i < blocks.size() - 1) {
            SubBlock nextBlock = blocks.get(i + 1);
            if (!(nextBlock instanceof DataChannel) &&
              !(nextBlock instanceof IlluminationChannel))
            {
              ((IlluminationChannel) block).wavelength = null;
            }
          }
          // every valid DetectionChannel must be immediately preceded by
          // a valid Track or DetectionChannel
          else if ((block instanceof DetectionChannel) && i > 0) {
            SubBlock prevBlock = blocks.get(i - 1);
            if (!(prevBlock instanceof Track) &&
              !(prevBlock instanceof DetectionChannel))
            {
              block.acquire = false;
              nonAcquiredBlocks.add(block);
            }
          }
          if (block.acquire) populateMetadataStore(block, store, series);
        }

        for (SubBlock block : nonAcquiredBlocks) {
          populateMetadataStore(block, store, series);
        }
      }
    }

    imageNames.add(imageName);

    if (getMetadataOptions().getMetadataLevel() != MetadataLevel.MINIMUM) {
      Double pixX = new Double(pixelSizeX);
      Double pixY = new Double(pixelSizeY);
      Double pixZ = new Double(pixelSizeZ);

      store.setPixelsPhysicalSizeX(pixX, series);
      store.setPixelsPhysicalSizeY(pixY, series);
      store.setPixelsPhysicalSizeZ(pixZ, series);

      double firstStamp = 0;
      if (timestamps.size() > 0) {
        firstStamp = timestamps.get(0).doubleValue();
      }

      for (int i=0; i<getImageCount(); i++) {
        int[] zct = FormatTools.getZCTCoords(this, i);

        if (zct[2] < timestamps.size()) {
          double thisStamp = timestamps.get(zct[2]).doubleValue();
          store.setPlaneDeltaT(thisStamp - firstStamp, series, i);
          int index = zct[2] + 1;
          double nextStamp = index < timestamps.size() ?
            timestamps.get(index).doubleValue() : thisStamp;
          if (i == getSizeT() - 1 && zct[2] > 0) {
            thisStamp = timestamps.get(zct[2] - 1).doubleValue();
          }
          store.setPlaneExposureTime(nextStamp - thisStamp, series, i);
        }
      }
    }
    ras.close();
    in.close();
  }

  protected void populateMetadataStore(SubBlock block, MetadataStore store,
    int series)
    throws FormatException
  {
    if (getMetadataOptions().getMetadataLevel() == MetadataLevel.MINIMUM) {
      return;
    }

    // NB: block.acquire can be false.  If that is the case, Instrument data
    // is the only thing that should be populated.
    if (block instanceof Recording) {
      Recording recording = (Recording) block;
      String objectiveID = MetadataTools.createLSID("Objective", series, 0);
      if (recording.acquire) {
        store.setImageDescription(recording.description, series);
        store.setImageAcquiredDate(recording.startTime, series);
        store.setImageObjectiveSettingsID(objectiveID, series);
        binning = recording.binning;
      }
      store.setObjectiveCorrection(
        getCorrection(recording.correction), series, 0);
      store.setObjectiveImmersion(getImmersion(recording.immersion), series, 0);
<<<<<<< HEAD
      store.setObjectiveNominalMagnification(recording.magnification,
        series, 0);
=======
      store.setObjectiveNominalMagnification(
          new PositiveInteger(recording.magnification), series, 0);
>>>>>>> c512d588
      store.setObjectiveLensNA(recording.lensNA, series, 0);
      store.setObjectiveIris(recording.iris, series, 0);
      store.setObjectiveID(objectiveID, series, 0);
    }
    else if (block instanceof Laser) {
      Laser laser = (Laser) block;
      if (laser.medium != null) {
        store.setLaserLaserMedium(getLaserMedium(laser.medium),
          series, nextLaser);
      }
      if (laser.type != null) {
        store.setLaserType(getLaserType(laser.type), series, nextLaser);
      }
      if (laser.model != null) {
        store.setLaserModel(laser.model, series, nextLaser);
      }
      String lightSourceID =
        MetadataTools.createLSID("LightSource", series, nextLaser);
      store.setLaserID(lightSourceID, series, nextLaser);
      nextLaser++;
    }
    else if (block instanceof Track) {
      Track track = (Track) block;
      if (track.acquire) {
        store.setPixelsTimeIncrement(track.timeIncrement, series);
      }
    }
    else if (block instanceof DataChannel) {
      DataChannel channel = (DataChannel) block;
      if (channel.name != null && nextDataChannel < getSizeC() &&
        channel.acquire)
      {
        store.setChannelName(channel.name, series, nextDataChannel++);
      }
    }
    else if (block instanceof DetectionChannel) {
      DetectionChannel channel = (DetectionChannel) block;
      if (channel.pinhole != null && channel.pinhole.doubleValue() != 0f &&
        nextDetectChannel < getSizeC() && channel.acquire)
      {
        store.setChannelPinholeSize(channel.pinhole, series, nextDetectChannel);
      }
      if (channel.filter != null) {
        String id = MetadataTools.createLSID("Filter", series, nextFilter);
        if (channel.acquire && nextDetectChannel < getSizeC()) {
          store.setLightPathEmissionFilterRef(id, series, nextDetectChannel, 0);
        }
        store.setFilterID(id, series, nextFilter);
        store.setFilterModel(channel.filter, series, nextFilter);

        int space = channel.filter.indexOf(" ");
        if (space != -1) {
          String type = channel.filter.substring(0, space).trim();
          if (type.equals("BP")) type = "BandPass";
          else if (type.equals("LP")) type = "LongPass";

          store.setFilterType(getFilterType(type), series, nextFilter);

          String transmittance = channel.filter.substring(space + 1).trim();
          String[] v = transmittance.split("-");
          try {
            store.setTransmittanceRangeCutIn(
                PositiveInteger.valueOf(v[0].trim()), series, nextFilter);
          }
          catch (NumberFormatException e) { }
          if (v.length > 1) {
            try {
              store.setTransmittanceRangeCutOut(
                  PositiveInteger.valueOf(v[1].trim()), series, nextFilter);
            }
            catch (NumberFormatException e) { }
          }
        }

        nextFilter++;
      }
      if (channel.channelName != null) {
        String detectorID =
          MetadataTools.createLSID("Detector", series, nextDetector);
        store.setDetectorID(detectorID, series, nextDetector);
        if (channel.acquire && nextDetector < getSizeC()) {
          store.setDetectorSettingsID(detectorID, series, nextDetector);
          store.setDetectorSettingsBinning(
            getBinning(binning), series, nextDetector);
        }
      }
      if (channel.amplificationGain != null) {
        store.setDetectorAmplificationGain(channel.amplificationGain, series,
          nextDetector);
      }
      if (channel.gain != null) {
        store.setDetectorGain(channel.gain, series, nextDetector);
      }
      store.setDetectorType(getDetectorType("PMT"), series, nextDetector);
      store.setDetectorZoom(zoom, series, nextDetector);
      nextDetectChannel++;
      nextDetector++;
    }
    else if (block instanceof BeamSplitter) {
      BeamSplitter beamSplitter = (BeamSplitter) block;
      if (beamSplitter.filterSet != null) {
        if (beamSplitter.filter != null) {
          String id =
            MetadataTools.createLSID("Dichroic", series, nextDichroic);
          store.setDichroicID(id, series, nextDichroic);
          store.setDichroicModel(beamSplitter.filter, series, nextDichroic);
          if (nextDichroicChannel < getEffectiveSizeC()) {
            store.setLightPathDichroicRef(id, series, nextDichroicChannel);
          }
          nextDichroic++;
        }
        nextDichroicChannel++;
      }
    }
  }

  /** Parses overlay-related fields. */
  protected void parseOverlays(int series, long data, String suffix,
    MetadataStore store) throws IOException
  {
    if (data == 0) return;
    String prefix = "Series " + series + " ";

    in.seek(data);

    int numberOfShapes = in.readInt();
    int size = in.readInt();
    if (size <= 194) return;
    in.skipBytes(20);

    boolean valid = in.readInt() == 1;

    in.skipBytes(164);

    for (int i=totalROIs; i<totalROIs+numberOfShapes; i++) {
      long offset = in.getFilePointer();
      int type = in.readInt();
      int blockLength = in.readInt();
      double lineWidth = in.readInt();
      int measurements = in.readInt();
      double textOffsetX = in.readDouble();
      double textOffsetY = in.readDouble();
      int color = in.readInt();
      boolean validShape = in.readInt() != 0;
      int knotWidth = in.readInt();
      int catchArea = in.readInt();
      int fontHeight = in.readInt();
      int fontWidth = in.readInt();
      int fontEscapement = in.readInt();
      int fontOrientation = in.readInt();
      int fontWeight = in.readInt();
      boolean fontItalic = in.readInt() != 0;
      boolean fontUnderlined = in.readInt() != 0;
      boolean fontStrikeout = in.readInt() != 0;
      int fontCharSet = in.readInt();
      int fontOutputPrecision = in.readInt();
      int fontClipPrecision = in.readInt();
      int fontQuality = in.readInt();
      int fontPitchAndFamily = in.readInt();
      String fontName = DataTools.stripString(in.readString(64));
      boolean enabled = in.readShort() == 0;
      boolean moveable = in.readInt() == 0;
      in.skipBytes(34);

      switch (type) {
        case TEXT:
          double x = in.readDouble();
          double y = in.readDouble();
          String text = DataTools.stripString(in.readCString());
          store.setTextValue(text, i, 0);
          store.setTextFontSize(new NonNegativeInteger(fontHeight), i, 0);
          store.setTextStrokeWidth(lineWidth, i, 0);
          break;
        case LINE:
          in.skipBytes(4);
          double startX = in.readDouble();
          double startY = in.readDouble();
          double endX = in.readDouble();
          double endY = in.readDouble();

          store.setLineX1(startX, i, 0);
          store.setLineY1(startY, i, 0);
          store.setLineX2(endX, i, 0);
          store.setLineY2(endY, i, 0);
          store.setLineFontSize(new NonNegativeInteger(fontHeight), i, 0);
          store.setLineStrokeWidth(lineWidth, i, 0);
          break;
        case SCALE_BAR:
        case OPEN_ARROW:
        case CLOSED_ARROW:
        case PALETTE:
          in.skipBytes(36);
          break;
        case RECTANGLE:
          in.skipBytes(4);
          double topX = in.readDouble();
          double topY = in.readDouble();
          double bottomX = in.readDouble();
          double bottomY = in.readDouble();
          double width = Math.abs(bottomX - topX);
          double height = Math.abs(bottomY - topY);

          topX = Math.min(topX, bottomX);
          topY = Math.min(topY, bottomY);

          store.setRectangleX(topX, i, 0);
          store.setRectangleY(topY, i, 0);
          store.setRectangleWidth(width, i, 0);
          store.setRectangleHeight(height, i, 0);
          store.setRectangleFontSize(new NonNegativeInteger(fontHeight), i, 0);
          store.setRectangleStrokeWidth(lineWidth, i, 0);

          break;
        case ELLIPSE:
          int knots = in.readInt();
          double[] xs = new double[knots];
          double[] ys = new double[knots];
          for (int j=0; j<xs.length; j++) {
            xs[j] = in.readDouble();
            ys[j] = in.readDouble();
          }

          double rx = 0, ry = 0, centerX = 0, centerY = 0;

          if (knots == 4) {
            double r1x = Math.abs(xs[2] - xs[0]) / 2;
            double r1y = Math.abs(ys[2] - ys[0]) / 2;
            double r2x = Math.abs(xs[3] - xs[1]) / 2;
            double r2y = Math.abs(ys[3] - ys[1]) / 2;

            if (r1x > r2x) {
              ry = r1y;
              rx = r2x;
              centerX = Math.min(xs[3], xs[1]) + rx;
              centerY = Math.min(ys[2], ys[0]) + ry;
            }
            else {
              ry = r2y;
              rx = r1x;
              centerX = Math.min(xs[2], xs[0]) + rx;
              centerY = Math.min(ys[3], ys[1]) + ry;
            }
          }
          else if (knots == 3) {
            // we are given the center point and one cut point for each axis
            centerX = xs[0];
            centerY = ys[0];

            rx = Math.sqrt(Math.pow(xs[1] - xs[0], 2) +
              Math.pow(ys[1] - ys[0], 2));
            ry = Math.sqrt(Math.pow(xs[2] - xs[0], 2) +
              Math.pow(ys[2] - ys[0], 2));

            // calculate rotation angle
            double slope = (ys[2] - centerY) / (xs[2] - centerX);
            double theta = Math.toDegrees(Math.atan(slope));

            store.setEllipseTransform("rotate(" + theta + " " + centerX +
              " " + centerY + ")", i, 0);
          }

          store.setEllipseX(centerX, i, 0);
          store.setEllipseY(centerY, i, 0);
          store.setEllipseRadiusX(rx, i, 0);
          store.setEllipseRadiusY(ry, i, 0);
          store.setEllipseFontSize(new NonNegativeInteger(fontHeight), i, 0);
          store.setEllipseStrokeWidth(lineWidth, i, 0);

          break;
        case CIRCLE:
          in.skipBytes(4);
          centerX = in.readDouble();
          centerY = in.readDouble();
          double curveX = in.readDouble();
          double curveY = in.readDouble();

          double radius = Math.sqrt(Math.pow(curveX - centerX, 2) +
            Math.pow(curveY - centerY, 2));

          store.setEllipseX(centerX, i, 0);
          store.setEllipseY(centerY, i, 0);
          store.setEllipseRadiusX(radius, i, 0);
          store.setEllipseRadiusY(radius, i, 0);
          store.setEllipseFontSize(new NonNegativeInteger(fontHeight), i, 0);
          store.setEllipseStrokeWidth(lineWidth, i, 0);

          break;
        case CIRCLE_3POINT:
          in.skipBytes(4);
          // given 3 points on the perimeter of the circle, we need to
          // calculate the center and radius
          double[][] points = new double[3][2];
          for (int j=0; j<points.length; j++) {
            for (int k=0; k<points[j].length; k++) {
              points[j][k] = in.readDouble();
            }
          }

          double s = 0.5 * ((points[1][0] - points[2][0]) *
            (points[0][0] - points[2][0]) - (points[1][1] - points[2][1]) *
            (points[2][1] - points[0][1]));
          double div = (points[0][0] - points[1][0]) *
            (points[2][1] - points[0][1]) - (points[1][1] - points[0][1]) *
            (points[0][0] - points[2][0]);
          s /= div;

          double cx = 0.5 * (points[0][0] + points[1][0]) +
            s * (points[1][1] - points[0][1]);
          double cy = 0.5 * (points[0][1] + points[1][1]) +
            s * (points[0][0] - points[1][0]);

          double r = Math.sqrt(Math.pow(points[0][0] - cx, 2) +
            Math.pow(points[0][1] - cy, 2));

          store.setEllipseX(cx, i, 0);
          store.setEllipseY(cy, i, 0);
          store.setEllipseRadiusX(r, i, 0);
          store.setEllipseRadiusY(r, i, 0);
          store.setEllipseFontSize(new NonNegativeInteger(fontHeight), i, 0);
          store.setEllipseStrokeWidth(lineWidth, i, 0);

          break;
        case ANGLE:
          in.skipBytes(4);
          points = new double[3][2];
          for (int j=0; j<points.length; j++) {
            for (int k=0; k<points[j].length; k++) {
              points[j][k] = in.readDouble();
            }
          }

          StringBuffer p = new StringBuffer();
          for (int j=0; j<points.length; j++) {
            p.append(points[j][0]);
            p.append(",");
            p.append(points[j][1]);
            if (j < points.length - 1) p.append(" ");
          }

          store.setPolylinePoints(p.toString(), i, 0);
          store.setPolylineFontSize(new NonNegativeInteger(fontHeight), i, 0);
          store.setPolylineStrokeWidth(lineWidth, i, 0);

          break;
        case CLOSED_POLYLINE:
        case OPEN_POLYLINE:
        case POLYLINE_ARROW:
          int nKnots = in.readInt();
          points = new double[nKnots][2];
          for (int j=0; j<points.length; j++) {
            for (int k=0; k<points[j].length; k++) {
              points[j][k] = in.readDouble();
            }
          }

          p = new StringBuffer();
          for (int j=0; j<points.length; j++) {
            p.append(points[j][0]);
            p.append(",");
            p.append(points[j][1]);
            if (j < points.length - 1) p.append(" ");
          }

          store.setPolylinePoints(p.toString(), i, 0);
          store.setPolylineClosed(type == CLOSED_POLYLINE, i, 0);
          store.setPolylineFontSize(new NonNegativeInteger(fontHeight), i, 0);
          store.setPolylineStrokeWidth(lineWidth, i, 0);

          break;
        case CLOSED_BEZIER:
        case OPEN_BEZIER:
        case BEZIER_WITH_ARROW:
          nKnots = in.readInt();
          points = new double[nKnots][2];
          for (int j=0; j<points.length; j++) {
            for (int k=0; k<points[j].length; k++) {
              points[j][k] = in.readDouble();
            }
          }

          p = new StringBuffer();
          for (int j=0; j<points.length; j++) {
            p.append(points[j][0]);
            p.append(",");
            p.append(points[j][1]);
            if (j < points.length - 1) p.append(" ");
          }

          store.setPolylinePoints(p.toString(), i, 0);
          store.setPolylineClosed(type != OPEN_BEZIER, i, 0);
          store.setPolylineFontSize(new NonNegativeInteger(fontHeight), i, 0);
          store.setPolylineStrokeWidth(lineWidth, i, 0);

          break;
        default:
          i--;
          numberOfShapes--;
          continue;
      }

      // populate shape attributes

      in.seek(offset + blockLength);
    }
    totalROIs += numberOfShapes;
  }

  /** Parse a .mdb file and return a list of referenced .lsm files. */
  private String[] parseMDB(String mdbFile) throws FormatException, IOException
  {
    Location mdb = new Location(mdbFile).getAbsoluteFile();
    Location parent = mdb.getParentFile();

    MDBService mdbService = null;
    try {
      ServiceFactory factory = new ServiceFactory();
      mdbService = factory.getInstance(MDBService.class);
    }
    catch (DependencyException de) {
      throw new FormatException("MDB Tools Java library not found", de);
    }

    mdbService.initialize(mdbFile);
    Vector<Vector<String[]>> tables = mdbService.parseDatabase();
    Vector<String> referencedLSMs = new Vector<String>();

    for (Vector<String[]> table : tables) {
      String[] columnNames = table.get(0);
      String tableName = columnNames[0];

      for (int row=1; row<table.size(); row++) {
        String[] tableRow = table.get(row);
        for (int col=0; col<tableRow.length; col++) {
          String key = tableName + " " + columnNames[col + 1] + " " + row;
          if (currentId != null) {
            addGlobalMeta(key, tableRow[col]);
          }

          if (tableName.equals("Recordings") && columnNames[col + 1] != null &&
            columnNames[col + 1].equals("SampleData"))
          {
            String filename = tableRow[col].trim();
            filename = filename.replace('\\', File.separatorChar);
            filename = filename.replace('/', File.separatorChar);
            filename =
              filename.substring(filename.lastIndexOf(File.separator) + 1);
            if (filename.length() > 0) {
              Location file = new Location(parent, filename);
              if (file.exists()) {
                referencedLSMs.add(file.getAbsolutePath());
              }
            }
          }
        }
      }
    }

    if (referencedLSMs.size() > 0) {
      return referencedLSMs.toArray(new String[0]);
    }

    String[] fileList = parent.list();
    for (int i=0; i<fileList.length; i++) {
      if (checkSuffix(fileList[i], new String[] {"lsm"}) &&
        !fileList[i].startsWith("."))
      {
        referencedLSMs.add(new Location(parent, fileList[i]).getAbsolutePath());
      }
    }
    return referencedLSMs.toArray(new String[0]);
  }

  private static Hashtable<Integer, String> createKeys() {
    Hashtable<Integer, String> h = new Hashtable<Integer, String>();
    h.put(new Integer(0x10000001), "Name");
    h.put(new Integer(0x4000000c), "Name");
    h.put(new Integer(0x50000001), "Name");
    h.put(new Integer(0x90000001), "Name");
    h.put(new Integer(0x90000005), "Detection Channel Name");
    h.put(new Integer(0xb0000003), "Name");
    h.put(new Integer(0xd0000001), "Name");
    h.put(new Integer(0x12000001), "Name");
    h.put(new Integer(0x14000001), "Name");
    h.put(new Integer(0x10000002), "Description");
    h.put(new Integer(0x14000002), "Description");
    h.put(new Integer(0x10000003), "Notes");
    h.put(new Integer(0x10000004), "Objective");
    h.put(new Integer(0x10000005), "Processing Summary");
    h.put(new Integer(0x10000006), "Special Scan Mode");
    h.put(new Integer(0x10000007), "Scan Type");
    h.put(new Integer(0x10000008), "Scan Mode");
    h.put(new Integer(0x10000009), "Number of Stacks");
    h.put(new Integer(0x1000000a), "Lines Per Plane");
    h.put(new Integer(0x1000000b), "Samples Per Line");
    h.put(new Integer(0x1000000c), "Planes Per Volume");
    h.put(new Integer(0x1000000d), "Images Width");
    h.put(new Integer(0x1000000e), "Images Height");
    h.put(new Integer(0x1000000f), "Number of Planes");
    h.put(new Integer(0x10000010), "Number of Stacks");
    h.put(new Integer(0x10000011), "Number of Channels");
    h.put(new Integer(0x10000012), "Linescan XY Size");
    h.put(new Integer(0x10000013), "Scan Direction");
    h.put(new Integer(0x10000014), "Time Series");
    h.put(new Integer(0x10000015), "Original Scan Data");
    h.put(new Integer(0x10000016), "Zoom X");
    h.put(new Integer(0x10000017), "Zoom Y");
    h.put(new Integer(0x10000018), "Zoom Z");
    h.put(new Integer(0x10000019), "Sample 0X");
    h.put(new Integer(0x1000001a), "Sample 0Y");
    h.put(new Integer(0x1000001b), "Sample 0Z");
    h.put(new Integer(0x1000001c), "Sample Spacing");
    h.put(new Integer(0x1000001d), "Line Spacing");
    h.put(new Integer(0x1000001e), "Plane Spacing");
    h.put(new Integer(0x1000001f), "Plane Width");
    h.put(new Integer(0x10000020), "Plane Height");
    h.put(new Integer(0x10000021), "Volume Depth");
    h.put(new Integer(0x10000034), "Rotation");
    h.put(new Integer(0x10000035), "Precession");
    h.put(new Integer(0x10000036), "Sample 0Time");
    h.put(new Integer(0x10000037), "Start Scan Trigger In");
    h.put(new Integer(0x10000038), "Start Scan Trigger Out");
    h.put(new Integer(0x10000039), "Start Scan Event");
    h.put(new Integer(0x10000040), "Start Scan Time");
    h.put(new Integer(0x10000041), "Stop Scan Trigger In");
    h.put(new Integer(0x10000042), "Stop Scan Trigger Out");
    h.put(new Integer(0x10000043), "Stop Scan Event");
    h.put(new Integer(0x10000044), "Stop Scan Time");
    h.put(new Integer(0x10000045), "Use ROIs");
    h.put(new Integer(0x10000046), "Use Reduced Memory ROIs");
    h.put(new Integer(0x10000047), "User");
    h.put(new Integer(0x10000048), "Use B/C Correction");
    h.put(new Integer(0x10000049), "Position B/C Contrast 1");
    h.put(new Integer(0x10000050), "Position B/C Contrast 2");
    h.put(new Integer(0x10000051), "Interpolation Y");
    h.put(new Integer(0x10000052), "Camera Binning");
    h.put(new Integer(0x10000053), "Camera Supersampling");
    h.put(new Integer(0x10000054), "Camera Frame Width");
    h.put(new Integer(0x10000055), "Camera Frame Height");
    h.put(new Integer(0x10000056), "Camera Offset X");
    h.put(new Integer(0x10000057), "Camera Offset Y");
    h.put(new Integer(0x40000001), "Multiplex Type");
    h.put(new Integer(0x40000002), "Multiplex Order");
    h.put(new Integer(0x40000003), "Sampling Mode");
    h.put(new Integer(0x40000004), "Sampling Method");
    h.put(new Integer(0x40000005), "Sampling Number");
    h.put(new Integer(0x40000006), "Acquire");
    h.put(new Integer(0x50000002), "Acquire");
    h.put(new Integer(0x7000000b), "Acquire");
    h.put(new Integer(0x90000004), "Acquire");
    h.put(new Integer(0xd0000017), "Acquire");
    h.put(new Integer(0x40000007), "Sample Observation Time");
    h.put(new Integer(0x40000008), "Time Between Stacks");
    h.put(new Integer(0x4000000d), "Collimator 1 Name");
    h.put(new Integer(0x4000000e), "Collimator 1 Position");
    h.put(new Integer(0x4000000f), "Collimator 2 Name");
    h.put(new Integer(0x40000010), "Collimator 2 Position");
    h.put(new Integer(0x40000011), "Is Bleach Track");
    h.put(new Integer(0x40000012), "Bleach After Scan Number");
    h.put(new Integer(0x40000013), "Bleach Scan Number");
    h.put(new Integer(0x40000014), "Trigger In");
    h.put(new Integer(0x12000004), "Trigger In");
    h.put(new Integer(0x14000003), "Trigger In");
    h.put(new Integer(0x40000015), "Trigger Out");
    h.put(new Integer(0x12000005), "Trigger Out");
    h.put(new Integer(0x14000004), "Trigger Out");
    h.put(new Integer(0x40000016), "Is Ratio Track");
    h.put(new Integer(0x40000017), "Bleach Count");
    h.put(new Integer(0x40000018), "SPI Center Wavelength");
    h.put(new Integer(0x40000019), "Pixel Time");
    h.put(new Integer(0x40000020), "ID Condensor Frontlens");
    h.put(new Integer(0x40000021), "Condensor Frontlens");
    h.put(new Integer(0x40000022), "ID Field Stop");
    h.put(new Integer(0x40000023), "Field Stop Value");
    h.put(new Integer(0x40000024), "ID Condensor Aperture");
    h.put(new Integer(0x40000025), "Condensor Aperture");
    h.put(new Integer(0x40000026), "ID Condensor Revolver");
    h.put(new Integer(0x40000027), "Condensor Revolver");
    h.put(new Integer(0x40000028), "ID Transmission Filter 1");
    h.put(new Integer(0x40000029), "ID Transmission 1");
    h.put(new Integer(0x40000030), "ID Transmission Filter 2");
    h.put(new Integer(0x40000031), "ID Transmission 2");
    h.put(new Integer(0x40000032), "Repeat Bleach");
    h.put(new Integer(0x40000033), "Enable Spot Bleach Pos");
    h.put(new Integer(0x40000034), "Spot Bleach Position X");
    h.put(new Integer(0x40000035), "Spot Bleach Position Y");
    h.put(new Integer(0x40000036), "Bleach Position Z");
    h.put(new Integer(0x50000003), "Power");
    h.put(new Integer(0x90000002), "Power");
    h.put(new Integer(0x70000003), "Detector Gain");
    h.put(new Integer(0x70000005), "Amplifier Gain");
    h.put(new Integer(0x70000007), "Amplifier Offset");
    h.put(new Integer(0x70000009), "Pinhole Diameter");
    h.put(new Integer(0x7000000c), "Detector Name");
    h.put(new Integer(0x7000000d), "Amplifier Name");
    h.put(new Integer(0x7000000e), "Pinhole Name");
    h.put(new Integer(0x7000000f), "Filter Set Name");
    h.put(new Integer(0x70000010), "Filter Name");
    h.put(new Integer(0x70000013), "Integrator Name");
    h.put(new Integer(0x70000014), "Detection Channel Name");
    h.put(new Integer(0x70000015), "Detector Gain B/C 1");
    h.put(new Integer(0x70000016), "Detector Gain B/C 2");
    h.put(new Integer(0x70000017), "Amplifier Gain B/C 1");
    h.put(new Integer(0x70000018), "Amplifier Gain B/C 2");
    h.put(new Integer(0x70000019), "Amplifier Offset B/C 1");
    h.put(new Integer(0x70000020), "Amplifier Offset B/C 2");
    h.put(new Integer(0x70000021), "Spectral Scan Channels");
    h.put(new Integer(0x70000022), "SPI Wavelength Start");
    h.put(new Integer(0x70000023), "SPI Wavelength End");
    h.put(new Integer(0x70000026), "Dye Name");
    h.put(new Integer(0xd0000014), "Dye Name");
    h.put(new Integer(0x70000027), "Dye Folder");
    h.put(new Integer(0xd0000015), "Dye Folder");
    h.put(new Integer(0x90000003), "Wavelength");
    h.put(new Integer(0x90000006), "Power B/C 1");
    h.put(new Integer(0x90000007), "Power B/C 2");
    h.put(new Integer(0xb0000001), "Filter Set");
    h.put(new Integer(0xb0000002), "Filter");
    h.put(new Integer(0xd0000004), "Color");
    h.put(new Integer(0xd0000005), "Sample Type");
    h.put(new Integer(0xd0000006), "Bits Per Sample");
    h.put(new Integer(0xd0000007), "Ratio Type");
    h.put(new Integer(0xd0000008), "Ratio Track 1");
    h.put(new Integer(0xd0000009), "Ratio Track 2");
    h.put(new Integer(0xd000000a), "Ratio Channel 1");
    h.put(new Integer(0xd000000b), "Ratio Channel 2");
    h.put(new Integer(0xd000000c), "Ratio Const. 1");
    h.put(new Integer(0xd000000d), "Ratio Const. 2");
    h.put(new Integer(0xd000000e), "Ratio Const. 3");
    h.put(new Integer(0xd000000f), "Ratio Const. 4");
    h.put(new Integer(0xd0000010), "Ratio Const. 5");
    h.put(new Integer(0xd0000011), "Ratio Const. 6");
    h.put(new Integer(0xd0000012), "Ratio First Images 1");
    h.put(new Integer(0xd0000013), "Ratio First Images 2");
    h.put(new Integer(0xd0000016), "Spectrum");
    h.put(new Integer(0x12000003), "Interval");
    return h;
  }

  private Integer readEntry() throws IOException {
    return new Integer(in.readInt());
  }

  private Object readValue() throws IOException {
    int blockType = in.readInt();
    int dataSize = in.readInt();

    switch (blockType) {
      case TYPE_LONG:
        return new Long(in.readInt());
      case TYPE_RATIONAL:
        return new Double(in.readDouble());
      case TYPE_ASCII:
        String s = in.readString(dataSize).trim();
        StringBuffer sb = new StringBuffer();
        for (int i=0; i<s.length(); i++) {
          if (s.charAt(i) >= 10) sb.append(s.charAt(i));
          else break;
        }

        return sb.toString();
      case TYPE_SUBBLOCK:
        return null;
    }
    in.skipBytes(dataSize);
    return "";
  }

  // -- Helper classes --

  class SubBlock {
    public Hashtable<Integer, Object> blockData;
    public boolean acquire = true;

    public SubBlock() {
      try {
        read();
      }
      catch (IOException e) {
        LOGGER.debug("Failed to read sub-block data", e);
      }
    }

    protected int getIntValue(int key) {
      Object o = blockData.get(new Integer(key));
      if (o == null) return -1;
      return !(o instanceof Number) ? -1 : ((Number) o).intValue();
    }

    protected float getFloatValue(int key) {
      Object o = blockData.get(new Integer(key));
      if (o == null) return -1f;
      return !(o instanceof Number) ? -1f : ((Number) o).floatValue();
    }

    protected double getDoubleValue(int key) {
      Object o = blockData.get(new Integer(key));
      if (o == null) return -1d;
      return !(o instanceof Number) ? -1d : ((Number) o).doubleValue();
    }

    protected String getStringValue(int key) {
      Object o = blockData.get(new Integer(key));
      return o == null ? null : o.toString();
    }

    protected void read() throws IOException {
      blockData = new Hashtable<Integer, Object>();
      Integer entry = readEntry();
      Object value = readValue();
      while (value != null) {
        if (!blockData.containsKey(entry)) blockData.put(entry, value);
        entry = readEntry();
        value = readValue();
      }
    }

    public void addToHashtable() {
      String prefix = this.getClass().getSimpleName() + " #";
      int index = 1;
      while (getSeriesMeta(prefix + index + " Acquire") != null) index++;
      prefix += index;
      Integer[] keys = blockData.keySet().toArray(new Integer[0]);
      for (Integer key : keys) {
        if (metadataKeys.get(key) != null) {
          addSeriesMeta(prefix + " " + metadataKeys.get(key),
            blockData.get(key));

          if (metadataKeys.get(key).equals("Bits Per Sample")) {
            core[getSeries()].bitsPerPixel =
              Integer.parseInt(blockData.get(key).toString());
          }
        }
      }
      addGlobalMeta(prefix + " Acquire", new Boolean(acquire));
    }
  }

  class Recording extends SubBlock {
    public String description;
    public String name;
    public String binning;
    public String startTime;
    // Objective data
    public String correction, immersion;
    public Integer magnification;
    public Double lensNA;
    public Boolean iris;

    protected void read() throws IOException {
      super.read();
      description = getStringValue(RECORDING_DESCRIPTION);
      name = getStringValue(RECORDING_NAME);
      binning = getStringValue(RECORDING_CAMERA_BINNING);
      if (binning != null && binning.indexOf("x") == -1) {
        if (binning.equals("0")) binning = null;
        else binning += "x" + binning;
      }

      // start time in days since Dec 30 1899
      long stamp = (long) (getDoubleValue(RECORDING_SAMPLE_0TIME) * 86400000);
      if (stamp > 0) {
        startTime = DateTools.convertDate(stamp, DateTools.MICROSOFT);
      }

      zoom = getDoubleValue(RECORDING_ZOOM);

      String objective = getStringValue(RECORDING_OBJECTIVE);

      correction = "";

      if (objective == null) objective = "";
      String[] tokens = objective.split(" ");
      int next = 0;
      for (; next<tokens.length; next++) {
        if (tokens[next].indexOf("/") != -1) break;
        correction += tokens[next];
      }
      if (next < tokens.length) {
        String p = tokens[next++];
        try {
          magnification = new Integer(p.substring(0, p.indexOf("/") - 1));
        }
        catch (NumberFormatException e) { }
        try {
          lensNA = new Double(p.substring(p.indexOf("/") + 1));
        }
        catch (NumberFormatException e) { }
      }

      immersion = next < tokens.length ? tokens[next++] : "Unknown";
      iris = Boolean.FALSE;
      if (next < tokens.length) {
        iris = new Boolean(tokens[next++].trim().equalsIgnoreCase("iris"));
      }
    }
  }

  class Laser extends SubBlock {
    public String medium, type, model;
    public Double power;

    protected void read() throws IOException {
      super.read();
      model = getStringValue(LASER_NAME);
      type = getStringValue(LASER_NAME);
      if (type == null) type = "";
      medium = "";

      if (type.startsWith("HeNe")) {
        medium = "HeNe";
        type = "Gas";
      }
      else if (type.startsWith("Argon")) {
        medium = "Ar";
        type = "Gas";
      }
      else if (type.equals("Titanium:Sapphire") || type.equals("Mai Tai")) {
        medium = "TiSapphire";
        type = "SolidState";
      }
      else if (type.equals("YAG")) {
        medium = "";
        type = "SolidState";
      }
      else if (type.equals("Ar/Kr")) {
        medium = "";
        type = "Gas";
      }

      acquire = getIntValue(LASER_ACQUIRE) != 0;
      power = getDoubleValue(LASER_POWER);
    }
  }

  class Track extends SubBlock {
    public Double timeIncrement;

    protected void read() throws IOException {
      super.read();
      timeIncrement = getDoubleValue(TRACK_TIME_BETWEEN_STACKS);
      acquire = getIntValue(TRACK_ACQUIRE) != 0;
    }
  }

  class DetectionChannel extends SubBlock {
    public Double pinhole;
    public Double gain, amplificationGain;
    public String filter, filterSet;
    public String channelName;

    protected void read() throws IOException {
      super.read();
      pinhole = new Double(getDoubleValue(CHANNEL_PINHOLE_DIAMETER));
      gain = new Double(getDoubleValue(CHANNEL_DETECTOR_GAIN));
      amplificationGain = new Double(getDoubleValue(CHANNEL_AMPLIFIER_GAIN));
      filter = getStringValue(CHANNEL_FILTER);
      if (filter != null) {
        filter = filter.trim();
        if (filter.length() == 0 || filter.equals("None")) {
          filter = null;
        }
      }

      filterSet = getStringValue(CHANNEL_FILTER_SET);
      channelName = getStringValue(CHANNEL_NAME);
      acquire = getIntValue(CHANNEL_ACQUIRE) != 0;
    }
  }

  class IlluminationChannel extends SubBlock {
    public Integer wavelength;
    public Double attenuation;

    protected void read() throws IOException {
      super.read();
      wavelength = new Integer(getIntValue(ILLUM_CHANNEL_WAVELENGTH));
      attenuation = new Double(getDoubleValue(ILLUM_CHANNEL_ATTENUATION));
      acquire = getIntValue(ILLUM_CHANNEL_ACQUIRE) != 0;
    }
  }

  class DataChannel extends SubBlock {
    public String name;

    protected void read() throws IOException {
      super.read();
      name = getStringValue(DATA_CHANNEL_NAME);
      for (int i=0; i<name.length(); i++) {
        if (name.charAt(i) < 10) {
          name = name.substring(0, i);
          break;
        }
      }

      acquire = getIntValue(DATA_CHANNEL_ACQUIRE) != 0;
    }
  }

  class BeamSplitter extends SubBlock {
    public String filter, filterSet;

    protected void read() throws IOException {
      super.read();

      filter = getStringValue(BEAM_SPLITTER_FILTER);
      if (filter != null) {
        filter = filter.trim();
        if (filter.length() == 0 || filter.equals("None")) {
          filter = null;
        }
      }
      filterSet = getStringValue(BEAM_SPLITTER_FILTER_SET);
    }
  }

  class Timer extends SubBlock { }
  class Marker extends SubBlock { }

}<|MERGE_RESOLUTION|>--- conflicted
+++ resolved
@@ -933,13 +933,8 @@
       store.setObjectiveCorrection(
         getCorrection(recording.correction), series, 0);
       store.setObjectiveImmersion(getImmersion(recording.immersion), series, 0);
-<<<<<<< HEAD
-      store.setObjectiveNominalMagnification(recording.magnification,
-        series, 0);
-=======
       store.setObjectiveNominalMagnification(
           new PositiveInteger(recording.magnification), series, 0);
->>>>>>> c512d588
       store.setObjectiveLensNA(recording.lensNA, series, 0);
       store.setObjectiveIris(recording.iris, series, 0);
       store.setObjectiveID(objectiveID, series, 0);
