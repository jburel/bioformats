//
// MetadataConfigurableTest.java
//

/*
OME Bio-Formats package for reading and converting biological file formats.
Copyright (C) 2005-@year@ UW-Madison LOCI and Glencoe Software, Inc.

This program is free software; you can redistribute it and/or modify
it under the terms of the GNU General Public License as published by
the Free Software Foundation; either version 2 of the License, or
(at your option) any later version.

This program is distributed in the hope that it will be useful,
but WITHOUT ANY WARRANTY; without even the implied warranty of
MERCHANTABILITY or FITNESS FOR A PARTICULAR PURPOSE.  See the
GNU General Public License for more details.

You should have received a copy of the GNU General Public License
along with this program; if not, write to the Free Software
Foundation, Inc., 59 Temple Place, Suite 330, Boston, MA  02111-1307  USA
*/

package loci.formats.utests;

import static org.testng.AssertJUnit.assertEquals;
import static org.testng.AssertJUnit.assertFalse;
import static org.testng.AssertJUnit.fail;

import java.io.IOException;
import java.security.MessageDigest;
import java.util.Arrays;

import loci.common.DataTools;
import loci.formats.FormatException;
import loci.formats.ImageReader;
import loci.formats.MetadataTools;
import loci.formats.in.DefaultMetadataOptions;
import loci.formats.in.MetadataLevel;
import loci.formats.meta.IMetadata;

import org.testng.annotations.BeforeClass;
import org.testng.annotations.Test;

/**
 *
 * <dl><dt><b>Source code:</b></dt>
 * <dd><a href="https://skyking.microscopy.wisc.edu/trac/java/browser/trunk/components/bio-formats/test/loci/formats/utests/MetadataConfigurableTest.java">Trac</a>,
 * <a href="https://skyking.microscopy.wisc.edu/svn/java/trunk/components/bio-formats/test/loci/formats/utests/MetadataConfigurabletest.java">SVN</a></dd></dl>
 */
public class MetadataConfigurableTest {

  private static final String FILENAME_PROPERTY = "testng.filename";

  private ImageReader pixelsOnly;
  private ImageReader all;
  private ImageReader noOverlays;
  private String id;

  @BeforeClass
  public void setUp() {
    pixelsOnly = new ImageReader();
    pixelsOnly.setMetadataOptions(
      new DefaultMetadataOptions(MetadataLevel.MINIMUM));
    all = new ImageReader();
    all.setMetadataOptions(new DefaultMetadataOptions(MetadataLevel.ALL));
    noOverlays = new ImageReader();
    noOverlays.setMetadataOptions(
      new DefaultMetadataOptions(MetadataLevel.NO_OVERLAYS));
    id = System.getProperty(FILENAME_PROPERTY);
  }

  @Test
  public void testSetId() throws FormatException, IOException {
    long t0 = System.currentTimeMillis();
    pixelsOnly.setId(id);
    assertEquals(MetadataLevel.MINIMUM,
      pixelsOnly.getMetadataOptions().getMetadataLevel());

    long t1 = System.currentTimeMillis();
    all.setId(id);
    assertEquals(MetadataLevel.ALL,
      all.getMetadataOptions().getMetadataLevel());
    assertFalse(0 ==
      all.getSeriesMetadata().size() + all.getGlobalMetadata().size());

    long t2 = System.currentTimeMillis();
    System.err.println(String.format("Pixels only: %d -- All: %d",
      t1 - t0, t2 - t1));

    IMetadata metadata = MetadataTools.createOMEXMLMetadata();
    noOverlays.setMetadataStore(metadata);
    noOverlays.setId(id);
    assertEquals(MetadataLevel.NO_OVERLAYS,
      noOverlays.getMetadataOptions().getMetadataLevel());
    assertEquals(metadata.getROICount(), 0);
  }

  @Test(dependsOnMethods={"testSetId"})
  public void testDimensions() {
    assertEquals(all.getSeriesCount(), pixelsOnly.getSeriesCount());
    assertEquals(all.getSeriesCount(), noOverlays.getSeriesCount());
    for (int i=0; i<pixelsOnly.getSeriesCount(); i++) {
      all.setSeries(i);
      pixelsOnly.setSeries(i);
      noOverlays.setSeries(i);

      assertEquals(all.getSizeX(), pixelsOnly.getSizeX());
      assertEquals(all.getSizeY(), pixelsOnly.getSizeY());
      assertEquals(all.getSizeZ(), pixelsOnly.getSizeZ());
      assertEquals(all.getSizeC(), pixelsOnly.getSizeC());
      assertEquals(all.getSizeT(), pixelsOnly.getSizeT());
      assertEquals(all.getPixelType(), pixelsOnly.getPixelType());
      assertEquals(all.isLittleEndian(), pixelsOnly.isLittleEndian());
      assertEquals(all.isIndexed(), pixelsOnly.isIndexed());
<<<<<<< HEAD
=======

      assertEquals(all.getSizeX(), noOverlays.getSizeX());
      assertEquals(all.getSizeY(), noOverlays.getSizeY());
      assertEquals(all.getSizeZ(), noOverlays.getSizeZ());
      assertEquals(all.getSizeC(), noOverlays.getSizeC());
      assertEquals(all.getSizeT(), noOverlays.getSizeT());
      assertEquals(all.getPixelType(), noOverlays.getPixelType());
      assertEquals(all.isLittleEndian(), noOverlays.isLittleEndian());
      assertEquals(all.isIndexed(), noOverlays.isIndexed());
>>>>>>> c512d588
    }
  }

  @Test(dependsOnMethods={"testSetId"})
  public void testPlaneData() throws FormatException, IOException {
    for (int i=0; i<pixelsOnly.getSeriesCount(); i++) {
      pixelsOnly.setSeries(i);
      all.setSeries(i);
      noOverlays.setSeries(i);
      assertEquals(all.getImageCount(), pixelsOnly.getImageCount());
      assertEquals(all.getImageCount(), noOverlays.getImageCount());
      for (int j=0; j<pixelsOnly.getImageCount(); j++) {
        byte[] pixelsOnlyPlane = pixelsOnly.openBytes(j);
        String pixelsOnlySHA1 = sha1(pixelsOnlyPlane);
        byte[] allPlane = all.openBytes(j);
        String allSHA1 = sha1(allPlane);
        byte[] noOverlaysPlane = noOverlays.openBytes(j);
        String noOverlaysSHA1 = sha1(noOverlaysPlane);

        if (!pixelsOnlySHA1.equals(allSHA1)) {
          fail(String.format("MISMATCH: Series:%d Image:%d PixelsOnly%s All:%s",
            i, j, pixelsOnlySHA1, allSHA1));
        }
        if (!noOverlaysSHA1.equals(allSHA1)) {
          fail(String.format("MISMATCH: Series:%d Image:%d PixelsOnly%s All:%s",
            i, j, noOverlaysSHA1, allSHA1));
        }
      }
    }
  }

  @Test(dependsOnMethods={"testSetId"})
  public void testUsedFiles() throws FormatException, IOException {
    for (int i=0; i<pixelsOnly.getSeriesCount(); i++) {
      pixelsOnly.setSeries(i);
      all.setSeries(i);
      noOverlays.setSeries(i);

      String[] pixelsOnlyFiles = pixelsOnly.getSeriesUsedFiles();
      String[] allFiles = all.getSeriesUsedFiles();
      String[] noOverlaysFiles = noOverlays.getSeriesUsedFiles();

      assertEquals(allFiles.length, pixelsOnlyFiles.length);
      assertEquals(allFiles.length, noOverlaysFiles.length);

      Arrays.sort(allFiles);
      Arrays.sort(pixelsOnlyFiles);
      Arrays.sort(noOverlaysFiles);

      for (int j=0; j<pixelsOnlyFiles.length; j++) {
        assertEquals(allFiles[j], pixelsOnlyFiles[j]);
        assertEquals(allFiles[j], noOverlaysFiles[j]);
      }
    }
  }

  // -- Utility methods --

  private String sha1(byte[] buf) {
    try {
      MessageDigest md = MessageDigest.getInstance("SHA-1");
      return DataTools.bytesToHex(md.digest(buf));
    }
    catch (Exception e) {
      throw new RuntimeException(e);
    }
  }

}<|MERGE_RESOLUTION|>--- conflicted
+++ resolved
@@ -113,8 +113,6 @@
       assertEquals(all.getPixelType(), pixelsOnly.getPixelType());
       assertEquals(all.isLittleEndian(), pixelsOnly.isLittleEndian());
       assertEquals(all.isIndexed(), pixelsOnly.isIndexed());
-<<<<<<< HEAD
-=======
 
       assertEquals(all.getSizeX(), noOverlays.getSizeX());
       assertEquals(all.getSizeY(), noOverlays.getSizeY());
@@ -124,7 +122,6 @@
       assertEquals(all.getPixelType(), noOverlays.getPixelType());
       assertEquals(all.isLittleEndian(), noOverlays.isLittleEndian());
       assertEquals(all.isIndexed(), noOverlays.isIndexed());
->>>>>>> c512d588
     }
   }
 
