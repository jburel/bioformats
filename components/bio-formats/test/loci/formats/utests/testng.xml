--- conflicted
+++ resolved
@@ -67,13 +67,10 @@
             <class name="loci.formats.utests.InOut201004Test"/>
         </classes>
     </test>
-<<<<<<< HEAD
-=======
     <test name="ReaderWrapper">
       <groups/>
       <classes>
         <class name="loci.formats.utests.WrapperTest"/>
       </classes>
     </test>
->>>>>>> c512d588
 </suite>