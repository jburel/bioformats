--- conflicted
+++ resolved
@@ -9,13 +9,13 @@
  * %%
  * Redistribution and use in source and binary forms, with or without
  * modification, are permitted provided that the following conditions are met:
- * 
+ *
  * 1. Redistributions of source code must retain the above copyright notice,
  *    this list of conditions and the following disclaimer.
  * 2. Redistributions in binary form must reproduce the above copyright notice,
  *    this list of conditions and the following disclaimer in the documentation
  *    and/or other materials provided with the distribution.
- * 
+ *
  * THIS SOFTWARE IS PROVIDED BY THE COPYRIGHT HOLDERS AND CONTRIBUTORS "AS IS"
  * AND ANY EXPRESS OR IMPLIED WARRANTIES, INCLUDING, BUT NOT LIMITED TO, THE
  * IMPLIED WARRANTIES OF MERCHANTABILITY AND FITNESS FOR A PARTICULAR PURPOSE
@@ -34,16 +34,10 @@
 
 import java.util.ArrayList;
 import java.util.List;
-<<<<<<< HEAD
+import java.util.Map;
 
 import loci.formats.in.MetadataLevel;
-=======
-import java.util.Map;
-
-import ome.xml.model.*;
-import ome.xml.model.enums.*;
-import ome.xml.model.primitives.*;
->>>>>>> 62c4dd81
+
 import ome.units.quantity.ElectricPotential;
 import ome.units.quantity.Frequency;
 import ome.units.quantity.Length;
@@ -134,24 +128,15 @@
     convertTimestampAnnotations(src, dest);
     convertXMLAnnotations(src, dest);
 
-<<<<<<< HEAD
     if (MetadataLevel.ALL == level) {
       convertROIs(src, dest);
     }
 
-    convertInstruments(src, dest);
-    convertExperimenters(src, dest);
-    convertExperimenterGroups(src, dest);
-    convertExperiments(src, dest);
-    convertImages(src, dest, level);
-=======
-    convertROIs(src, dest);
     List<String> lightSourceIds = convertInstruments(src, dest);
     convertExperimenters(src, dest);
     convertExperimenterGroups(src, dest);
     convertExperiments(src, dest);
-    convertImages(src, dest, lightSourceIds);
->>>>>>> 62c4dd81
+    convertImages(src, dest, level, lightSourceIds);
     convertPlates(src, dest);
     convertScreens(src, dest);
     convertDatasets(src, dest);
@@ -755,12 +740,8 @@
    * @param dest the MetadataStore to which to copy
    * @param lightSourceIds the collection of light source identifiers.
    */
-<<<<<<< HEAD
-  private static void convertImages(MetadataRetrieve src, MetadataStore dest, MetadataLevel level) {
-=======
-  private static void convertImages(MetadataRetrieve src, MetadataStore dest,
+  private static void convertImages(MetadataRetrieve src, MetadataStore dest, MetadataLevel level,
     List<String> lightSourceIds) {
->>>>>>> 62c4dd81
     int imageCount = 0;
     try {
       imageCount = src.getImageCount();
